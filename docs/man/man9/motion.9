.TH MOTION "9" "" "LinuxCNC Documentation" "HAL Component"

.SH NAME
motion \- accepts NML motion commands, interacts with HAL in realtime

.SH SYNOPSIS
\fBloadrt motmod [base_period_nsec=\fIperiod\fB] [base_thread_fp=\fI0 or 1\fB] [servo_period_nsec=\fIperiod\fB] [traj_period_nsec=\fIperiod\fB] [num_joints=\fI[1-16]\fB] [num_dio=\fI[1-64]\fB] [num_aio=\fI[1-64]\fB] [num_misc_error=\fI[0-64]\fB] [num_spindles=\fI[1-8]\fB]\fR  \fB[unlock_joints_mask=\fR\fIjointmask\fR\fB]\fR \fB[num_extrajoints=\fI[0-16]\fB]\fR

The limits for the following items are compile-time settings:
.br
.ns
.TP
\fBnum_joints\fR: Maximum number of joints is set by EMCMOT_MAX_JOINTS.
.br
.ns
.TP
\fBnum_dio\fR: Maximum number of digital inputs is set by EMCMOT_MAX_DIO.
.br
.ns
.TP
\fBnum_aio\fR: Maximum number of analog inputs is set by EMCMOT_MAX_AIO.
.br
.ns
.TP
\fBnum_misc_error\fR: Maximum number of extra error inputs is set by EMCMOT_MAX_MISC_ERRORS.
.br
.ns
.TP
\fBnum_spindles\fR: Maximum number of spindles is set by EMCMOT_MAX_SPINDLES

.P
Optionally the number of Digital I/O is set with num_dio. The number of Analog I/O is set with num_aio. The default is 4 each.

.P
Pin names starting with "\fBjoint\fR"  or "\fBaxis\fR" are are read and updated by the motion-controller function.

.SH DESCRIPTION
By default, the base thread does not support floating point.  Software stepping, software encoder counting, and software pwm do not use floating point.  \fBbase_thread_fp\fR can be used to enable floating point in the base thread (for example for brushless DC motor control).

.P
These pins and parameters are created by the realtime \fBmotmod\fR module. This module provides a HAL interface for LinuxCNC's motion planner. Basically \fBmotmod\fR takes in a list of waypoints and generates a nice blended and constraint-limited stream of joint positions to be fed to the motor drives.

.P
The optional \fBnum_extrajoints\fR parameter specifies a quantity of joints
that participate in homing but are not used by kinematics transformations.
After homing, control of an 'extra' joint is transferred to a posthome command
HAL pin (joint.N.posthome-cmd) and the motor feedback value is ignored.  'Extra'
joints must be managed by independent motion planners/controllers (typically
using limit3 HAL components).  Extra joints maybe unhomed only when motion is
disabled.

The maximum \fBnum_extrajoints\fR value is equal to the \fBnum_joints\fR value.
(Note that using the maximum value would allow no operation in world
coordinates).  The \fBnum_joints\fR value must be equal to the sum of the
number of joints used for kinematics calculations plus the number of 'extra'
joints.

The \fBnum_joints\fR parameter is conventionally set using the INI file
setting \fB[KINS]JOINTS=\fRvalue.  The \fBnum_extrajoints\fR is set by
the additional motmod parameter \fB[EMCMOT]motmod num_extrajoints=\fRvalue.
Hal pin numbering for all joints is zero based [\fB0 ... num_joints-1\fR].
When specified, 'extra' joints are assigned the last \fBnum_extrajoints\fR
in the numbering sequence.  For example, specifying [KINS]JOINTS=5 and
[EMCMOT]motmod num_extrajoints=2 for a 3 joint trivkins configuration
\fB[KINS] KINEMATICS=trivkins coordinates=xyz\fR uses joints 0,1,2 for
the kinematic joints and joints 3,4 for the 'extra' joints.

.SH  MOTION PINS

.TP
\fBmotion-command-handler.time\fR OUT S32
Time (in CPU clocks) for the motion module motion-command-handler

.TP
\fBmotion-controller.time\fR OUT S32
Time (in CPU clocks) for the motion module motion-controller

.TP
\fBmotion.adaptive\-feed\fR IN FLOAT
When adaptive feed is enabled with M52 P1, the commanded velocity is multiplied by this value. This effect is multiplicative with the NML-level feed override value and motion.feed\-hold.
Negative values are valid and will run the G\-code path in reverse.

.TP
\fBmotion.analog\-in\-\fINN\fR IN FLOAT
These pins are used by M66 Enn wait-for-input mode.

.TP
\fBmotion.analog\-out\-\fINN\fR OUT FLOAT
These pins are used by M67-68.

.TP
\fBmotion.coord\-error\fR OUT BIT
TRUE when motion has encountered an error, such as exceeding a soft limit

.TP
\fBmotion.coord\-mode\fR OUT BIT
TRUE when motion is in "coordinated mode", as opposed to "teleop mode"

.TP
\fBmotion.current\-vel\fR OUT FLOAT
Current cartesian velocity

.TP
\fBmotion.digital\-in\-\fINN\fR IN BIT
These pins are used by M66 Pnn wait-for-input mode.

.TP
\fBmotion.digital\-out\-\fINN\fR OUT BIT
These pins are controlled by the M62 through M65 words.

.TP
\fBmotion.distance\-to\-go\fR OUT FLOAT
Distance remaining in the current move

.TP
\fBmotion.enable\fR IN BIT
If this bit is driven FALSE, motion stops, the machine is placed in the "machine off" state, and a message is displayed for the operator. For normal motion, drive this bit TRUE.

.br
.ns
.TP
\fBmotion.eoffset-active\fR OUT BIT
Indicates external offsets are active (non-zero)

.br
.ns
.TP
\fBmotion.eoffset-limited\fR OUT BIT
Indicates motion with external offsets was limited by
a soft limit constraint ([AXIS_L]MIN_LIMIT,MAX_LIMIT).

.TP
\fBmotion.feed\-hold\fR IN BIT
When Feed Stop Control is enabled with M53 P1, and this bit is TRUE, the feed rate is set to 0.

Note: feed-hold applies to G-code commands -- not jogs.

.TP
\fBmotion.feed\-inhibit\fR IN BIT
When this pin is TRUE, machine motion is inhibited for G-code commands.

If the machine is performing a spindle synchronized move when this
pin goes TRUE, the spindle synchronized motion will finish, and any
following moves will be inhibited (this is to prevent damage to the
machine, the tool, or the work piece).

If the machine is in the middle of a (non-spindle synchronized) move
when this pin goes TRUE, the machine will decelerate to a stop at the
maximum allowed acceleration rate.

Motion resumes when this pin goes FALSE.

Note: feed-inhibit applies to G-code commands -- not jogs.

.TP
\fBmotion.feed\-upm\fR OUT FLOAT
Current feed rate in G-code program units per minute for motion.motion-type feed(2) and arc(3).
Value is the G-code program F value multiplied by the current feed override
value and the motion.adaptive-feed setting (if M52 active).
Value is zero if motion.feed-hold or motion.feed-inhibit are asserted.
If units (G20 or G21) are not specified in the G-code file then units will
be the last units used.

.TP
\fBmotion.feed\-inches-per-minute\fR OUT FLOAT
Current feed rate in inches per minute for motion.motion-type
feed(2) and arc(3).
Value is the inch equivalent of the G-code program F value multiplied by the
current feed override value and the motion.adaptive-feed setting (if M52 active).
Value is zero if motion.feed-hold or motion.feed-inhibit are asserted.

.TP
\fBmotion.feed\-inches-per-second\fR OUT FLOAT
Current feed rate in inches per second for motion.motion-type feed(2) and arc(3).
Value is the inch equivalent of the G-code program F value multiplied by the
current feed override value and the motion.adaptive-feed setting (if M52 active).
Value is zero if motion.feed-hold or motion.feed-inhibit are asserted.

.TP
\fBmotion.feed\-mm-per-minute\fR OUT FLOAT
Current feed rate in mm per minute for motion.motion-type feed(2) and arc(3).
Value is the mm equivalent of the G-code program F value multiplied by the
current feed override value and the motion.adaptive-feed setting (if M52 active).
Value is zero if motion.feed-hold or motion.feed-inhibit are asserted.

.TP
\fBmotion.feed\-mm-per-second\fR OUT FLOAT
Current feed rate in mm per second for motion.motion-type feed(2) and arc(3).
Value is the mm equivalent of the G-code program F value multiplied by the
current feed override value and the motion.adaptive-feed setting (if M52 active).
Value is zero if motion.feed-hold or motion.feed-inhibit are asserted.

.TP
\fBmotion.homing\-inhibit\fR IN BIT
If this bit is TRUE, initiation of any joint homing move (including "Home All")
is disallowed and an error is reported.  By default, homing is allowed in joint
mode whenever motion is enabled.

.TP
\fBmotion.is\-all\-homed\fR OUT BIT
TRUE if all active joints is homed.

.TP
\fBmotion.jog\-inhibit\fR IN BIT
If this bit is TRUE, jogging of any joint or axis is disallowed and an error is reported.

.TP
\fBmotion.jog\-stop\fR IN BIT
If any jog is active when the pin state changes to TRUE then that jog will be
stopped following the associated acceleration values.

.TP
\fBmotion.jog\-stop\-immediate\fR IN BIT
If any jog is active when the pin state changes to TRUE then that jog will be
stopped immediately.

.TP
\fBmotion.jog\-is\-active\fR OUT BIT
TRUE if any joint or axis is jogging.

.TP
\fBmotion.in\-position\fR OUT BIT
TRUE if the machine is in position (ie, not currently moving towards
the commanded position).

.TP
\fBmotion.misc\-error\-\fINN\fR IN BIT
Extra error inputs for faults such as over-temperature sensors, low coolant
warnings, custom HAL component errors. If driven TRUE this will disable a
machine. Similar to spindle.amp-fault-in.

.TP
\fBmotion.motion\-enabled\fR OUT BIT

.TP
\fBmotion.motion\-type\fR OUT S32
These values are from src/emc/nml_intf/motion_types.h.
.RS
.RS
.TP
0: Idle (no motion)
.P
1: Traverse
.P
2: Linear feed
.P
3: Arc feed
.P
4: Tool change
.P
5: Probing
.P
6: Rotary unlock for traverse
.RE
.RE

.TP
\fBmotion.on\-soft\-limit\fR OUT BIT

.TP
\fBmotion.probe\-input\fR IN BIT
G38.n uses the value on this pin to determine when the probe has made contact.
TRUE for probe contact closed (touching), FALSE for probe contact open.

.TP
\fBmotion.program\-line\fR OUT S32
The current program line while executing. Zero if not running or between lines while single stepping.

.TP
\fBmotion.requested\-vel\fR OUT FLOAT
The current requested velocity in user units per second.  This value is
the F-word setting from the G-code file, possibly reduced to accommodate
machine velocity and acceleration limits. The value on this pin does
not reflect the feed override or any other adjustments.

.TP
\fBmotion.servo.last\-period\fR OUT U32
The number of CPU clocks between invocations of the servo thread.
Typically, this number divided by the CPU speed gives the time in seconds,
and can be used to determine whether the realtime motion controller is meeting its timing constraints

.TP
\fBmotion.switchkins-type\fR IN float
Kinematics modules that define the functions kinematicsSwitchable()
and kinematicsSwitch() receive the \fBinteger\fR value of this pin to
select the machine kinematics functions.
Extra G-code commands may be required to synchronize task and motion before and after changes to the pin value.

.TP
\fBmotion.teleop\-mode\fR OUT BIT
Motion mode is teleop (axis coordinate jogging available).

.br
.ns
.TP
\fBmotion.tooloffset.L\fR OUT FLOAT
Current tool offset for each axis where
(\fBL\fR is the axis letter, one of: \fBx y z a b c u v w\fR)

.TP
\fBmotion.tp\-reverse\fR OUT BIT
Trajectory planning is reversed (reverse run)

.SH  AXIS PINS
(\fBL\fR is the axis letter, one of: \fBx y z a b c u v w\fR)

.TP
\fBaxis.\fIL\fB.eoffset\fR OUT FLOAT
Current external offset.

.TP
\fBaxis.\fIL\fB.eoffset-clear\fR IN BIT
Clear external offset request

.TP
\fBaxis.\fIL\fB.eoffset-counts\fR IN S32
Counts input for external offset.
The eoffset-counts are transferred to an internal register.
The applied external offset is the product of the register counts and the eoffset-scale value.
The register is \fBreset to zero at each machine startup\fR.
If the machine is turned off with an external offset active,
the eoffset-counts pin should be set to zero before restarting.

.TP
\fBaxis.\fIL\fB.eoffset-enable\fR IN BIT
Enable for external offset (also requires INI file setting for [AXIS_L]OFFSET_AV_RATIO)

.TP
\fBaxis.\fIL\fB.eoffset-request\fR OUT FLOAT
Debug pin for requested external offset.

.TP
\fBaxis.\fIL\fB.eoffset-scale\fR IN FLOAT
Scale for external offset.

.TP
\fBaxis.\fIL\fB.jog\-accel\-fraction\fR IN FLOAT
Sets acceleration for wheel jogging to a fraction of the INI max_acceleration for the axis.
Values greater than 1 or less than zero are ignored.

.TP
\fBaxis.\fIL\fB.jog\-counts\fR IN S32
Connect to the "counts" pin of an external encoder to use a physical jog wheel.

.TP
\fBaxis.\fIL\fB.jog\-enable\fR IN BIT
When TRUE (and in manual mode), any change to "jog\-counts" will result in motion. When false, "jog\-counts" is ignored.

.TP
\fBaxis.\fIL\fB.jog\-scale\fR IN FLOAT
Sets the distance moved for each count on "jog\-counts", in machine units.

.TP
\fBaxis.\fIL\fB.jog\-vel\-mode\fR IN BIT
When FALSE (the default), the jogwheel operates in position mode.
The axis will move exactly jog\-scale units for each count, regardless of how long that might take.
When TRUE, the wheel operates in velocity mode - motion stops when the wheel stops, even if that means the commanded motion is not completed.

.TP
\fBaxis.\fIL\fB.kb\-jog\-active\fR OUT BIT
(free planner axis jogging active (keyboard or halui))

.TP
\fBaxis.\fIL\fB.pos\-cmd\fR OUT FLOAT
The axis commanded position.
There may be several offsets between the axis and motor coordinates: backlash compensation, screw error compensation, and home offsets.
External offsets are reported separately (axis.\fBL\fR.eoffset).

.TP
\fBaxis.\fIL\fB.teleop\-pos\-cmd\fR OUT FLOAT

.TP
\fBaxis.\fIL\fB.teleop\-tp\-enable\fR OUT BIT
TRUE when the "teleop planner" is enabled for this axis.

.TP
\fBaxis.\fIL\fB.teleop\-vel\-cmd\fR OUT FLOAT
The axis's commanded velocity.

.TP
\fBaxis.\fIL\fB.teleop\-vel\-lim\fR OUT FLOAT
The velocity limit for the teleop planner.

.TP
\fBaxis.\fIL\fB.wheel\-jog\-active\fR OUT BIT

.SH JOINT PINS
\fBN\fR is the joint number (\fB0\fR ... \fBnum_joints\-1\fR))
.TP
(\fBNote:\fR pins marked \fB(DEBUG)\fR serve as debugging aids and are subject to change or removal at any time.)

.TP
<<<<<<< HEAD
\fBjoint.\fIN\fB.joint\-acc\-cmd\fR OUT FLOAT \fB(DEBUG)\fR
=======
\fBjoint.\fIN\fB.acc\-cmd\fR OUT FLOAT \fB(DEBUG)\fR
>>>>>>> 252cbadc
The joint's commanded acceleration.

.TP
\fBjoint.\fIN\fB.active\fR OUT BIT \fB(DEBUG)\fR
TRUE when this joint is active.

.TP
\fBjoint.\fIN\fB.amp\-enable\-out\fR OUT BIT
TRUE if the amplifier for this joint should be enabled.

.TP
\fBjoint.\fIN\fB.amp\-fault\-in\fR IN BIT
Should be driven TRUE if an external fault is detected with the amplifier for this joint.

.TP
\fBjoint.\fIN\fB.backlash\-corr\fR OUT FLOAT \fB(DEBUG)\fR
Backlash or screw compensation raw value.

.TP
\fBjoint.\fIN\fB.backlash\-filt\fR OUT FLOAT \fB(DEBUG)\fR
Backlash or screw compensation filtered value (respecting motion limits).

.TP
\fBjoint.\fIN\fB.backlash\-vel\fR OUT FLOAT \fB(DEBUG)\fR
Backlash or screw compensation velocity.

.TP
\fBjoint.\fIN\fB.coarse\-pos\-cmd\fR OUT FLOAT \fB(DEBUG)\fR

.TP
\fBjoint.\fIN\fB.error\fR OUT BIT \fB(DEBUG)\fR
TRUE when this joint has encountered an error, such as a limit switch closing.

.TP
\fBjoint.\fIN\fB.f\-error\fR OUT FLOAT \fB(DEBUG)\fR
The actual following error.

.TP
\fBjoint.\fIN\fB.f\-error\-lim\fR OUT FLOAT \fB(DEBUG)\fR
The following error limit.

.TP
\fBjoint.\fIN\fB.f\-errored\fR OUT BIT \fB(DEBUG)\fR
TRUE when this joint has exceeded the following error limit.

.TP
\fBjoint.\fIN\fB.faulted\fR OUT BIT \fB(DEBUG)\fR

.TP
\fBjoint.\fIN\fB.free\-pos\-cmd\fR OUT FLOAT \fB(DEBUG)\fR
The "free planner" commanded position for this joint.

.TP
\fBjoint.\fIN\fB.free\-tp\-enable\fR OUT BIT \fB(DEBUG)\fR
TRUE when the "free planner" is enabled for this joint.

.TP
\fBjoint.\fIN\fB.free\-vel\-lim\fR OUT FLOAT \fB(DEBUG)\fR
The velocity limit for the free planner.

.TP
\fBjoint.\fIN\fB.home\-state\fR OUT S32 \fB(DEBUG)\fR
homing state machine state

.TP
\fBjoint.\fIN\fB.home\-sw\-in\fR IN BIT
Should be driven TRUE if the home switch for this joint is closed.

.TP
\fBjoint.\fIN\fB.homed\fR OUT BIT \fB(DEBUG)\fR
TRUE if the joint has been homed.

.TP
\fBjoint.\fIN\fB.homing\fR OUT BIT
TRUE if the joint is currently homing.

.TP
\fBjoint.\fIN\fB.in\-position\fR OUT BIT \fB(DEBUG)\fR
TRUE if the joint is using the "free planner" and has come to a stop.

.TP
\fBjoint.\fIN\fB.index\-enable\fR IO BIT
Should be attached to the index\-enable pin of the joint's encoder to enable homing to index pulse.

<<<<<<< HEAD
.br
.ns
.TP
\fBjoint.N.is\-unlocked\fR IN BIT
=======
.TQ
\fBjoint.\fIN\fB.is\-unlocked\fR IN BIT
>>>>>>> 252cbadc
Indicates joint is unlocked (see JOINT UNLOCK PINS).

.TP
\fBjoint.\fIN\fB.jog\-accel\-fraction\fR IN FLOAT
Sets acceleration for wheel jogging to a fraction of the INI max_acceleration for the joint.
Values greater than 1 or less than zero are ignored.

.TP
\fBjoint.\fIN\fB.jog\-counts\fR IN S32
Connect to the "counts" pin of an external encoder to use a physical jog wheel.

.TP
\fBjoint.\fIN\fB.jog\-enable\fR IN BIT
When TRUE (and in manual mode), any change to "jog\-counts" will result in motion. When false, "jog\-counts" is ignored.

.TP
\fBjoint.\fIN\fB.jog\-scale\fR IN FLOAT
Sets the distance moved for each count on "jog\-counts", in machine units.

.TP
\fBjoint.\fIN\fB.jog\-vel\-mode\fR IN BIT
When FALSE (the default), the jogwheel operates in position mode.
The joint will move exactly jog\-scale units for each count, regardless of how long that might take.
When TRUE, the wheel operates in velocity mode - motion stops when the wheel stops, even if that means the commanded motion is not completed.

.TP
\fBjoint.\fIN\fB.kb\-jog\-active\fR OUT BIT \fB(DEBUG)\fR
(free planner joint jogging active (keyboard or halui))

.TP
\fBjoint.\fIN\fB.motor\-offset\fR OUT FLOAT \fB(DEBUG)\fR
joint motor offset established when joint is homed.

.TP
\fBjoint.\fIN\fB.motor\-pos\-cmd\fR OUT FLOAT
The commanded position for this joint.

.TP
\fBjoint.\fIN\fB.motor\-pos\-fb\fR IN FLOAT
The actual position for this joint.

.TP
\fBjoint.\fIN\fB.neg\-hard\-limit\fR OUT BIT \fB(DEBUG)\fR
The negative hard limit for the joint

.TP
\fBjoint.\fIN\fB.neg\-lim\-sw\-in\fR IN BIT
Should be driven TRUE if the negative limit switch for this joint is tripped.

.TP
\fBjoint.\fIN\fB.pos\-cmd\fR OUT FLOAT
The joint (as opposed to motor) commanded position.
There may be several offsets between the joint and motor coordinates: backlash compensation, screw error compensation, and home offsets.

.TP
\fBjoint.\fIN\fB.pos\-fb\fR OUT FLOAT
The joint feedback position.
This value is computed from the actual motor position minus joint offsets.
Useful for machine visualization.

.TP
\fBjoint.\fIN\fB.pos\-hard\-limit\fR OUT BIT \fB(DEBUG)\fR
The positive hard limit for the joint.

.TP
\fBjoint.\fIN\fB.pos\-lim\-sw\-in\fR IN BIT
Should be driven TRUE if the positive limit switch for this joint is tripped.

.TP
\fBjoint.\fIN\fB.unlock\fR OUT BIT
TRUE if the axis is a locked joint (typically a rotary) and a move is commanded (see JOINT UNLOCK PINS).

.TP
\fBjoint.\fIN\fB.vel\-cmd\fR OUT FLOAT \fB(DEBUG)\fR
The joint's commanded velocity.

.TP
\fBjoint.\fIN\fB.wheel\-jog\-active\fR OUT BIT \fB(DEBUG)\fR

.SH JOINT posthome pins
Each joint designated as an 'extra' joint is provided with a HAL pin \fBjoint.N.posthome-cmd\fR.
The pin value is ignored prior to homing.
After homing, the pin value is augmented by the motor offset value and routed to the \fBjoint.N.motor-pos-cmd\fR.

.SH JOINT unlock pins
The joint pins used for unlocking a joint (\fBjoint.N.unlock\fR, \fBjoint.N.is-unlocked\fR),
are created according to the \fBunlock_joints_mask=\fRjointmask parameter for motmod.
These pins may be required for locking indexers (typically a rotary joint)

The jointmask bits are: (lsb)0:joint0, 1:joint1, 2:joint2, ...

.br
.ns
.TP
Example: loadrt motmod ... \fBunlock_joints_mask=\fR0x38 creates unlock pins for joints 3,4,5

.SH  SPINDLE PINS
(\fBM\fR is the spindle number (\fB0\fR ... \fBnum_spindles\-1\fR))

.TP
\fBspindle.M\fB.amp\-fault\-in\fR IN BIT
Should be driven TRUE if an external fault is detected with the amplifier for this spindle.

.TP
\fBspindle.M.at\-speed\fR IN BIT
Motion will pause until this pin is TRUE, under the following conditions:
before the first feed move after each spindle start or speed change;
before the start of every chain of spindle\-synchronized moves;
and if in CSS mode, at every rapid\->feed transition.

.TP
\fBspindle.M.brake\fR OUT BIT
TRUE when the spindle brake should be applied.

.TP
\fBspindle.M.forward\fR OUT BIT
TRUE when the spindle should rotate forward.

.TP
\fBspindle.M.index\-enable\fR I/O BIT
For correct operation of spindle synchronized moves, this signal must be hooked to the index\-enable pin of the spindle encoder.

.TP
\fBspindle.M.inhibit\fR IN BIT
When TRUE, the spindle speed is set and held to 0.

.TP
\fBspindle.M.is\-oriented\fR IN BIT
Acknowledge pin for spindle\-orient. Completes orient cycle.
If spindle\-orient was true when spindle\-is\-oriented was asserted,
the spindle\-orient pin is cleared and the spindle\-locked pin is asserted.
Also, the spindle\-brake pin is asserted.

.TP
\fBspindle.M.locked\fR OUT BIT
Spindle orient complete pin. Cleared by any of M3,M4,M5.

.TP
\fBspindle.M.on\fR OUT BIT
TRUE when spindle should rotate.

.TP
\fBspindle.M.orient\fR OUT BIT
Indicates start of spindle orient cycle. Set by M19. Cleared by any of M3,M4,M5.

If spindle\-orient\-fault is not zero during spindle\-orient true, the M19 command fails with an error message.

.TP
\fBspindle.M.orient\-angle\fR OUT FLOAT
Desired spindle orientation for M19. Value of the M19 R word parameter plus the value of the [RS274NGC]ORIENT_OFFSET INI parameter.

.TP
\fBspindle.M.orient\-fault\fR IN S32
Fault code input for orient cycle. Any value other than zero will cause the orient cycle to abort.

.TP
\fBspindle.M.orient\-mode\fR OUT BIT
Desired spindle rotation mode. Reflects M19 P parameter word.

.TP
\fBspindle.M.reverse\fR OUT BIT
TRUE when the spindle should rotate backward.

.TP
\fBspindle.M.revs\fR IN FLOAT
For correct operation of spindle synchronized moves, this signal must be hooked to the position pin of the spindle encoder.

.TP
\fBspindle.M.speed\-cmd\-rps\fR FLOAT OUT
Commanded spindle speed in units of revolutions per second.

.TP
\fBspindle.M.speed\-in\fR IN FLOAT
Actual spindle speed feedback in revolutions per second; used for G96 (constant surface speed) and G95 (feed per revolution) modes.

.TP
\fBspindle.M.speed\-out\fR OUT FLOAT
Desired spindle speed in rotations per minute.

.TP
\fBspindle.M.speed\-out\-abs\fR OUT FLOAT
Desired spindle speed in rotations per minute, always positive regardless of spindle direction.

.TP
\fBspindle.M.speed\-out\-rps\fR OUT FLOAT
Desired spindle speed in rotations per second.

.TP
\fBspindle.M.speed\-out\-rps\-abs\fR OUT FLOAT
Desired spindle speed in rotations per second, always positive regardless of spindle direction.

.SH MOTION PARAMETERS

Many of the parameters serve as debugging aids, and are subject to change or removal at any time.

.br
.ns
.TP
\fBmotion\-command\-handler.tmax\fR RW S32
Show information about the execution time of these HAL functions in CPU clocks.

.br
.ns
.TP
\fBmotion\-command\-handler.tmax\-increased\fR RO S32

.br
.ns
.TP
\fBmotion\-controller.tmax\fR RW S32
Show information about the execution time of these HAL functions in CPU clocks.

.br
.ns
.TP
\fBmotion\-controller.tmax\-increased\fR RO BIT

.TP
\fBmotion.debug\-\fI*\fR
These values are used for debugging purposes.

.SH FUNCTIONS

Generally, these functions are both added to the servo-thread in the order shown.

.TP
\fBmotion\-command\-handler\fR
Receive and process incoming motion commands.
The pin named \fBmotion-command-handler.time\fR and parameters
\fBmotion-command-handler.tmax,tmax-increased\fRare created for this function.

.TP
\fBmotion\-controller\fR
Runs the LinuxCNC motion controller.
The pin named \fBmotion-controller.time\fR and parameters
\fBmotion-controller.tmax,tmax-increased\fR are created for this function.

.SH BUGS
This manual page is incomplete.
.br
.ns
.TP
Identification of pins categorized with \fB(DEBUG)\fR is dubious.

.SH SEE ALSO
iocontrol(1), milltask(1), spindle(9)<|MERGE_RESOLUTION|>--- conflicted
+++ resolved
@@ -390,11 +390,7 @@
 (\fBNote:\fR pins marked \fB(DEBUG)\fR serve as debugging aids and are subject to change or removal at any time.)
 
 .TP
-<<<<<<< HEAD
-\fBjoint.\fIN\fB.joint\-acc\-cmd\fR OUT FLOAT \fB(DEBUG)\fR
-=======
 \fBjoint.\fIN\fB.acc\-cmd\fR OUT FLOAT \fB(DEBUG)\fR
->>>>>>> 252cbadc
 The joint's commanded acceleration.
 
 .TP
@@ -479,15 +475,8 @@
 \fBjoint.\fIN\fB.index\-enable\fR IO BIT
 Should be attached to the index\-enable pin of the joint's encoder to enable homing to index pulse.
 
-<<<<<<< HEAD
-.br
-.ns
-.TP
-\fBjoint.N.is\-unlocked\fR IN BIT
-=======
 .TQ
 \fBjoint.\fIN\fB.is\-unlocked\fR IN BIT
->>>>>>> 252cbadc
 Indicates joint is unlocked (see JOINT UNLOCK PINS).
 
 .TP
