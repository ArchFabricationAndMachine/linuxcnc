.TH HOSTMOT2 "9" "2008-05-13" "LinuxCNC Documentation" "HAL Component"

.SH NAME
hostmot2 \- LinuxCNC HAL driver for the Mesa Electronics HostMot2 firmware.
.SH SYNOPSIS
See the config modparam section below for Mesa card configuration. Typically
hostmot2 is loaded with no parameters unless debugging is required.
.HP
.B loadrt hostmot2 [debug_idrom=\fIN\fB] [debug_module_descriptors=\fIN\fB] [debug_pin_descriptors=\fIN\fB] [debug_modules=\fIN\fB]
.TP
\fBdebug_idrom\fR [default: 0]
Developer/debug use only!  Enable debug logging of the HostMot2 IDROM header.
.TP
\fBdebug_module_descriptors\fR [default: 0]
Developer/debug use only!  Enables debug logging of the HostMot2 Module Descriptors.
.TP
\fBdebug_pin_descriptors\fR [default: 0]
Developer/debug use only!  Enables debug logging of the HostMot2 Pin Descriptors.
.TP
\fBdebug_modules\fR [default: 0]
Developer/debug use only!  Enables debug logging of the HostMot2 Modules used.
.TP
\fBuse_serial_numbers\fR [default: 0]
When creating HAL pins for smart-serial devices name the pins by the board serial
number rather than which board and port they are connected to.
With this option set to 1 pins will have names like \fBhm2_8i20.1234.current\fR rather than
\fBhm2_5i23.0.8i20.0.1.current\fR. The identifier consists of the last 4 digits of the board
serial number, which is normally on a sticker on the board.
This will make configs less portable, but does mean that boards can be re-connected less
carefully.

.SH DESCRIPTION
hostmot2 is a device driver that interfaces the Mesa HostMot2 firmware
to the LinuxCNC HAL.  This driver by itself does nothing, the boards
that actually run the firmware require their own drivers before anything
can happen.  Currently drivers are available for PCI, Ethernet, SPI
and EPP interfaced cards.

The HostMot2 firmware provides modules such as encoders, PWM generators,
step/dir generators, and general purpose I/O pins (GPIOs).  These things are
called "Modules".  The firmware is configured, at firmware compile time,
to provide zero or more instances of each of these Modules.
.SS Board I/O Pins

The HostMot2 firmware runs on an FPGA board.  The board interfaces with
the computer via PCI, Ethernet, SPI, or EPP, and interfaces with motion
control hardware such as servos and stepper motors via I/O pins on
the board.

Each I/O pin can be configured, at board-driver load time, to serve
one of two purposes: either as a particular I/O pin of a particular
Module instance (encoder, pwmgen, stepgen etc), or as a general purpose
digital I/O pin.  By default all Module instances are enabled, and all the
board's pins are used by the Module instances.

The user can disable Module instances at board-driver load time, by
specifying a hostmot2 config string modparam.  Any pins which belong to
Module instances that have been disabled automatically become GPIOs.

All IO pins have some HAL presence, whether they belong to an active
module instance or are full GPIOs.  GPIOs can be changed (at run-time)
between inputs, normal outputs, and open drains, and have a flexible
HAL interface.  IO pins that belong to active Module instances are
constrained by the requirements of the owning Module, and have a more
limited interface in HAL.  This is described in the General Purpose
I/O section below.
.SS config modparam

All the board-driver modules (hm2_pci, hm2_eth etc) accept a load-time
modparam of type string array, named "config".  This array has one config
string for each board the driver should use.  Each board's config string
is passed to and parsed by the hostmot2 driver when the board-driver
registers the board.

The config string can contain spaces, so it is usually a good idea to
wrap the whole thing in double-quotes (the " character).

The comma character (,) separates members of the config array from
each other.

For example, if your control computer has one 5I20 and one 5I23 you
might load the hm2_pci driver with a HAL command (in halcmd) something
like this:

.nf
.B
loadrt hm2_pci config="firmware=hm2/5i20/SVST8_4.BIT num_encoders=3 num_pwmgens=3 num_stepgens=3,firmware=hm2/5i23/SVSS8_8.BIT sserial_port_0=0000 num_encoders=4"
.fi

Note: this assumes that the hm2_pci driver detects the 5I20 first and
the 5I23 second.  If the detection order does not match the order
of the config strings, the hostmot2 driver will refuse to load the
firmware and the board-driver (hm2_pci etc) will fail to load.
To the best of my knowledge, there is no way to predict the order in
which PCI boards will be detected by the driver, but the detection
order will be consistent as long as PCI boards are not moved around.
Best to try loading it and see what the detection order is.

The valid entries in the format string are:

.B
 [firmware=\fIF\fB]
 [num_dplls=\fIN\fB]
 [num_encoders=\fIN\fB]
 [ssi_chan_\fIN\fB=\fIabc%nq\fB]
 [biss_chan_\fIN\fB=\fIabc%nq\fB]
 [fanuc_chan_\fIN\fB=\fIabc%nq\fB]
 [num_inmuxs=\fIN\fB]
 [num_inms=\fIN\fB]
 [num_resolvers=\fIN\fB]
 [num_pwmgens=\fIN\fB]
 [num_3pwmgens=\fIN\fB]
 [num_oneshots=\fIN\fB]
 [num_rcpwmgens=\fIN\fB]
 [num_stepgens=\fIN\fB]
 [stepgen_width=\fIN\fB]
 [sserial_port_\fI0\fB=\fI00000000\fB]
 [num_bspis=\fIN\fB]
 [num_leds=\fIN\fB]
<<<<<<< HEAD
 [num_ssrs=\fIN\fB]
=======
 [num_ssrs=\fIN\fB] 
>>>>>>> 93a844ef
 [num_outms=\fIN\fB]
 [num_xy2mods=\fIN\fB]
 [enable_raw]

.TP
\fBfirmware\fR [optional]
Load the firmware specified by F into the FPGA on this board.  If no
"\fBfirmware=\fIF\fR" string is specified, the FPGA will not be
re-programmed but may continue to run a previously downloaded firmware.

The requested firmware F is fetched by udev.  udev searches for the
firmware in the system's firmware search path, usually /lib/firmware.
F typically has the form "hm2/<BoardType>/file.bit"; a typical value
for F might be "hm2/5i20/SVST8_4.BIT".  The hostmot2 firmware files are
supplied by the hostmot2\-firmware packages, available from linuxcnc.org and can
normally be installed by entering the command "sudo apt\-get install
hostmot2\-firmware\-5i23" to install the support files for the 5I23 for example.

Newer FPGA cards come pre-programmed with firmware and no "firmware=" string
should be used with these cards. To change the firmware on these cards the
"mesaflash" utility should be used. It is perfectly
valid and reasonable to load these cards with no config string at all.
.TP
\fBnum_dplls\fR [optional, default: \-1]
The hm2dpll is a phase-locked loop timer module which may be used to reduce
sample and write time jitter for some hm2  modules. This parameter can be used to
disable the hm2dpll by setting the number to 0. There is only ever one module of this type,
with 4 timer channels, so the other valid numbers are \-1 (enable all) and 1, both of
which end up meaning the same thing.
.TP
\fBnum_encoders\fR [optional, default: \-1]
Only enable the first N encoders.  If N is \-1, all encoders are enabled.
If N is 0, no encoders are enabled.  If N is greater than the number of
encoders available in the firmware, the board will fail to register.
.TP
\fBssi_chan_N\fR [optional, default: ""]
Specifies how the bit stream from a Synchronous Serial Interface device will be
interpreted. There should be an entry for each device connected. Only channels
with a format specifier will be enabled. (as the software can not guess data
rates and bit lengths)
.TP
\fBbiss_chan_N\fR [optional, default: ""]
As for ssi_chan_N, but for BiSS devices
.TP
\fBfanuc_chan_N\fR [optional, default: ""]
Specifies how the bit stream from a Fanuc absolute encoder will be
interpreted. There should be an entry for each device connected. Only channels
with a format specifier will be enabled. (as the software can not guess data
rates and bit lengths)
.TP
\fBnum_resolvers\fR [optional, default: \-1]
Only enable the first N resolvers. If N = \-1 then all resolvers are enabled.
This module does not work with generic resolvers (unlike the encoder module
which works with any encoder). At the time of writing this Hostmot2 Resolver
function only works with the Mesa 7I49 card.
.TP
\fBnum_pwmgens\fR [optional, default: \-1]
Only enable the first N pwmgens.  If N is \-1, all pwmgens are enabled.
If N is 0, no pwmgens are enabled.  If N is greater than the number of
pwmgens available in the firmware, the board will fail to register.
.TP
\fBnum_3pwmgens\fR [optional, default: \-1]
Only enable the first N Three-phase pwmgens.  If N is \-1, all 3pwmgens
are enabled. If N is 0, no pwmgens are enabled.  If N is greater than the
number of pwmgens available in the firmware, the board will fail to register.
.TP
\fBnum_rcpwmgens\fR [optional, default: \-1]
Only enable the first N RC pwmgens.  If N is \-1, all rcpwmgens
are enabled. If N is 0, no rcpwmgens are enabled.  If N is greater than the
number of rcpwmgens available in the firmware, the board will fail to register.
.TP
\fBnum_stepgens\fR [optional, default: \-1]
Only enable the first N stepgens.  If N is \-1, all stepgens are enabled.
If N is 0, no stepgens are enabled.  If N is greater than the number of
stepgens available in the firmware, the board will fail to register.
.TP
\fBnum_xy2mods\fR [optional, default: \-1]
Only enable the first N xy2mods.  If N is \-1, all xy2mods are enabled.
If N is 0, no xy2mods are enabled.  If N is greater than the number of
xy2mods available in the firmware, the board will fail to register.
.TP
.TP
\fBstepgen_width\fR [optional, default: 2]
Used to mask extra, unwanted, stepgen pins. Stepper drives typically require
only two pins (step and dir) but the Hostmot2 stepgen can drive up to 8 output
pins for specialised applications (depending on firmware). This parameter
applies to all stepgen instances. Unused, masked pins will be available as GPIO.
.TP
\fBsserial_port_\fIN\fR (\fIN\fR = 0 .. 3)\fR [optional, default: 00000000 for all ports]
Up to 32 Smart Serial devices can be connected to a Mesa Anything IO board
depending on the firmware used and the number of physical connections on the
board. These are arranged in 1-4 ports (N) of 1 to 8 channels.
 Some Smart Serial (SSLBP) cards offer more than one load-time configuration,
for example all inputs, or all outputs, or offering additional analogue input on
some digital pins.
 To set the modes for port 0 use for example \fBsserial_port_0=0120xxxx\fR.
 A "0" in the string sets the corresponding channel to mode 0, a "1" to mode 1, and so
on up to mode 9. An "x" in any position disables that channel and makes the
corresponding FPGA pins available as GPIO.
 The string can be up to 8 characters long, and if it defines more
modes than there are channels on the port then the extras are ignored. Channel
numbering is left to right so the example above would set sserial device 0.0
to mode 0, 0.1 to mode 1, 0.2 to mode 2, 0.3 to mode 0 and disables channels 0.4 onwards.
 The sserial driver will auto-detect connected devices, no further configuration
should be needed. Unconnected channels will default to GPIO, but the pin values
will vary semi-randomly during boot when card-detection runs, to it is best to
actively disable any channel that is to be used for GPIO.
See SSERIAL(9) for more information.
.TP
\fBnum_bspis\fR [optional, default: \-1]
Only enable the first N Buffered SPI drivers. If N is \-1 then all the drivers
are enabled. Each BSPI driver can address 16 devices.
.TP
\fBnum_leds\fR [optional, default: \-1]
Only enable the first N of the LEDs on the FPGA board. If N is \-1, then HAL
pins for all the LEDs will be created. If N=0 then no pins will be added.
.TP
\fBnum_ssrs\fR [optional, default: -1]
Only enable the first N of the SSR modules on the FPGA board. If N is
\-1, then HAL pins for all the SSR outputs will be created. If N=0 then
no pins will be added.
.TP
\fBenable_raw\fR [optional]
If specified, this turns on a raw access mode, whereby a user can peek and
poke the firmware from HAL.  See Raw Mode below.

.SS dpll
The hm2dpll module has pins like "hm2_\fI<BoardType>\fR.\fI<BoardNum>\fR.dpll\fR"
It is likely that the pin-count will decrease in the future and that some pins
will become parameters.
This module is a phase-locked loop that will synchronise itself with the thread
in which the hostmot2 "read" function is installed and will trigger other
functions that are allocated to it at a specified time before or after the
"read" function runs. This can be applied to the three absolute
encoder types, quadrature encoder, stepgen, and xy2mod. In the case of the absolute
encoders this allows the system to trigger a data transmission just prior to
the time when the HAL driver reads the data. In the case of stepgens,
quadrature encoders, and the xy2mod, the timers can be used to reduce position sampling
jitter. This is especially valuable with the ethernet-interfaced cards.

Pins:
.TP
(float, in) hm2_\fI<BoardType>\fR.\fI<BoardNum>\fR.dpll.NN.timer\-us
This pin sets the triggering offset of the associated timer. There are 4 timers
numbered 01 to 04, represented by the NN digits in the pin name.  The units are
microseconds (µs).  Generally the value for reads will be negative, and positive for
writes so that input data is sampled prior to the main hostmot read  and output data
is written some time after the main hostmot2 read.
.

For stepgen and quadrature encoders, the value needs to be more than the
maximum variation between read times.  \-100 will suffice for most systems, and
\-50 will work on systems with good performance and latency.

For serial encoders, the value also needs to include the time it takes to
transfer the absolute encoder position.  For instance, if 50 bits must be read
at 500 kHz then subtract an additional 50/500 kHz = 100 µs to get a starting value
of \-200.

The xy2mod uses 2 DPLL timers, one for read and one for write. The read timer value
can be the same as used by the stepgen and quadrature encoders so the same timer channel
can be shared. The write timer is typically set to a time after the main hostmot2 write
this may take some experimentation.

.TP
(float, in) hm2_\fI<BoardType>\fR.\fI<BoardNum>\fR.dpll.base\-freq\-khz
This pin sets the base frequency of the phase-locked loop. by default it will
be set to the nominal frequency of the thread in which the PLL is running and
will not normally need to be changed.
.TP
(float, out) hm2_\fI<BoardType>\fR.\fI<BoardNum>\fR.dpll.phase\-error\-us
Indicates the phase error of the DPLL. If the number cycles by a large amount
it is likely that the PLL has failed to achieve lock and adjustments will need
to be made.
.TP
(u32, in) hm2_\fI<BoardType>\fR.\fI<BoardNum>\fR.dpll.time\-const
The filter time-constant for the PLL.  The default value is a compromise
between insensitivity to single-cycle variations and being resilient to changes
to the Linux CLOCK_MONOTONIC timescale, which can instantly change by up to
±500ppm from its nominal value, usually by timekeeping software like ntpd and
ntpdate. Default 2000 (0x7d0)
.TP
(u32, in) hm2_\fI<BoardType>\fR.\fI<BoardNum>\fR.dpll.plimit
Sets the phase adjustment limit of the PLL. If the value is zero then the PLL
will free-run at the base frequency independent of the servo thread rate. This
is probably not what you want. Default 4194304 (0x400000) Units not known...
.TP
(u32, out) hm2_\fI<BoardType>\fR.\fI<BoardNum>\fR.dpll.ddsize
Used internally by the driver, likely to disappear.
.TP
(u32, in) hm2_\fI<BoardType>\fR.\fI<BoardNum>\fR.dpll.prescale
Prescale factor for the rate generator. Default 1.


.SS encoder

Encoders have names like
""hm2_\fI<BoardType>\fR.\fI<BoardNum>\fR.encoder.\fI<Instance>\fR".".
"Instance" is a two-digit number that corresponds to the HostMot2 encoder
instance number.  There are "num_encoders" instances, starting with 00.

So, for example, the HAL pin that has the current position of the second
encoder of the first 5I25 board is: hm2_5i25.0.encoder.01.position (this
assumes that the firmware in that board is configured so that this HAL
object is available)

Each encoder uses three or four input IO pins, depending on how the
firmware was compiled.  Three-pin encoders use A, B, and Index (sometimes
also known as Z).  Four-pin encoders use A, B, Index, and Index-mask.

The hm2 encoder representation is similar to the one described by the
Canonical Device Interface (in the HAL General Reference document),
and to the software encoder component.  Each encoder instance has the
following pins and parameters:

Pins:

.TP
(s32 out) count
Number of encoder counts since the previous reset.

.TP
(float out) position
Encoder position in position units (count / scale).

.TP
(float out) position-latched
Encoder latched position in position units (count / scale).

.TP
(float out) velocity
Estimated encoder velocity in position units
per second.

.TP
(float out) velocity-rpm
Estimated encoder velocity in position units
per minute.

.TP
(bit in) reset
When this pin is True, the count and position pins are
set to 0.  (The value of the velocity pin is not affected by this.)
The driver does not reset this pin to FALSE after resetting the count
to 0, that is the user's job.

.TP
(bit in/out) index\-enable
When this pin is set to True, the count
(and therefore also position) are reset to zero on the next Index
(Phase\-Z) pulse.  At the same time, index\-enable is reset to zero to
indicate that the pulse has occurred.

.TP
(bit in/out) probe\-enable
When this pin is set to True, the encoder count
(and therefore also position) are latched on the the next probe
active edge.  At the same time, probe\-enable is reset to zero to
indicate that latch event has occurred.

.TP
(bit r/w) probe\-invert
If set to True, the rising edge of the probe
input pin triggers the latch event (if probe\-enable is True).  If set
to False, the falling edge triggers.

.TP
(s32 out) rawcounts
Total number of encoder counts since the start,
not adjusted for index or reset.

.TP
(bit out) input-a, input-b, input-index
Real time filtered values of A,B,Index encoder signals

.TP
(bit in) quad-error-enable
When this pin is True quadrature error reporting is enabled.
when False, existing quadrature errors are cleared and error reporting is disabled.

.TP
(bit out) quad-error
This bit indicates that a quadrature sequence error has been detected.
It can only be set if the corresponding quad-error-enable bit is True.

.TP
(u32 in) hm2_XXXX.N.encoder.sample-frequency
This is the sample frequency that determines all standard encoder
channels digital filter time constant (see filter parameter).

.TP
(u32 in) hm2_XXXX.N.encoder.muxed-sample-frequency
This is the sample frequency that determines all muxed encoder
channels digital filter time constant (see filter parameter).
This also sets the encoder multiplexing frequency.

.TP
(float in) hm2_XXXX.N.encoder.muxed-skew
This sets the muxed encoder sample time delay (in ns) from the multiplex signal.
Setting this properly can increase the usable multiplex frequency and compensate
for cable delays (suggested value is 3* cable length in feet +20).

.TP
(bit in) hm2_XXXX.N.encoder.hires-timestamp
When this pin is True the encoder timestamp counter frequency is ~10 MHz
when False the timestamp counter frequency is ~2 MHz. This should be set True
for frequency counting applications to improve the resolution. It should be
set False when servo thread periods longer than 1 ms are used.

Parameters:

.TP
(float r/w) scale
Converts from "count" units to "position" units.

.TP
(bit r/w) index\-invert
If set to True, the rising edge of the Index
input pin triggers the Index event (if index\-enable is True).  If set
to False, the falling edge triggers.

.TP
(bit r/w) index\-mask
If set to True, the Index input pin only has an
effect if the Index\-Mask input pin is True (or False, depending on the
index\-mask\-invert pin below).

.TP
(bit r/w) index\-mask\-invert
If set to True, Index\-Mask must be False
for Index to have an effect.  If set to False, the Index\-Mask pin must
be True.

.TP
(bit r/w) counter\-mode
Set to False (the default) for Quadrature.
Set to True for Step/Dir (in which case Step is on the A pin and Dir is
on the B pin).

.TP
(bit r/w) filter
If set to True (the default), the quadrature counter
needs 15 sample clocks to register a change on any of the three input lines
(any pulse shorter than this is rejected as noise).  If set to False, the
quadrature counter needs only 3 clocks to register a change.  The default encoder
sample clock runs at approximately 25 to 33 MHz but can be changed globally
with the sample-frequency or muxed-sample-frequency pin.

.TP
(float r/w) vel\-timeout
When the encoder is moving slower than one
pulse for each time that the driver reads the count from the FPGA (in
the hm2_read() function), the velocity is harder to estimate.  The driver
can wait several iterations for the next pulse to arrive, all the while
reporting the upper bound of the encoder velocity, which can be accurately
guessed.  This parameter specifies how long to wait for the next pulse,
before reporting the encoder stopped.  This parameter is in seconds.

.TP
(s32 r/w) hm2_XXXX.N.encoder.timer\-number (default: \-1)
Sets the hm2dpll timer instance to be used to latch encoder counts.  A setting
of \-1 does not latch encoder counts.  A setting of 0 latches at the same time
as the main hostmot2 read.  A setting of 1..4 uses a time offset from the main
hostmot2 read according to the dpll's timer\-us setting.

Typically, timer\-us should be a negative number with a magnitude larger than
the largest latency (e.g., \-100 for a system with mediocre latency, \-50 for a
system with good latency).  A negative number specifies latching the specified
time before the nominal hostmot2 read time.

If no DPLL module is present in the FPGA firmware, or if the encoder module
does not support DPLL, then this pin is not created.

When available, this feature should typically be enabled.  Doing so generally
reduces following errors.

.SS Synchronous Serial Interface (SSI)
(Not to be confused with the Smart Serial Interface)

One pin is created for each SSI instance regardless of data format:
(bit, in) hm2_XXXX.NN.ssi.MM.data\-incomplete
This pin will be set "True" if the module was still transferring data when the
value was read. When this problem exists there will also be a limited number of
error messages printed to the UI. This pin should be used to monitor whether
the problem has been addressed by config changes.
Solutions to the problem dpend on whether the encoder read is being triggered by
the hm2dpll phase-locked-loop timer (described above) or by the trigger\-encoders
function (described below).

The names of the pins created by the SSI module will depend entirely on the
format string for each channel specified in the loadrt command line.
A typical format string might be
 \fBssi_chan_0=error%1bposition%24g\fR.

This would interpret the LSB of the bit-stream as a bit-type pin named "error" and the next 24 bits as a Gray-coded encoder counter.
The encoder-related HAL pins would all begin with "position".

There should be no spaces in the format string, as this is used as a delimiter by the low-level code.

The format consists of a string of alphanumeric characters that will form the
HAL pin names, followed by a % symbol, a bit-count and a data type. All bits
in the packet must be defined, even if they are not used.
There is a limit of 64 bits in total.

The valid format characters and the pins they create are:
.TP
p: (Pad). Does not create any pins, used to ignore sections of the bit stream that are not required.
.TP
b: (Boolean).
  (bit, out) hm2_XXXX.N.ssi.MM.<name>. If any bits in the designated field width
are non-zero then the HAL pin will be "True".
  (bit, out) hm2_XXXX.N.ssi.MM.<name>\-not. An inverted version of the above, the
HAL pin will be "True" if all bits in the field are zero.
.TP
u: (Unsigned)
  (float, out) hm2_XXXX.N.ssi.MM.<name>. The value of the bits interpreted as an
unsigned integer then scaled such that the pin value will equal the scalemax
parameter value when all bits are high. (for example if the field is 8 bits
wide and the scalmax parameter was 20 then a value of 255 would return 20, and
0 would return 0.
.TP
s: (Signed)
  (float, out) hm2_XXXX.N.ssi.MM.<name>. The value of the bits interpreted as a
2s complement signed number then scaled similarly to the unsigned variant,
except symmetrical around zero.
.TP
f: (bitField)
  (bit, out) hm2_XXXX.N.ssi.MM.<name>\-NN. The value of each individual bit in the
data field. NN starts at 00 up to the number of bits in the field.
  (bit, out) hm2_XXXX.N.ssi.MM.<name>\-NN\-not. An inverted version of the individual
bit values.
.TP
e: (Encoder)
 (s32, out) hm2_XXXX.N.ssi.MM.<name>.count. The lower 32 bits of the
total encoder counts. This value is reset both by the ...reset and the ...index\-enable
pins.
 (s32, out) hm2_XXXX.N.ssi.MM.<name>.rawcounts. The lower 32 bits of
the total encoder counts. The pin is not affected by reset and index.
 (float, out) hm2_XXXX.N.ssi.MM.<name>.position. The encoder position
in machine units. This is calculated from the full 64-bit buffers so will show
a True value even after the counts pins have wrapped. It is zeroed by reset and
index enable.
 (bit, IO) hm2_XXXX.N.ssi.MM.<name>.index\-enable. When this pin is set
"True" the module will wait until the raw encoder counts next passes through an
integer multiple of the number of counts specified by counts\-per\-rev parameter
and then it will zero the counts and position pins, and set the index\-enable
pin back to "False" as a signal to the system that "index" has been passed.
this pin is used for spindle-synchronised motion and index-homing.
 (bit, in) (bit, out) hm2_XXXX.N.ssi.MM.<name>.reset. When this pin is set high
the counts and position pins are zeroed.
.TP
h: (Split encoder, high-order bits)
Some encoders (Including Fanuc) place the encoder part-turn counts and full-turn
counts in separate, non-contiguous fields. This tag defines the high-order bits
of such an encoder module. There can be only one h and one l tag per channel,
the behaviour with multiple such channels will be undefined.
.TP
l: (Split encoder, low-order bits)
Low order bits (see "h")
.TP
g: (Gray-code). This is a modifier that indicates that the following format string is gray-code encoded.
This is only valid for encoders (e, h l) and unsigned (u) data types.
.TP
m: (Multi-turn). This is a modifier that indicates that the following
format string is a multi-turn encoder. This is only valid for encoders (e, h l).
A jump in encoder position of more than half the full scale is interpreted as a
full turn and the counts are wrapped. With a multi-turn encoder this is only
likely to be a data glitch and will lead to a permanent offset. This flag
endures that such encoders will never wrap.

.TP
Parameters:
Two parameters is universally created for all SSI instances

.TP
(float r/w) hm2_XXXX.N.ssi.MM.frequency\-khz
This parameter sets the SSI clock frequency. The units are kHz, so 500 will give
a clock frequency of 500,000 Hz.

.TP
(s32 r/w) hm2_XXXX.N.ssi.timer-number\-num
This parameter allocates the SSI module to a specific hm2dpll timer instance.
This pin is only of use in firmwares which contain a hm2dpll function and will
default to 1 in cases where there is such a function, and 0 if there is not.
The pin can be used to disable reads of the encoder, by setting to a
nonexistent timer number, or to 0.

Other parameters depend on the data types specified in the config string.
.TP
p: (Pad) No Parameters.
.TP
b: (Boolean) No Parameters.
.TP
u: (Unsigned)
(float, r/w) hm2_XXXX.N.ssi.MM.<name>-scalemax. The scaling factor for the
 channel.
.TP
s: (Signed)
(float, r/w) hm2_XXXX.N.ssi.MM.<name>-scalemax. The scaling factor for the
channel.
.TP
f: (bitField): No parameters.
.TP
e: (Encoder):
 (float, r/w) hm2_XXXX.N.ssi.MM.<name>.scale: (float, r.w)
The encoder scale in counts per machine unit.
 (u32, r/w) hm2_XXXX.N.ssi.MM.<name>.counts\-per\-rev (u32, r/w)
Used to emulate the index behaviour of an incremental+index encoder.
This would normally be set to the actual counts per rev of the encoder,
but can be any whole number of revs.
Integer divisors or multipliers of the true PPR might be useful for index-homing.
Non-integer factors might be appropriate where there is a synchronous drive ratio
between the encoder and the spindle or ballscrew.


.SS BiSS
BiSS is a bidirectional variant of SSI. Currently only a single direction is
supported by LinuxCNC (encoder to PC).

One pin is created for each BiSS instance regardless of data format:

(bit, in) hm2_XXXX.NN.biss.MM.data\-incomplete
This pin will be set "True" if the module was still transferring data when the
value was read. When this problem exists there will also be a limited number of
error messages printed to the UI. This pin should be used to monitor whether
the problem has been addressed by config changes.
Solutions to the problem dpend on whether the encoder read is being triggered by
the hm2dpll phase-locked-loop timer (described above) or by the trigger\-encoders
function (described below).

The names of the pins created by the BiSS module will depend entirely on the
format string for each channel specified in the loadrt command line and follow
closely the format defined above for SSI.
Currently data packets of up to 96 bits are supported by the LinuxCNC driver,
although the Mesa Hostmot2 module can handle 512 bit packets. It should be
possible to extend the number of packets supported by the driver if there is a
requirement to do so.

.SS Fanuc encoder
The pins and format specifier for this module are identical to the SSI module
described above, except that at least one pre-configured format is provided.
A modparam of fanuc_chan_N=AA64 (case sensitive) will configure the channel for
a Fanuc Aa64 encoder. The pins created are:
 hm2_XXXX.N.fanuc.MM.batt                indicates battery state
 hm2_XXXX.N.fanuc.MM.batt\-not            inverted version of above
 hm2_XXXX.N.fanuc.MM.comm                The 0-1023 absolute output for motor commutation
 hm2_XXXX.N.fanuc.MM.crc                 The CRC checksum. Currently HAL has no way to use this
 hm2_XXXX.N.fanuc.MM.encoder.count       Encoder counts
 hm2_XXXX.N.fanuc.MM.encoder.index\-enable Simulated index. Set by counts\-per\-rev parameter
 hm2_XXXX.N.fanuc.MM.encoder.position    Counts scaled by the ...scale parameter
 hm2_XXXX.N.fanuc.MM.encoder.rawcounts   Raw counts, unaffected by reset or index
 hm2_XXXX.N.fanuc.MM.encoder.reset       If high/True then counts and position = 0
 hm2_XXXX.N.fanuc.MM.valid               Indicates that the absolute position is valid
 hm2_XXXX.N.fanuc.MM.valid\-not           Inverted version

.SS resolver
Resolvers have names like
hm2_\fI<BoardType>\fR.\fI<BoardNum>\fR.resolver.\fI<Instance>\fR.
<Instance> is a 2-digit number, which for the 7I49 board will be between 00 and
05. This function only works with the Mesa Resolver interface boards (of which
the 7I49 is the only example at the time of writing). This board uses an SPI
interface to the FPGA card, and will only work with the correct firmware.
The pins allocated will be listed in the dmesg output, but are unlikely to be
usefully probed with HAL tools.

Pins:

.TP
(float, out) angle
This pin indicates the angular position of the resolver. It
is a number between 0 and 1 for each electrical rotation.

.TP
(float, out) position
Calculated from the number of complete and partial
revolutions since startup, reset, or  index\-reset multiplied by the scale
parameter.

.TP
(float, out) velocity
Calculated from the rotational velocity and the
velocity\-scale parameter. The default scale is electrical rotations per second.

.TP
(float, out) velocity-rpm
Simply velocity scaled by a factor of 60 for convenience.


.TP
(s32, out) count
This pins outputs a simulated encoder count at 2^24
counts per rev (16777216 counts).

.TP
(s32, out) rawcounts
This is identical to the counts pin, except it is not
reset by the "index" or "reset" pins. This is the pin which would be linked to
the bldc HAL component if the resolver was being used to commutate a motor.

.TP
(bit, in) reset
Resets the position and counts pins to zero immediately.

.TP
(bit, in)  joint-pos-fb
The Mesa resolver driver has the capability of emulating an absolute
encoder using a position file (see the INI-config section of the manual)
and the single-turn absolute operation of resolvers.
At startup, and only if the \fBuse-position-file\fR parameter is set to "True"
the resolver driver will wait for a value to be written by the system to
the axis.N.joint-pos-fb pin (which must be netted to this resolver pin)
and will calculate the number of full turns that best matches the
current reolver position. It will then pre-load the driver output with this
offset. This should only be used on systems where axis movement in the
unpowered state is unlikely. This feature will only work properly if the
machine is initially homed to "index" and if the axis home positions are
exactly zero.

.TP
(bit, in/out) index\-enable
When this pin is set high the position and counts
pins will be reset the next time the resolver passes through the zero position.
At the same time the pin is driven low to indicate to connected modules that the
index has been seen, and that the counters have been reset.

.TP
(bit, out) error
Indicates an error in the particular channel. If this value is
"True" then the reported position and velocity are invalid.

Parameters:
.TP
(float, read/write) scale
The position scale, in machine units per resolver
electrical revolution.

.TP
(float, read/write) velocity\-scale
The conversion factor between resolver
rotation speed and machine velocity. A value of 1 will typically give motor
speed in rps, a value of 0.01666667 will give (approximate) RPM.

.TP
(u32, read/write) index\-divisor (default 1)
The resolver component emulates an index at a fixed point in the sin/cos cycle.
Some resolvers have multiple cycles per rev (often related to the number of
pole-pairs on the attached motor). LinuxCNC requires an index once per
revolution for proper threading etc.
This parameter should be set to the number of cycles per rev of the resolver.
CAUTION: Which pseudo-index is used will not necessarily be consistent between
LinuxCNC runs. Do not expect to re-start a thread after restarting LinuxCNC.
It is not appropriate to use this parameter for index-homing of axis drives.

.TP
(float, read/write) excitation\-khz
This pin sets the excitation frequency for
the resolver. This pin is module-level rather than instance-level as all
resolvers share the same excitation frequency.
 Valid values are 10 (~10 kHz), 5 (~5 kHz) and 2.5 (~2.5 kHz). The
actual frequency depends on the FPGA frequency, and they correspond to
CLOCK_LOW/5000, CLOCK_LOW/10000 and CLOCK_LOW/20000 respectively.
The parameter will be set to the closest available of the three frequencies.
 A value of \-1 (the default) indicates that the current setting should be
retained.

.TP
(bit, read/write) use-position-file
In conjunction with \fBjoint-pos-fb\fR (qv) emulate absolute encoders.



.SS pwmgen

pwmgens have names like
"hm2_\fI<BoardType>\fR.\fI<BoardNum>\fR.pwmgen.\fI<Instance>\fR".
"Instance" is a two-digit number that corresponds to the HostMot2 pwmgen
instance number.  There are "num_pwmgens" instances, starting with 00.

So, for example, the HAL pin that enables output from the fourth pwmgen
of the first 7I43 board is: hm2_7i43.0.pwmgen.03.enable (this assumes
that the firmware in that board is configured so that this HAL object
is available)

In HM2, each pwmgen uses three output IO pins: Not\-Enable, Out0, and
Out1.

The function of the Out0 and Out1 IO pins varies with output\-type
parameter (see below).

The hm2 pwmgen representation is similar to the software pwmgen component.
Each pwmgen instance has the following pins and parameters:

Pins:

.TP
(bit input) enable
If True, the pwmgen will set its Not\-Enable pin
False and output its pulses.  If "enable" is False, pwmgen will set its
Not\-Enable pin True and not output any signals.

.TP
(float input) value
The current pwmgen command value, in arbitrary units.

Parameters:

.TP
(float rw) scale
Scaling factor to convert "value" from arbitrary units
to duty cycle: dc = value / scale.  Duty cycle has an effective range
of \-1.0 to +1.0 inclusive, anything outside that range gets clipped.
The default scale is 1.0.

.TP
(s32 rw) output\-type
This emulates the output_type load-time argument to
the software pwmgen component.  This parameter may be changed at runtime,
but most of the time you probably want to set it at startup and then leave
it alone.  Accepted values are 1 (PWM on Out0 and Direction on Out1), 2
(Up on Out0 and Down on Out1), 3 (PDM mode, PDM on Out0 and Dir on Out1),
and 4 (Direction on Out0 and PWM on Out1, "for locked antiphase").

.TP
(bit input) offset\-mode
When True, offset\-mode modifies the PWM behavior so that a PWM value
of 0 results in a 50% duty cycle PWM output, a -1 value results in a 0%
duty cycle and +1 results in a 100% duty cycle (with default scaling)
This mode is used by some PWM motor drives and PWM to analog converters.
Typically the direction signal is not used in this mode.


In addition to the per-instance HAL Parameters listed above, there are
a couple of HAL Parameters that affect all the pwmgen instances:

.TP
(u32 rw) pwm_frequency
This specifies the PWM frequency, in Hz, of all
the pwmgen instances running in the PWM modes (modes 1 and 2).  This is
the frequency of the variable-duty-cycle wave.  Its effective range is
from 1 Hz up to 386 kHz.  Note that the max frequency is determined by the
ClockHigh frequency of the Anything IO board; the 5I25 and 7I92 both have
a 200 MHz clock, resulting in a 386 kHz max PWM frequency.  Other boards
may have different clocks, resulting in different max PWM frequencies.
If the user attempts to set the frequency too high, it will be clipped
to the max supported frequency of the board.  Frequencies below about
5 Hz are not terribly accurate, but above 5 Hz they're pretty close.
The default pwm_frequency is 20,000 Hz (20 kHz).

.TP
(u32 rw) pdm_frequency
This specifies the PDM frequency, in Hz, of
all the pwmgen instances running in PDM mode (mode 3).  This is the
"pulse slot frequency"; the frequency at which the pdm generator in the
AnyIO board chooses whether to emit a pulse or a space.  Each pulse (and
space) in the PDM pulse train has a duration of 1/pdm_frequency seconds.
For example, setting the pdm_frequency to 2e6 (2 MHz) and the duty cycle
to 50% results in a 1 MHz square wave, identical to a 1 MHz PWM signal
with 50% duty cycle.  The effective range of this parameter is from
about 1525 Hz up to just under 200 MHz.  Note that the max frequency
is determined by the ClockHigh frequency of the Anything IO board; the
5I25 and 7I92 both have a 100 MHz clock, resulting in a 100 MHz max
PDM frequency.  Other boards may have different clocks, resulting in
different max PDM frequencies.  If the user attempts to set the frequency
too high, it will be clipped to the max supported frequency of the board.
The default pdm_frequency is 20,000 Hz (20 kHz).

.SS 3ppwmgen
Three-Phase PWM generators (3pwmgens) are intended for controlling the high-side
and low-side gates in a 3-phase motor driver. The function is included to
support the Mesa motor controller daughter-cards but can be used to control
an IGBT or similar driver directly.
3pwmgens have names like "hm2_\fI<BoardType>\fR.\fI<BoardNum>\fR.3pwmgen.\fI<Instance>\fR"
where <Instance> is a 2-digit number. There will be num_3pwmgens instances,
starting at 00.
Each instance allocates 7 output and one input pins on the Mesa card connectors.
Outputs are: PWM A, PWM B, PWM C, /PWM A, /PWM B, /PWM C, Enable. The first three
pins are the high side drivers, the second three are their complementary low-side
drivers. The enable bit is intended to control the servo amplifier.
The input bit is a fault bit, typically wired to over-current detection. When set
the PWM generator is disabled.
The three phase duty-cycles are individually controllable from \-Scale to +Scale.
Note that 0 corresponds to a 50% duty cycle and this is the inialization value.

Pins:

(float input) A\-value, B\-value, C\-value: The PWM command value for each phase,
limited to +/\- "scale". Defaults to zero which is 50% duty cycle on high-side and
low-sidepins (but see the "deadtime" parameter).

.TP
(bit input) enable
When high the PWM is enabled as long as the fault bit is not
set by the external fault input pin. When low the PWM is disabled, with both high-
side and low-side drivers low. This is not the same as 0 output (50% duty cycle on
both sets of pins) or negative full scale (where the low side drivers are "on"
100% of the time).

.TP
(bit output) fault
Indicates the status of the fault bit. This output latches high
once set by the physical fault pin until the "enable" pin is set to high.

Parameters:

.TP
(u32 rw) deadtime
Sets the dead-time between the high-side driver turning off and
the low-side driver turning on and vice-versa. Deadtime is subtracted from on time
and added to off time symmetrically. For example with 20 kHz PWM (50 uSec period),
50% duty cycle and zero dead time, the PWM and NPWM outputs would be square
waves (NPWM being inverted from PWM) with high times of 25 µs. With the same
settings but 1 µs of deadtime, the PWM and NPWM outputs would both have high
times of 23 µs (25 \- (2X 1 µs), 1 µs per edge).
The value is specified in nanoseconds (ns) and defaults to a rather conservative 5000 ns. Setting
this parameter to too low a value could be both expensive and dangerous as if both
gates are open at the same time there is effectively a short circuit across the
supply.

.TP
(float rw) scale
Sets the half-scale of the specified 3-phase PWM generator.
PWM values from \-scale to +scale are valid. Default is +/\- 1.0

.TP
(bit rw) fault\-invert
Sets the polarity of the fault input pin. A value of 1 means
that a fault is triggered with the pin high, and 0 means that a fault it triggered
when the pin is pulled low. Default 0, fault = low so that the PWM works with the
fault pin unconnected.

.TP
(u32 rw) sample\-time
Sets the time during the cycle when an ADC pulse
is generated.  0 = start of PWM cycle and 1 = end. Not currently useful
to LinuxCNC. Default 0.5.

In addition the per-instance parameters above there is the following parameter
that affects all instances:

.TP
(u32 rw) frequency
Sets the master PWM frequency. Maximum is approx 48 kHz, minimum
is 1 kHz. Defaults to 20 kHz.

.SS oneshot
The oneshot is a hardware one-shot device suitable for various timing, delay, 
signal conditioning, PWM generation, and watchdog functions. The oneshot module 
includes 2 timers to allow variable pulse delays for applications like phase control.
Trigger sources can be software, external inputs, the DPLL timer, a built in 
rate generator or the other timer.
Oneshots have names like "hm2_\fI<BoardType>\fR.\fI<BoardNum>\fR.oneshot.\fI<Instance>\fR"
where <Instance> is a 2-digit number. There will be num_oneshots instances,
starting at 00. Each instance allocates up to two input and two output pins.

Pins:

.TP
(float rw) width1
Sets the pulse width of timer1 in ms. Default is 1 ms (1/1000 s).

.TP
(float rw) width2 
Sets the pulse width of timer2 in ms. Default is 1 ms (1/1000 s).

.TP
(float rw) filter1
Sets digital filter time constant for timer1's external trigger input
Filter time is in ms. Default filter time constant time is 0.1 ms.
External trigger response will be delayed by the filter time setting

.TP
(float rw) filter2
Sets digital filter time constant for timer2's external trigger input
Filter time is in ms. Default filter time constant time is 0.1 ms.
External trigger response will be delayed by the filter time setting

.TP
(float rw) rate
Sets the frequency of the built in rate generator (in Hz)

.TP
(u32 rw) trigger_select1,trigger_select2 
Sets the trigger source for timer1,timer2 respectively.
Trigger sources are:
.nf
0 Trigger disabled
1 Software trigger: triggered when hal pin swtrigger1 is true
2 External hardware: trigger
3 DPLL trigger: triggered by selected DPLL timer
4 Rate trigger: triggered by build in rate generator.
5 Timer1 trigger: triggered by timer1 output
6 Timer2 trigger: triggered by timer2 output

.TP
(bit rw) trigger_on_rise1,trigger_on_rise2
When true, triggers timer1, timer2 respectively on the rising edge of the trigger source.

.TP
(bit rw) trigger_on_fall1,trigger_on_fall2
When true, triggers timer1,timer2 respectively on the falling edge of the trigger source.

.TP
(bit rw) retriggerable1,retriggerable2
When true, the associated timer is retriggerable,
meaning the timer will reset to full time on a trigger event even during the output pulse period.
When false the timer is not retriggerable,
meaning it will ignore trigger events during the output pulse period.
 
.TP
(bit rw) enable1,enable2
trigger enable for timer1 and timer2 respectively True to enable.

.TP
(bit rw) reset1,reset2
If true, resets timer1,timer2 respectively, aborting any pulse in progress.

.TP
(bit ro) out1,out2
Pulse output status bit for timer 1,timer2

.TP
(bit ro) exttrigger1,exttrigger2
External trigger input status bits for timer 1,timer2.
These monitor the filtered inputs.


.SS rcpwmgen
The rcpwmgen is a simple PWM generator optimized for use with standard RC servos that use pulse width to determine position.
rcpwmgens have names like "hm2_\fI<BoardType>\fR.\fI<BoardNum>\fR.rcpwmgen.\fI<Instance>\fR" where <Instance> is a 2-digit number.
There will be num_rcpwmgens instances, starting at 00.
Each instance allocates a single output pin. Unlike the standard PWM generator,
the rcpwmgen output is specified in width rather than duty cycle so the pulse width is independent of the operating frequency.
Resolution is approximately 1/2000 for standard 1 to 2 ms range RC servos.

Pins:

.TP
(float rw) rate
Sets the master  RC PWM frequency. Maximum is 1 kHz, minimum is .01 Hz. Defaults to 50 Hz.

.TP
(float rw) width
Sets the per channel pulse width in (ms/scale)

.TP
(float rw) offset
Sets the per channel pulse width offset in ms.
This would be set to 1.5 ms for 1-2 ms servos for a 0 center position.

.TP
(float rw) scale
Sets the per channel pulse width scaling, for example, setting the scale to 90
and the offset to 1.5 ms would result in a position range of +-45 degrees
scale in degrees for 1-2 ms servos with a full motion range of 90 degrees

.SS stepgen

stepgens have names like
"hm2_\fI<BoardType>\fR.\fI<BoardNum>\fR.stepgen.\fI<Instance>\fR".
"Instance" is a two-digit number that corresponds to the HostMot2 stepgen instance number.
There are "num_stepgens" instances, starting with 00.

So, for example, the HAL pin that has the current position feedback from the first stepgen of the second 5I22 board is:
hm2_5i22.1.stepgen.00.position\-fb (this assumes that the firmware in that board is configured so that this HAL object is available)

Each stepgen uses between 2 and 8 IO pins.
The signals on these pins depends on the step_type parameter (described below).

The stepgen representation is modeled on the stepgen software component.
Each stepgen instance has the following pins and parameters:

Pins:

.TP
(float input) position\-cmd
Target position of stepper motion, in arbitrary position units.
This pin is only used when the stepgen is in position control mode (control\-type=0).

.TP
(float input) velocity\-cmd
Target velocity of stepper motion, in arbitrary position units per second.
This pin is only used when the stepgen is in velocity control mode (control\-type=1).

.TP
(s32 output) counts
Feedback position in counts (number of steps).

.TP
(float output) position\-fb
Feedback position in scaled position units.
This is similar to "counts/position_scale", but has finer than step resolution.

.TP
(float output) position-latched
latched-position in scaled position units.
This is similar to "counts/position_scale", but has finer than step resolution.


.TP
(float output) velocity\-fb
Feedback velocity in arbitrary position
units per second.

.TP
(bit input) enable
This pin enables the step generator instance.
When True, the stepgen instance works as expected.
When False, no steps are generated and velocity\-fb goes immediately to 0.
If the stepgen is moving when enable goes False it stops immediately,
without obeying the maxaccel limit.

.TP
(bit input) position\-reset
Resets position to 0 when True.
Useful for step/dir controlled spindles when switching between spindle and joint modes.

.TP
(bit input) control\-type
Switches between position control mode (0) and velocity control mode (1).
Defaults to position control (0).

.TP
(bit in/out) index\-enable
When this pin is set to True, the step count (and therefore also position) are reset to zero on the next stepgen index pulse.
At the same time, index\-enable is reset to zero to indicate that the pulse has occurred.

.TP
(bit r/w) index\-invert
If set to True, the rising edge of the index input pin triggers the position clear event (if index\-enable is True).
If set to False, the falling edge triggers.

.TP
(bit in/out) probe\-enable
When this pin is set to True, the step count (and therefore also position) are latched on the the next stepgen probe active edge.
At the same time, probe\-enable is reset to zero to indicate that a latch event has occurred.

.TP
(bit r/w) probe\-invert
If set to True, the rising edge of the probe input pin triggers the latch event (if probe\-enable is True).
If set to False, the falling edge triggers.

Parameters:

.TP
(float r/w) position\-scale
Converts from counts to position units.
position = counts / position_scale

.TP
(float r/w) maxvel
Maximum speed, in position units per second.
If set to 0, the driver will always use the maximum possible velocity based on the current step timings and position\-scale.
The max velocity will change if the step timings or position\-scale changes.  Defaults to 0.

.TP
(float r/w) maxaccel
Maximum acceleration, in position units per second per second.
Defaults to 1.0.
If set to 0, the driver will not limit its acceleration at all - this requires that the position\-cmd or velocity\-cmd pin is driven in a way that does not exceed the machine's capabilities.
This is probably what you want if you are going to be using the LinuxCNC trajectory planner to jog or run G-code.

.TP
(u32 r/w) steplen
Duration of the step signal, in nanoseconds.

.TP
(u32 r/w) stepspace
Minimum interval between step signals, in nanoseconds.

.TP
(u32 r/w) dirsetup
Minimum duration of stable Direction signal before a step begins, in nanoseconds.

.TP
(u32 r/w) dirhold
Minimum duration of stable Direction signal after a step ends, in nanoseconds.

.TP
(u32 r/w) step_type
Output format, like the step_type modparam to the software stepgen(9) component.  0 = Step/Dir, 1 = Up/Down, 2 = Quadrature, 3+ = table-lookup mode.
In this mode the step_type parameter determines how long the step sequence is.
Additionally the stepgen_width parameter in the loadrt config string must be set to suit the number of pins per stepgen required.
Any stepgen pins above this number will be available for GPIO.
This mask defaults to 2.
The maximum length is 16.
Note that Table mode is not enabled in all firmwares but if you see GPIO pins between the stepgen instances in the dmesg/log hardware pin list then the option may be available.

In Quadrature mode (step_type=2), the stepgen outputs one complete Gray cycle (00 → 01 → 11 → 10 → 00) for each "step" it takes,
so the scale must be divided by 4 relative to standard step/dir.
In table mode up to 6 IO pins are individually controlled in an arbitrary sequence up to 16 phases long.

.TP
(bit input) swap_step_dir
This swaps the step and direction outputs on the selected stepgen.
This parameter is only available if the firmware supports this option.

.TP
(u32 r/w) table\-data\-N
There are 4 table\-data\-N parameters, table\-data\-0 to table\-data\-3.
These each contain 4 bytes corresponding to 4 stages in the step sequence.
For example table\-data\-0 = 0x00000001 would set stepgen pin 0 (always called "Step" in the dmesg output) on the first phase of the step sequence, and table\-data\-4 =
0x20000000 would set stepgen pin 6 ("Table5Pin" in the dmesg output) on the 16th stage of the step sequence.

.TP
(s32 r/w) hm2_XXXX.N.stepgen.timer\-number (default: \-1)
Sets the hm2dpll timer instance to be used to latch stepgen counts.
A setting of \-1 does not latch stepgen counts.
A setting of 0 latches at the same time as the main hostmot2 read.
A setting of 1..4 uses a time offset from the main hostmot2 read according to the dpll's timer\-us setting.

Typically, timer\-us should be a negative number with a magnitude larger than the largest latency
(e.g., \-100 for a system with mediocre latency, \-50 for a system with good latency).
A negative number specifies latching the specified time before the nominal hostmot2 read time.

If no DPLL module is present in the FPGA firmware, or if the stepgen module does not support DPLL,
then this pin is not created.

When available, this feature should typically be enabled.
Doing so generally reduces following errors.

.SS Smart Serial Interface

The Smart Serial Interface allows up to 32 different devices,
such as the Mesa 8I20 2.2&#8239;kW 3-phase drive or 7I64 48-way IO cards,
to be connected to a single FPGA card.
The driver auto-detects the connected hardware port, channel and device type.
Devices can be connected in any order to any active channel of an active port
(see the config modparam definition above).

For full details of the smart-serial devices see \fBsserial\fR(9).

.SS BSPI
The BSPI (Buffered SPI) driver is unusual in that it does not create any HAL pins.
Instead the driver exports a set of functions that can be used by a sub-driver for the attached hardware.
Typically these would be written in the "comp"

pre-processing language: see http://linuxcnc.org/docs/html/hal/comp.html or man halcompile for further details.
See mesa_7i65(9) and the source of mesa_7i65.comp for details of a typical sub-driver.
See hm2_bspi_setup_chan(3hm2), hm2_bspi_write_chan(3hm2),
hm2_tram_add_bspi_frame(3hm2), hm2_allocate_bspi_tram(3hm2),
hm2_bspi_set_read_function(3hm2) and hm2_bspi_set_write_function(3hm2)
for the exported functions.

The names of the available channels are printed to standard output during the
driver loading process and take the form
hm2_<board name>.<board index>.bspi.<index>, e.g., hm2_5i23.0.bspi.0.

.SS UART
The UART driver also does not create any HAL pins, instead it declares two
simple read/write functions and a setup function to be utilised by user-written code.
Typically this would be written in the "comp" pre-processing language:
see http://linuxcnc.org/docs/html/hal/comp.html or man halcompile for further details.
See mesa_uart(9) and the source of mesa_uart.comp for details of a typical sub-driver.
See hm2_uart_setup_chan(3hm2), hm2_uart_send(3hm2), hm2_uart_read(3hm2) and hm2_uart_setup(3hm2).

The names of the available uart channels are printed to standard output during the
driver loading process and take the form hm2_<board name>.<board index>uart.<index>, e.g., hm2_5i23.0.uart.0.

.SS General Purpose I/O
I/O pins on the board which are not used by a module instance are exported to HAL as "full" GPIO pins.
Full GPIO pins can be configured at run-time to be inputs, outputs, or open drains, and have a HAL interface that exposes this flexibility.
IO pins that are owned by an active module instance are constrained by the requirements of the owning module, and have a restricted HAL interface.

GPIOs have names like "hm2_\fI<BoardType>\fR.\fI<BoardNum>\fR.gpio.\fI<IONum>\fR".
IONum is a three-digit number.
The mapping from IONum to connector and pin-on-that-connector is written to the syslog when the driver loads,
and it is documented in Mesa's manual for the Anything I/O boards.

<<<<<<< HEAD
So, for example, the HAL pin that has the current inverted input value
read from GPIO 012 of the second 7I43 board is: hm2_7i43.1.gpio.012.in\-not
(this assumes that the firmware in that board is configured so that this
HAL object is available)

The HAL parameter that controls whether the last GPIO of the first 5I22
is an input or an output is: hm2_5i22.0.gpio.095.is_output (this assumes
that the firmware in that board is configured so that this HAL object
is available)
=======
So, for example, the HAL pin that has the current inverted input value read from GPIO 012 of the second 7I43 board is:
hm2_7i43.1.gpio.012.in\-not
(this assumes that the firmware in that board is configured so that this HAL object is available).

The HAL parameter that controls whether the last GPIO of the first 5I22 is an input or an output is:
hm2_5i22.0.gpio.095.is_output (this assumes that the firmware in that board is configured so that this HAL object is available).
>>>>>>> 35cc92aa0f (docs: series of smallish changes while translating)

The hm2 GPIO representation is modeled after the Digital Inputs and
Digital Outputs described in the Canonical Device Interface (part of the HAL General Reference document).
Each GPIO can have the following HAL Pins:

.TP
(bit out) in & in_not
State (normal and inverted) of the hardware input pin.
Both full GPIO pins and IO pins used as inputs by active module instances have these pins.

.TP
(bit in) out
Value to be written (possibly inverted) to the hardware output pin.
Only full GPIO pins have this pin.

.PP
Each GPIO can have the following Parameters:

.TP
(bit r/w) is_output
If set to 0, the GPIO is an input.
The IO pin is put in a high-impedance state (weakly pulled high), to be driven by other devices.
The logic value on the IO pin is available in the "in" and "in_not" HAL pins.
Writes to the "out" HAL pin have no effect.
If this parameter is set to 1, the GPIO is an output; its behavior then depends on the "is_opendrain" parameter.
Only full GPIO pins have this parameter.

.TP
(bit r/w) is_opendrain
This parameter only has an effect if the "is_output" parameter is True.
If this parameter is False, the GPIO behaves as a normal output pin:
The IO pin on the connector is driven to the value specified by the "out" HAL pin (possibly inverted),
and the value of the "in" and "in_not" HAL pins is undefined. 
If this parameter is True, the GPIO behaves as an open-drain pin.
Writing 0 to the "out" HAL pin drives the IO pin low, writing 1 to the "out" HAL pin puts the IO pin in a high-impedance state.
In this high-impedance state the IO pin floats (weakly pulled high), and other devices can drive the value;
the resulting value on the IO pin is available on the "in" and "in_not" pins.
Only full GPIO pins and IO pins used as outputs by active module instances have this parameter.

.TP
(bit r/w) invert_output
This parameter only has an effect if the "is_output" parameter is True.
If this parameter is True, the output value of the GPIO will be the inverse of the value on the "out" HAL pin.
Only full GPIO pins and IO pins used as outputs by active module instances have this parameter.

.PP
When a physical I/O pin is used by a special function, the related
.BR is_output ", and " is_opendrain
HAL parameters are aliased to the special function.
For instance, if gpio 1 is taken over by pwmgen 0's first output, then aliases like
.B hm2_7i92.0.pwmgen.00.out0.invert_output
(referring to
.BR hm2_7i92.0.gpio.001.invert_output )
will be automatically created.
When more than one GPIO is connected to the same special function,
an extra .#. is inserted so that the settings for each related GPIO can be set separately.
For example, for the firmware SV12IM_2X7I48_72, the alias
.B hm2_5i20.0.pwmgen.00.0.enable.invert_output
(referring to
.BR hm2_5i20.0.gpio.000.invert_output )
and
.B hm2_5i20.0.pwmgen.00.1.enable.invert_output
(referring to
.BR hm2_5i20.0.gpio.023.invert_output )
are both created.

.SS inm and inmux
inm/inmuxs are input debouncing modules that support hardware digital filtering of input pins.
In addition to the input filtering function, the inm/inmux modules support up to 4 simple quadrature counters for MPG use.
The quadrature inputs for MPG encoders 0 through 3 are inm/inmux pins 0 through 7.
MPG A,B inputs use the filter time constants programmed for inputs 0..7.
Each inm/inmux input pin can have a slow or fast filter constant.
Filter time constants are specified in units of scan times.
inms have names like "hm2_\fI<BoardType>\fR.\fI<BoardNum>\fR.inm.\fI<Instance>\fR".
inmuxes have names like "hm2_\fI<BoardType>\fR.\fI<BoardNum>\fR.inmux.\fI<Instance>\fR".
"Instance" is a two-digit number that corresponds to the HostMot2 inm or inmux instance number.
There are "num_inms" or numx_inmuxs" instances, starting with 00.

Each instance reads between 8 and 32 input pins.
inm and inmux are identical except for pin names and the physical interface.


Pins:

.TP
(bit out) input and input-not
True and inverted filtered input states.

.TP
(bit out) raw-input and raw-input-not
True and inverted unfiltered input states.

.TP
(bit in) input-slow
If True, selects the long time constant filter for the corresponding input bit,
if False the short time constant is used.

.TP
(s32 out) enc0-count,enc1-count,enc2-count,enc3-count
MPG counters 0 through 3.

.TP
(bit in) enc0-reset,enc1-reset,enc2-reset,enc3-reset
Reset for MPG counters 0 through 3, count is forced to 0 if true.

.TP

Parameters:

.TP
(u32 in) scan_rate
This sets the input scan rate in Hz. Default scan rate is 20 kHz (50 µs scan period).

.TP
(u32 in) fast_scans
This sets the fast time constant for all input pins.
This is the time constant used when the input-slow pin for the corresponding input is False.
The range is 0 to 63 scan periods and the default value is 5 = 250 µs at the default 20 kHz scan_rate.

.TP
(u32 in) slow_scans
This sets the slow time constant for all input pins.
This is the time constant used when the input-slow pin for the corresponding input is True.
The range is 0 to 1023 scan periods and the default value is 500 = 25 ms at the default 20 kHz scan_rate.

.TP
(bit in) enc0_4xmode, enc1_4xmode, enc2_4xmode, and enc3_4xmode
These set the MPG encoder operating modes to 4X when True and 1X when False.

.TP
(u32 out) scan_width
This read only parameter specifies the number of inputs scanned by the module.


.SS led
Creates HAL pins for the LEDs on the FPGA board.

Pins:

.TP
(bit in) CR<NN>
The pins are numbered from CR01 upwards with the name corresponding to the PCB silkscreen. 
Setting the bit to "True" or 1 lights the LED.

.SS Solid State Relay

SSRs have names like
"hm2_\fI<BoardType>\fR.\fI<BoardNum>\fR.ssr.\fI<Instance>\fR".
"Instance" is a two-digit number that corresponds to the HostMot2 SSR instance number.
There are "num_ssrs" instances, starting with 00.

Each instance has a rate control pin and between 1 and 32 output pins.

Pins:

.TP
(u32 in) rate
Set the internal frequency of the SSR instance, in Hz (approximate).
The valid range is 25 kHz to 25 MHz.
Values below the minimum will use the minimum, and values above the max will use the max.
1 MHz is a typical value, and appropriate for all Mesa cards, and is the default.
Set to 0 to disable this SSR instance.

.TP
(bit in) out-NN
The state of this SSR instance's NNth output.
Set to 0 to make the output pins act like an open switch (no connection), set to 1 to make them act like a closed switch.

.TP
(bit in) invert-NN
Inverts the state of this SSR instance's NNth output, defaults to 0.
When invert-NN is set to 1, SSR output NN is closed when the out-NN pin is 0 and open when the out-NN pin is 1.

.SH OutM Simple output module

OutMs have names like "hm2_\fI<BoardType>\fR.\fI<BoardNum>\fR.OutM.\fI<Instance>\fR".
"Instance" is a two-digit number that corresponds to the HostMot2 OutM instance number.
There are "num_outms" instances, starting with 00.

Each instance has between 1 and 32 output pins.

Pins:


.TP
(bit in) out-NN
The sets the state of this OutM instance's NNth output.
Normally the output pin follows the state of this pin but may be inverted by the invert-nn HAL pin.

.TP
(bit in) invert-NN
Inverts the state of the this OutM instance's NNth output, defaults to 0.
When invert-NN is set to 1, OutM output NN is high when the out-NN pin is 0 and low when the out-NN pin is 1.

.TP
(bit in) invert-NN
Inverts the state of this SSR instance's NNth output, defaults to 0. 
When invert-NN is set to 1, SSR output NN is closed when the out-NN 
pin is 0 and open when the out-NN pin is 1

.SH OutM Simple output module

OutMs have names like
"hm2_\fI<BoardType>\fR.\fI<BoardNum>\fR.OutM.\fI<Instance>\fR".
"Instance" is a two-digit number that corresponds to the HostMot2 OutM
instance number.  There are 'num_outms' instances, starting
with 00.

Each instance has between 1 and 32 output pins.

Pins:

.TP
(bit in) out-NN
The sets the state of this OutM instance's NNth output. Normally the output
pin follows the state of this pin but may be inverted by the invert-nn hal pin 

.TP
(bit in) invert-NN
Inverts the state of the this OutM instance's NNth output, defaults to 0. 
When invert-NN is set to 1, OutM output NN is high when the out-NN 
pin is 0 and low when the out-NN pin is 1

.SH xy2mod

The xy2mod is a xy2-100 galvanometer interface.
It supports 16 and 18 bit data modes and includes parabolic interpolation to provide position updates between servo thread invocations.

.TP
Pins:

.TP
(float in) posx_cmd, posy_cmd
X and Y position commands.
Full scale is +-posn_scale default full scale (set by posx_scale and posy_scale) is +- 1

.TP
(float out) posx_fb, posy_fb
X and Y position feedback.
Full scale is +-posN_scale default full scale is +- 1.
This is feedback from the interpolator not the galvanometer.

.TP
(float in) velx_cmd, vely_cmd
X and Y velocity commands in units of fullscale_position/second

.TP
(float out) velx_fb, vely_fb
X and Y velocity feedback in units of fullscale_position/second

.TP
(float in) accx_cmd, accy_cmd
X and Y acceleration commands in units of fullscale_position/second^2

.TP
(float in) posx_scale, posy_scale
This sets the full scale range of the position command and feedback.
default is +- 1.0.

.TP
(bit in) enable
when False, output data is 0, all interpolator values are set to 0 and overflow flags are cleared.
Must be True for normal operation.

.TP
(u32 in) controlx, controly
These set the galvanometer control bits.
There 3 bits per channel in 16 bit mode but just 1 control bit in 18 bit mode,
so values from 0..7 are valid in 16 bit mode but only 0 and 4 are valid in 18 bit mode.

.TP
(u32 in) commandx, commandy
These set the raw 16 bit data sent to the galvanometer in command mode.

.TP
(bit in) commandmodex, commandmodey
When set, these enable the command mode where 16 bit command data is sent to the galvanometer.

.TP
(bit in) 18bitmodex, 18bitmodey
When True, these enable the 18 bit data mode for the respective channel.

.TP
(bit out) posx-overflow, posy-overflow
When true, these indicate an attempted position move beyond the full scale value.

.TP
(bit out) velx-overflow, vely-overflow
When True, these indicate an attempted velocity update move beyond the full scale value

.TP
(u32 out) status
Raw 16 bit return status from galvanometer.

.TP
Parameters:

.TP
(s32 in) read-timer-number
Selects the DPLL timer number for pre-read sampling of the position and velocity registers.
If set to -1, pre-read sampling is disabled.

.TP
(s32 in) write-timer-number
Selects the DPLL timer number for post write update of the position and velocity registers.
If set to -1, post write update is disabled.

.SS Watchdog

The HostMot2 firmware may include a watchdog Module; if it does, the hostmot2 driver will use it.
The HAL representation of the watchdog is named "hm2_\fB<BoardType>\fR.\fB<BoardNum>\fR.watchdog".

The watchdog starts out asleep and inactive.
Once you access the board the first time by running the hm2 write() HAL function (see below), the watchdog wakes up.
From them on it must be petted periodically or it will bite.
Pet the watchdog by running the hm2 write() HAL function.

When the watchdog bites,
all the board's I/O pins are disconnected from their Module instances and become high-impedance inputs (pulled high),
and all communication with the board stops.
The state of the HostMot2 firmware modules is not disturbed (except for the configuration of the IO Pins).
Encoder instances keep counting quadrature pulses,
and pwm- and step-generators keep generating signals (which are *not* relayed to the motors, because the IO Pins have become inputs).

Resetting the watchdog (by clearing the has_bit pin, see below) resumes communication and
resets the I/O pins to the configuration chosen at load-time.

If the firmware includes a watchdog, the following HAL objects will be exported:

Pins:

.TP
(bit in/out) has_bit
True if the watchdog has bit, False if the watchdog has not bit.
If the watchdog has bit and the has_bit bit is True, the user can reset it to False to resume operation.

Parameters:

.TP
(u32 read/write) timeout_ns
Watchdog timeout, in nanoseconds.
This is initialized to 5,000,000 (5 milliseconds) at module load time.
If more than this amount of time passes between calls to the hm2 write() function, the watchdog will bite.

.SS Raw Mode
If the "enable_raw" config keyword is specified, some extra debugging pins are made available in HAL.
The raw mode HAL pin names begin with "hm2_\fI<BoardType>\fR.\fI<BoardNum>\fR.raw".

With Raw mode enabled, a user may peek and poke the firmware from HAL,
and may dump the internal state of the hostmot2 driver to the syslog.

Pins:

.TP
(u32 in) read_address
The bottom 16 bits of this is used as the address to read from.

.TP
(u32 out) read_data
Each time the hm2_read() function is called, this pin is updated with the value at .read_address.

.TP
(u32 in) write_address
The bottom 16 bits of this is used as the address to write to.

.TP
(u32 in) write_data
This is the value to write to .write_address.

.TP
(bit in) write_strobe
Each time the hm2_write() function is called, this pin is examined.
If it is True, then value in .write_data is written to the address in .write_address, and .write_strobe is set back to False.

.TP
(bit in/out) dump_state
This pin is normally False.
If it gets set to True the hostmot2 driver will write its representation of the board's internal state to the syslog, and set the pin back to False.

.SS Setting up Smart Serial devices

See setsserial(9) for the current way to set smart-serial eeprom parameters.

.SH FUNCTIONS
.TP
\fBhm2_\fI<BoardType>\fB.\fI<BoardNum>\fB.read\-request\fR
On boards with long turn around time for reads (at the time of writing,
this applies only to ethernet boards), this function sends a read request.
When multiple boards are used, this can reduce the servo thread execution time.
In this case, the appropriate thread order would be
.EX
addf hm2_7i80.0.read\-request
addf hm2_7i80.1.read\-request
addf hm2_7i80.0.read
addf hm2_7i80.1.read
.EE
which causes the read request to be sent to board 1 before waiting for the response to the read request to arrive from board 0.
.TP
\fBhm2_\fI<BoardType>\fB.\fI<BoardNum>\fB.read\fR
This reads the encoder counters, stepgen feedbacks, and GPIO input pins from the FPGA.
.TP
\fBhm2_\fI<BoardType>\fB.\fI<BoardNum>\fB.write\fR
This updates the PWM duty cycles, stepgen rates, and GPIO outputs on the FPGA.
Any changes to configuration pins such as stepgen timing, GPIO inversions, etc., are also effected by this function.
.TP
\fBhm2_\fI<BoardType>\fB.\fI<BoardNum>\fB.read_gpio\fR
<<<<<<< HEAD
Read the GPIO input pins.  Note that the effect of this function is a
subset of the effect of the .read() function described above.  Normally
only .read() is used.  The only reason to call this function is if you
want to do GPIO things in a faster-than-servo thread.  (This function
is not available on the 7I43 due to limitations of the EPP bus.)
.TP
\fBhm2_\fI<BoardType>\fB.\fI<BoardNum>\fB.write_gpio\fR
Write the GPIO control registers and output pins.  Note that the effect of
this function is a subset of the effect of the .write() function described
above.  Normally only .write() is used.  The only reason to call this
function is if you want to do GPIO things in a faster-than-servo thread.
(This function is not available on the 7I43 due to limitations of the
EPP bus.)
=======
Read the GPIO input pins.
Note that the effect of this function is a subset of the effect of the .read() function described above.
Normally only .read() is used.
The only reason to call this function is if you want to do GPIO things in a faster-than-servo thread.
(This function is not available on the 7I43 due to limitations of the EPP bus.)
.TP
\fBhm2_\fI<BoardType>\fB.\fI<BoardNum>\fB.write_gpio\fR
Write the GPIO control registers and output pins.
Note that the effect of this function is a subset of the effect of the .write() function described above.
Normally only .write() is used.
The only reason to call this function is if you want to do GPIO things in a faster-than-servo thread.
(This function is not available on the 7I43 due to limitations of the EPP bus.)
>>>>>>> 35cc92aa0f (docs: series of smallish changes while translating)
.TP
\fBhm2_\fI<BoardType>\fB.\fI<BoardNum>\fB.trigger\-encoders\fR
This function will only appear if the firmware contains a BiSS, Fanuc or SSI encoder module and if the firmware does not contain a hm2dpll
module (qv) or if the modparam contains num_dplls=0.
This function should be inserted first in the thread so that the encoder data is ready when the main \fBhm2_XXXX.NN.read\fR function runs.
An error message will be printed if the encoder read is not finished in time.
It may be possible to avoid this by increasing the data rate.
If the problem persists and if "stale" data is acceptable then the function may be placed later in the thread,
allowing a full servo cycle for the data to be transferred from the devices.
If available it is better to use the synchronous hm2dpll triggering function.

.SH SEE ALSO

\fBhm2_pci\fR(9),
\fBhm2_eth\fR(9),
\fBhm2_spi\fR(9),
\fBhm2_rpspi\fR(9),
\fBhm2_7i43\fR(9),
\fBhm2_7i90\fR(9)

Mesa's documentation for the Anything I/O boards, at
.UR
http://www.mesanet.com
.UE
.br
.SH LICENSE

GPL<|MERGE_RESOLUTION|>--- conflicted
+++ resolved
@@ -117,11 +117,7 @@
  [sserial_port_\fI0\fB=\fI00000000\fB]
  [num_bspis=\fIN\fB]
  [num_leds=\fIN\fB]
-<<<<<<< HEAD
  [num_ssrs=\fIN\fB]
-=======
- [num_ssrs=\fIN\fB] 
->>>>>>> 93a844ef
  [num_outms=\fIN\fB]
  [num_xy2mods=\fIN\fB]
  [enable_raw]
@@ -1290,7 +1286,6 @@
 The mapping from IONum to connector and pin-on-that-connector is written to the syslog when the driver loads,
 and it is documented in Mesa's manual for the Anything I/O boards.
 
-<<<<<<< HEAD
 So, for example, the HAL pin that has the current inverted input value
 read from GPIO 012 of the second 7I43 board is: hm2_7i43.1.gpio.012.in\-not
 (this assumes that the firmware in that board is configured so that this
@@ -1300,14 +1295,6 @@
 is an input or an output is: hm2_5i22.0.gpio.095.is_output (this assumes
 that the firmware in that board is configured so that this HAL object
 is available)
-=======
-So, for example, the HAL pin that has the current inverted input value read from GPIO 012 of the second 7I43 board is:
-hm2_7i43.1.gpio.012.in\-not
-(this assumes that the firmware in that board is configured so that this HAL object is available).
-
-The HAL parameter that controls whether the last GPIO of the first 5I22 is an input or an output is:
-hm2_5i22.0.gpio.095.is_output (this assumes that the firmware in that board is configured so that this HAL object is available).
->>>>>>> 35cc92aa0f (docs: series of smallish changes while translating)
 
 The hm2 GPIO representation is modeled after the Digital Inputs and
 Digital Outputs described in the Canonical Device Interface (part of the HAL General Reference document).
@@ -1491,7 +1478,6 @@
 
 Pins:
 
-
 .TP
 (bit in) out-NN
 The sets the state of this OutM instance's NNth output.
@@ -1501,35 +1487,6 @@
 (bit in) invert-NN
 Inverts the state of the this OutM instance's NNth output, defaults to 0.
 When invert-NN is set to 1, OutM output NN is high when the out-NN pin is 0 and low when the out-NN pin is 1.
-
-.TP
-(bit in) invert-NN
-Inverts the state of this SSR instance's NNth output, defaults to 0. 
-When invert-NN is set to 1, SSR output NN is closed when the out-NN 
-pin is 0 and open when the out-NN pin is 1
-
-.SH OutM Simple output module
-
-OutMs have names like
-"hm2_\fI<BoardType>\fR.\fI<BoardNum>\fR.OutM.\fI<Instance>\fR".
-"Instance" is a two-digit number that corresponds to the HostMot2 OutM
-instance number.  There are 'num_outms' instances, starting
-with 00.
-
-Each instance has between 1 and 32 output pins.
-
-Pins:
-
-.TP
-(bit in) out-NN
-The sets the state of this OutM instance's NNth output. Normally the output
-pin follows the state of this pin but may be inverted by the invert-nn hal pin 
-
-.TP
-(bit in) invert-NN
-Inverts the state of the this OutM instance's NNth output, defaults to 0. 
-When invert-NN is set to 1, OutM output NN is high when the out-NN 
-pin is 0 and low when the out-NN pin is 1
 
 .SH xy2mod
 
@@ -1714,7 +1671,6 @@
 Any changes to configuration pins such as stepgen timing, GPIO inversions, etc., are also effected by this function.
 .TP
 \fBhm2_\fI<BoardType>\fB.\fI<BoardNum>\fB.read_gpio\fR
-<<<<<<< HEAD
 Read the GPIO input pins.  Note that the effect of this function is a
 subset of the effect of the .read() function described above.  Normally
 only .read() is used.  The only reason to call this function is if you
@@ -1728,20 +1684,6 @@
 function is if you want to do GPIO things in a faster-than-servo thread.
 (This function is not available on the 7I43 due to limitations of the
 EPP bus.)
-=======
-Read the GPIO input pins.
-Note that the effect of this function is a subset of the effect of the .read() function described above.
-Normally only .read() is used.
-The only reason to call this function is if you want to do GPIO things in a faster-than-servo thread.
-(This function is not available on the 7I43 due to limitations of the EPP bus.)
-.TP
-\fBhm2_\fI<BoardType>\fB.\fI<BoardNum>\fB.write_gpio\fR
-Write the GPIO control registers and output pins.
-Note that the effect of this function is a subset of the effect of the .write() function described above.
-Normally only .write() is used.
-The only reason to call this function is if you want to do GPIO things in a faster-than-servo thread.
-(This function is not available on the 7I43 due to limitations of the EPP bus.)
->>>>>>> 35cc92aa0f (docs: series of smallish changes while translating)
 .TP
 \fBhm2_\fI<BoardType>\fB.\fI<BoardNum>\fB.trigger\-encoders\fR
 This function will only appear if the firmware contains a BiSS, Fanuc or SSI encoder module and if the firmware does not contain a hm2dpll
