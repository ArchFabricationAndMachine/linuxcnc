--- conflicted
+++ resolved
@@ -7,17 +7,14 @@
 Automation Direct. footnote:[In Europe the equivalent can be found under the brand name Omron.]
 
 This component is loaded using the halcmd "loadusr" command:
+
 ----
 loadusr -Wn spindle-vfd gs2_vfd -n spindle-vfd
 ----
 
 The above command says: loadusr, wait for named to load,
 component gs2_vfd, named spindle-vfd.
-<<<<<<< HEAD
-The HAL `loadusr` command is detailed in the <<sub:hal-loadusr,loadusr>> chapter.
-=======
 The HAL `loadusr` command is described in the <<sub:hal-loadusr,loadusr>> chapter.
->>>>>>> d8b8976c
 
 == Command Line Options
 
