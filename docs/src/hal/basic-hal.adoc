:lang: en

[[cha:basic-hal-reference]]
= HAL Basics
:toc:
:toclevels: 3

This document provides a reference to the basics of HAL.

[[sec:hal-commands]]
== HAL Commands

More detailed information can be found in the man page for halcmd: run
'man halcmd' in a terminal window.

To see the HAL configuration and check the status of pins and parameters
use the HAL Configuration window on the Machine menu in AXIS. To watch
a pin status open the Watch tab and click on each pin you wish to watch
and it will be added to the watch window.

image::images/HAL_Configuration.png["HAL Configuration Window",align="center"]

=== loadrt

The command 'loadrt' loads a real time HAL component. Real time
component functions need to be added to a thread to be updated at the
rate of the thread. You cannot load a user space component into the
real time space.

The syntax and an example:

----
loadrt <component> <options>

loadrt mux4 count=1
----

=== addf

Adds function 'functname' to thread 'threadname'. Default is to add the function
in the order they are in the file. If 'position' is specified, adds the function
to that spot in the thread. Negative 'position' means position with respect to
the end of the thread. For example '1' is start of thread, '-1' is the end of
the thread, '-3' is third from the end.

Some functions it is important to load them in a certain order like the parport
read and write functions. The function name is usually the the component name
plus a number. In the following example the component 'or2' is loaded and 'show
function' shows the name of the or2 function

----
$ halrun
halcmd: loadrt or2
halcmd: show function
Exported Functions:
Owner   CodeAddr  Arg       FP   Users  Name
 00004  f8bc5000  f8f950c8  NO       0   or2.0
----

You have to add a function from a HAL real time component to a thread
to get the function to update at the rate of the thread.

Usually there are two threads as shown in this example. Some components use
floating point math and must be added to a thread that supports floating point
math. The 'FP' indicates if floating point math is supported in that thread.

----
$ halrun
halcmd: loadrt motmod base_period_nsec=55555 servo_period_nsec=1000000 num_joints=3
halcmd: show thread
Realtime Threads:
     Period  FP     Name               (     Time, Max-Time )
     995976  YES          servo-thread (        0,        0 )
      55332  NO            base-thread (        0,        0 )
----

 - base-thread (the high-speed thread): this thread handles items that
   need a fast response, like making step pulses, and reading and writing
   the parallel port. Does not support floating point math.
 - servo-thread (the slow-speed thread): this thread handles items that
   can tolerate a slower response, like the motion controller,    ClassicLadder,
   and the motion command handler and supports floating point math.

The syntax and an example:

----
addf <function> <thread>

addf mux4.0 servo-thread
----

[NOTE]
If the component requires a floating point thread that is usually the slower
servo-thread.

[[sec:loadusr]]
=== loadusr

The command 'loadusr' loads a user space HAL component. User space
programs are their own separate processes, which optionally talk to
other HAL components via pins and parameters. You cannot load real time
components into user space.

Flags may be one or more of the following:

[horizontal]
-W:: to wait for the component to become ready. The component is assumed to
    have the same name as the first argument of the command.

-Wn <name>:: to wait for the component, which will have the given <name>.
    This only applies if the component has a name option.

-w:: to wait for the program to exit

-i:: to ignore the program return value (with -w)

-n:: name a component when it is a valid option for that component.

The syntax and examples:

----
loadusr <component> <options>

loadusr halui

loadusr -Wn spindle gs2_vfd -n spindle
----

In English it means 'loadusr wait for name spindle component gs2_vfd name spindle'.

[[sub:net]]
=== net(((net)))

The command 'net' creates a 'connection' between a signal and one
or more pins. If the signal does not exist net creates the new signal.
This replaces the need to use the command newsig. The optional direction
arrows '<=', '=>' and '<=>' make it easier to follow the logic when reading
a 'net' command line and are not used by the net command. The direction arrows
must be separated by a space from the pin names.

.Syntax and Example:
----
net signal-name pin-name <optional arrow> <optional second pin-name>

net home-x joint.0.home-sw-in <= parport.0.pin-11-in
----

In the above example 'home-x' is the signal name, 'joint.0.home-sw-in' is a
'Direction IN' pin, '<=' is the optional direction arrow, and
'parport.0.pin-11-in' is a 'Direction OUT' pin. This may seem confusing but
the in and out labels for a parallel port pin indicates the physical way the
pin works not how it is handled in HAL.


A pin can be connected to a signal if it obeys the following rules:

* An IN pin can always be connected to a signal
* An IO pin can be connected unless there's an OUT pin on the signal
* An OUT pin can be connected only if there are no other OUT or IO pins
  on the signal

The same 'signal-name' can be used in multiple net commands to connect
additional pins, as long as the rules above are obeyed.

.Signal Direction

image::images/signal-direction.png[align="center", alt="Signal Direction"]

This example shows the signal xStep with the source being
stepgen.0.out and with two readers, parport.0.pin-02-out and
parport.0.pin-08-out. Basically the value of stepgen.0.out is sent to
the signal xStep and that value is then sent to parport.0.pin-02-out
and parport.0.pin-08-out.

----
#   signal    source            destination          destination
net xStep stepgen.0.out => parport.0.pin-02-out parport.0.pin-08-out
----

Since the signal xStep contains the value of stepgen.0.out (the
source) you can use the same signal again to send the value to another
reader. To do this just use the signal with the readers on another
line.

----
net xStep => parport.0.pin-02-out
----

.I/O pins
An I/O pin like encoder.N.index-enable can be read or set as allowed by the component.

=== setp

The command 'setp' sets the value of a pin or parameter. The valid
values will depend on the type of the pin or parameter. It is an error
if the data types do not match.

Some components have parameters that need to be set before use.
Parameters can be set before use or while running as needed. You cannot
use setp on a pin that is connected to a signal.

The syntax and an example:

----
setp <pin/parameter-name> <value>

setp parport.0.pin-08-out TRUE
----

=== sets

The command 'sets' sets the value of a signal.

The syntax and an example:

----
sets <signal-name> <value>

net mysignal and2.0.in0 pyvcp.my-led

sets mysignal 1
----

It is an error if:

* The signal-name does not exist
* If the signal already has a writer
* If value is not the correct type for the signal

=== unlinkp

The command 'unlinkp' unlinks a pin from the connected signal. If no
signal was connected to the pin prior running the command, nothing
happens. The 'unlinkp' command is useful for trouble shooting.

The syntax and an example:

----
unlinkp <pin-name>

unlinkp parport.0.pin-02-out
----

=== Obsolete Commands

The following commands are depreciated and may be removed from future
versions. Any new configuration should use the <<sub:net,'net'>> command.
These commands are included so older configurations will still work.

.linksp

The command 'linksp' creates a 'connection' between a signal and one
pin.

The syntax and an example:

----
linksp <signal-name> <pin-name>
linksp X-step parport.0.pin-02-out
----

The 'linksp' command has been superseded by the 'net' command.

.linkps

The command 'linkps' creates a 'connection' between one pin and one
signal. It is the same as linksp but the arguments are reversed.

The syntax and an example:

----
linkps <pin-name> <signal-name>

linkps parport.0.pin-02-out X-Step
----

The 'linkps' command has been superseded by the 'net' command.

.newsig

the command 'newsig' creates a new HAL signal by the name <signame>
and the data type of <type>. Type must be 'bit', 's32', 'u32' or
'float'. Error if <signame> all ready exists.

The syntax and an example:

----
newsig <signame> <type>

newsig Xstep bit
----

More information can be found in the HAL manual or the man pages for
halrun.

[[sec:hal-data]]
== HAL Data

=== Bit (((Bit)))

A bit value is an on or off.

 - bit values = true or 1 and false or 0 (True, TRUE, true are all valid)

=== Float (((Float)))

A 'float' is a floating point number. In other words the decimal point
can move as needed.

 - float values = a 64 bit floating point value, with approximately 53 bits of
   resolution and over 1000 bits of dynamic range.

For more information on floating point numbers see:

http://en.wikipedia.org/wiki/Floating_point[http://en.wikipedia.org/wiki/Floating_point]

=== s32 (((s32)))

An 's32' number is a whole number that can have a negative or positive
value.

 - s32 values = integer numbers -2147483648 to 2147483647

=== u32 (((u32)))

A 'u32' number is a whole number that is positive only.

 - u32 values = integer numbers 0 to 4294967295

== HAL Files

If you used the Stepper Config Wizard to generate your config you will
have up to three HAL files in your config directory.

 - 'my-mill.hal' (if your config is named 'my-mill') This file is loaded
   first and should not be changed if you used the Stepper Config Wizard.
 - 'custom.hal' This file is loaded next and before the GUI loads. This is
   where you put your custom HAL commands that you want loaded before the
   GUI is loaded.
 - 'custom_postgui.hal' This file is loaded after the GUI loads. This is
   where you put your custom HAL commands that you want loaded after the
   GUI is loaded. Any HAL commands that use pyVCP widgets need to be
   placed here.

== HAL Parameter

Two parameters are automatically added to each HAL component when it
is created. These parameters allow you to scope the execution time of a
component.

+.time+(((time)))

+.tmax+(((tmax)))


Time is the number of CPU cycles it took to execute the function.

Tmax is the maximum number of CPU cycles it took to execute the
function. Tmax is a read/write parameter so the user can set it to 0 to
get rid of the first time initialization on the function's execution
time.

== Basic Logic Components

HAL contains several real time logic components. Logic components
follow a 'Truth Table' that states what the output is for any given
input. Typically these are bit manipulators and follow electrical logic
gate truth tables.

For further components see <<sec:realtime-components, Realtime Components List>> or the man pages.

=== and2

The 'and2' component is a two input 'and' gate. The truth table below
shows the output based on each combination of input.

Syntax

----
and2 [count=N] | [names=name1[,name2...]]
----

Functions

    and2.n

Pins

    and2.N.in0 (bit, in)
    and2.N.in1 (bit, in)
    and2.N.out (bit, out)

Truth Table

[width="90%", options="header"]
|========================================
|in0 | in1 | out
|False | False | False
|True | False | False
|False | True | False
|True | True | True
|========================================

=== not

The 'not' component is a bit inverter.

Syntax

----
not [count=n] | [names=name1[,name2...]]
----

Functions

    not.all
    not.n

Pins

    not.n.in (bit, in)
    not.n.out (bit, out)

Truth Table

[width="90%", options="header"]
|========================================
|in | out
|True | False
|False | True
|========================================

=== or2

The 'or2' component is a two input OR gate.

Syntax

----
or2[count=n] | [names=name1[,name2...]]
----

Functions

    or2.n

Pins

    or2.n.in0 (bit, in)
    or2.n.in1 (bit, in)
    or2.n.out (bit, out)

Truth Table

[width="90%", options="header"]
|========================================
|in0 | in1 | out
|True | False | True
|True | True | True
|False | True | True
|False | False | False
|========================================

=== xor2

The 'xor2' component is a two input XOR (exclusive OR)gate.

Syntax

----
xor2[count=n] | [names=name1[,name2...]]
----

Functions

<<<<<<< HEAD
+xor2.n+
=======
    xor2.n
>>>>>>> bdf10441

Pins

    xor2.n.in0 (bit, in)
    xor2.n.in1 (bit, in)
    xor2.n.out (bit, out)

Truth Table

[width="90%", options="header"]
|========================================
|in0   | in1   | out
|True  | False | True
|True  | True  | False
|False | True  | True
|False | False | False
|========================================

== Logic Examples

An 'and2' example connecting two inputs to one output.

----
loadrt and2 count=1

addf and2.0 servo-thread

net my-sigin1 and2.0.in0 <= parport.0.pin-11-in

net my-sigin2 and2.0.in1 <= parport.0.pin-12-in

net both-on parport.0.pin-14-out <= and2.0.out
----

In the above example one copy of and2 is loaded into real time space
and added to the servo thread. Next pin 11 of the parallel port is
connected to the in0 bit of the and gate. Next pin 12 is connected to
the in1 bit of the and gate. Last we connect the and2 out bit to the
parallel port pin 14. So following the truth table for and2 if pin 11
and pin 12 are on then the output pin 14 will be on.

// vim: set syntax=asciidoc:<|MERGE_RESOLUTION|>--- conflicted
+++ resolved
@@ -473,11 +473,7 @@
 
 Functions
 
-<<<<<<< HEAD
-+xor2.n+
-=======
     xor2.n
->>>>>>> bdf10441
 
 Pins
 
