:lang: en
:toc:

[[cha:qtvcp]]
= QtVCP

// Custom lang highlight
// must come after the doc title, to work around a bug in asciidoc 8.6.6
:ini: {basebackend@docbook:'':ini}
:hal: {basebackend@docbook:'':hal}
:ngc: {basebackend@docbook:'':ngc}
:css: {basebackend@docbook:'':css}

QtVCP is an *infrastructure to build custom CNC screens or control panels for LinuxCNC*.

It displays a _`.ui` file built with Qt Designer_ screen editor
and combines this with _Python programming_ to create a GUI screen for running a CNC machine.

QtVCP is completely _customizable_: you can add different buttons and status LEDs etc.,
or add python code for even finer grain customization.

== Showcase

Few examples of QtVCP built screens and virtual control panels:

.QtDragon - 3/4-Axis Sample
image::images/silverdragon.png["QtDragon Router",align="center"]

.QtDefault - 3-Axis Sample
image::images/qt_cnc.png["Qtscreen Mill",align="center"]

.QtAxis - Self Adjusting Axis Sample
image::images/qtaxis.png["Qtscreen QtAxis",align="center"]

.Blender - 4-Axis Sample
image::images/blender.png["Qtscreen Blender",align="center"]

.X1mill - 4-Axis Sample
image::images/x1mill.png["Qtscreen x1mill",align="center"]

.cam_align - Camera Alignment VCP
image::images/qtvcp-cam-align.png["Qtscreen x1mill",align="center"]

.test_panel - Test Panel VCP
image::images/test_panel.png["Test Panel",align="center"]

[[sec:qtvcp-overview]]
== Overview(((QtVCP Overview)))

_Two files are used, individually or in combination_, to
add customizations:

* A *UI file* that is a _XML_ file made with _Qt Designer_ graphical editor.
* A *handler file* which is a _Python_ code text file.

Normally QtVCP uses the stock UI and handler file, but you can specify QtVCP to use 'local' UI and handler files. +
A *'local' file* is one that is in the _configuration folder_ that defines the rest of the machine's requirements.

One is not restricted to adding a custom panel on the right or a custom tab as QtVCP leverages _Qt Designer_ (the editor)
and _PyQt5_ (the widget toolkit).

QtVCP has some added *special LinuxCNC widgets and actions*. +
There are special widgets to bridge third party widgets to HAL pins. +
It's possible to create widget responses by connecting signals to Python code in the handler file.

=== QtVCP Widgets

QtVCP uses the *PyQt5 toolkit's widgets* for LinuxCNC integration.

*Widget* is the _general name for user interface objects_ such as buttons and labels in PyQt5.

You are free to use any available *default widgets* in the Qt Designer
editor.

There are also *special widgets* made for LinuxCNC that make integration
easier. +
These are split in three heading on the left side of the editor:

//TODO Add links to sections of QtVCP Widgets chapter
* One is for _HAL only widgets_;
* One is for _CNC control widgets_;
* One is for _Dialog widgets_.

You are free to mix them in any way on your panel.

A very important widget for CNC control is the *`ScreenOptions` widget*:
it does not add anything visually to the screen but, allows important
details to be selected rather then be coded in the handler file.

=== INI Settings

//FIXME unclear
If you are using QtVCP to make a CNC control screen, in the INI file,
in the `[DISPLAY]` section, add a line with the following pattern:

[source,{ini}]
----
DISPLAY = qtvcp <options> <screen_name>
----

[NOTE]
All `<options>` must appear before `<screen_name>`.

.Options

* `-d` Debugging on
* `-a` Set window always on top
* `-c` HAL component name. Default is to use the UI file name.
* `-g` Geometry: WIDTHxHEIGHT+XOFFSET+YOFFSET. Example: `-g 200x400+0+100`
* `-m` Maximize window
* `-f` Fullscreen the window
* `-t` Theme. Default is system theme
* `-x` Embed into a X11 window that doesn't support embedding.
* `--push_xid` Send QtVCP's X11 window id number to standard output; for embedding.
* `-u` File path of a substitute handler file
* `-o` Pass a string to QtVCP's handler file under `self.w.USEROPTIONS_` list variable. Can be multiple `-o`.

.<screen_name>
`<screen_name>` is the _base name of the .ui and _handler.py files_. +
If `<screen_name>` is missing, the default screen will be loaded.

QtVCP assumes the UI file and the handler file use the *same base name*.

QtVCP will first search the LinuxCNC configuration directory that was launched for the files,
then in the system skin folder holding standard screens.

.Cycle Times

[source,{ini}]
----
[DISPLAY]
CYCLE_TIME = 100
GRAPHICS_CYCLE_TIME = 100
HALPIN_CYCLE = 100
----

Adjusts the response rate of the GUI updates in milliseconds. +
Defaults to 100, useable range 50 - 200.

The widgets, graphics and HAL pin update can be set separately.

If the update time is not set right the screen can become unresponsive or very jerky.

=== Qt Designer UI File

A Qt Designer file is a text file organized in the _XML_ standard that describes the *layout and widgets* of the screen.

_PyQt5_ uses this file to build the display and react to those widgets.

The Qt Designer editor makes it relatively easy to build and edit this file.

=== Handler Files

A handler file is a file containing _Python_ code, which *adds to QtVCP default routines*.

A handler file allows one to _modify defaults_,
or _add logic_ to a QtVCP screen without having to modify QtVCP's core code.
In this way you can have *custom behaviors*.

If present a handler file will be loaded. +
*Only one file* is allowed.

=== Libraries Modules

QtVCP, as built, does little more than display the screen and react to widgets.
For more *prebuilt behaviors* there are available libraries (found in `lib/python/qtvcp/lib` in RIP LinuxCNC install).

*Libraries* are prebuilt _Python modules_ that *add features* to QtVCP.
In this way you can select what features you want - yet don't have to build common ones yourself. +
Such libraries include:

* `audio_player`
* `aux_program_loader`
* `keybindings`
* `message`
* `preferences`
* `notify`
* `virtual_keyboard`
* `machine_log`

=== Themes

Themes are a way to modify the *look and feel* of the widgets on the screen.

For instance the _color_ or _size_ of buttons and sliders can be changed using themes.

The _Windows theme_ is default for screens. +
The _System theme_ is default for panels.

To see available themes, they can be loaded by running the following command in a terminal:

----
qtvcp -d -t <theme_name>
----

QtVCP can also be customized with _Qt stylesheets (QSS)_ using CSS.

=== Local Files

//FIXME Does that applies to .ui files only or handler.py and qss too ?
//FIXME How does overriding/inheritance actually works ?

If present, local UI files in the configuration folder will be loaded instead of the stock UI files.

Local UI files allow you to use your customized designs rather than the default screens.

QtVCP will look for a folder named _<screen_name>_ (in the launched configuration folder that holds the INI file).

In that folder, QtVCP will load any of the available following files:

* `<screen_name>.ui`,
* `<screen_name>_handler.py`, and
* `<screen_name>.qss`.

[[cha:qtvcp:modifying-screens]]
=== Modifying Stock Screens

There are _three ways_ to customize a screen/panel.

.Minor StyleSheet Changes
Stylesheets can be used to *set Qt properties*. +
If a widget uses properties they usually can be modified by stylesheets, e.g.:

[source,{css}]
----
State_LED #name_of_led{
  qproperty-color: red;
  qproperty-diameter: 20;
  qproperty-flashRate: 150;
  }
----

.Minor Python Code Changes
Another Python file can be used to *add commands* to the screen, after the handler file is parsed.

In the _INI file_ under the `[DISPLAY]` heading add *`USER_COMMAND_FILE = _PATH_`* +

_PATH_ can be any valid path. It can use `~` for home directory or
`WORKINGDIRECTORY` or `CONFIGDIRECTORY` to represent QtVCP's idea of
those directories, e.g.:

[source,{ini}]
----
[DISPLAY]
USER_COMMAND_FILE = CONFIGDIRECTORY/<screen_name_added_commands>
----

If no entry is found in the _INI_, QtVCP will look in the *default path*. +
The default path is in the configuration directory as a hidden file
using the screen basename and rc, i.e. *`CONFIGDIRECTORY/.<screen_name>rc`*.

This file will be read and executed as Python code in the *handler file context*.

*Only local functions and local attributes* can be referenced. +
<<<<<<< HEAD
Global libraries can not be referenced. (usualy seen as all capital words with no preceding self.) +
=======
Global libraries can not be referenced. (usually seen as all capital
words with no preceding self.) +
>>>>>>> 98fd1545

What can be used can vary by screen and development cycle.

For a valid example:

[source,python]
----
self.w.setWindowTitle('My Title Test')
----

.Full Creative Control
If you wish to *modify a stock screen* with full control,
_copy it's UI and handler file to your configuration folder_.

There is a QtVCP panel to help with this:

* Open a terminal and run the following command:
+
----
qtvcp copy_dialog
----

* Select the screen and destination folder in the dialog
* If you wish to *name your screen* differently than the builtin screen's
  default name, change the _basename_ in the edit box.
* Validate to copy all the files
* Delete the files you don't wish to modifyso that the original files
  will be used.

[[sec:qtvcp:vcp-panels]]
== VCP Panels

//FIXME Duplicate with qtvcp-vcp-panels.adoc content
//  @silopolis thinks: remove from here as this file should be split anyway
QtVCP can be used to create control panels that interface with *HAL*.

=== Builtin Panels

There are several *builtin HAL panels* available.

In a terminal type `qtvcp <return>` to see a list:

*`test_panel`*::
  Collection of useful widgets for testing HAL components, including speech of LED state.
+
.QtVCP HAL Test Builtin Panel
image::images/qtvcp_test_panel.png["QtVCP HAL Test Builtin Panel",align="center"]

*`cam_align`*::
  A camera display widget for rotational alignment.
+
.cam_align - Camera Alignment VCP
image::images/qtvcp-cam-align.png["Qtscreen x1mill",align="center"]

*`sim_panel`*::
  A small control panel to simulate MPG jogging controls etc. +
  For simulated configurations.
+
.QtVCP Sim Builtin Panel
image::images/qtvcp_sim_panel.png["QtVCP Sim Builtin Panel",align="center"]

*`vismach_mill_xyz`*::
  3D openGL view of a 3-Axis milling machine.
+
.QtVismach - 3-Axis Mill Builtin Panel
image::images/qtvismach.png["QtVismach - 3-Axis Mill Builtin Panel",align="center"]

//FIXME to be added to HAL config file ? Where in there ?
[source,{hal}]
----
loadusr qtvcp test_panel
----

=== Custom Panels

You can of course *make your own panel and load it*.

If you made a UI file named `my_panel.ui` and a HAL file named `my_panel.hal`,
you would then load this from a terminal with:

----
halrun -I -f my_panel.hal
----

.Example HAL file loading a QtVCP panel
[source,{hal}]
----
# load realtime components
loadrt threads
loadrt classicladder_rt

# load user space programs
loadusr classicladder
loadusr -Wn my_panel qtvcp my_panel.ui  # <1>

# add components to thread
addf classicladder.0.refresh thread1


# connect pins
net bit-input1     test_panel.checkbox_1        classicladder.0.in-00
net bit-hide       test_panel.checkbox_4        classicladder.0.hide_gui

net bit-output1    test_panel.led_1             classicladder.0.out-00

net s32-in1        test_panel.doublescale_1-s   classicladder.0.s32in-00

# start thread
start
----

<1> In this case we load `qtvcp` using *`-Wn`* which waits for the panel to finish loading before continuing to run the next HAL command. +
    This is to _ensure that the panel created HAL pins are actually done_ in case they are used in the rest of the file.

== Build A Simple Clean-sheet Custom Screen

.QtVCP Ugly custom screen
image::images/qtvcp_tester.png["QtVCP Ugly custom screen",align="center"]

=== Overview

To build a panel or screen:

* Use Qt Designer to build a design you like and save it to your configuration folder with a name of your choice, ending with `.ui`
* Modify the configuration INI file to load QtVCP using your new `.ui` file.
* Then connect any required HAL pins in a HAL file.

=== Get Qt Designer To Include LinuxCNC Widgets

//TODO Create a Qt Designer install section, or chapter (maybe in docs/src/code)
//TODO Convert https://github.com/LinuxCNC/linuxcnc/blob/master/lib/python/qtvcp/designer/README.txt to AsciiDoc and include it directly in install section/chapter
//TODO Upgrade install to document use of https://github.com/LinuxCNC/linuxcnc/blob/master/lib/python/qtvcp/designer/install_script

.Install Qt Designer
First you must have the *Qt Designer installed*. +
The following commands should add it to your system, or use your package manager to do the same:

----
sudo apt-get install qttools5-dev-tools qttools5-dev libpython3-dev
----

////
FIXME Do we need to keep this ?
Luego necesita agregar la biblioteca de carga del módulo python.
QtVCP usa Qt5 con python2. Esta combinación normalmente no está
disponible desde repositorios. Puede compilarlo usted mismo, o hay
versiones precompiladas disponible para sistemas comunes.
En 'lib/python/qtvcp/designer' hay carpetas basadas en arquitecturas de
sistema y luego la versión Qt.
Debe elegir la carpeta de arquitectura de la CPU y luego elegir la
serie; 5.5, 5.7 o 5.9 de Qt.
Actualmente el estiramiento de Debian usa 5.7, Mint 12 usa 5.5, Mint 19
usa 5.9.
En caso de duda, verifique la versión de Qt5 en el sistema.

Debe descomprimir el archivo y luego copiar esa versión adecuada de
'libpyqt5_py2.so' a esta carpeta
'/usr/lib/x86_64-linux-gnu/qt5/plugins/designer'.

(x86_64-linux-gnu podría llamarse algo ligeramente diferente en
diferentes sistemas)

Necesitará privilegios de superusuario para copiar el archivo en la
carpeta.
////

.Add `qtvcp_plugin.py` link to the Qt Designer Search Path
Then you must add a link to the `qtvcp_plugin.py` in one of the folders
that Qt Designer will search into.

In a _RIP_ version of LinuxCNC `qtvcp_plugin.py` will be:

  '~/LINUXCNC_PROJECT_NAME/lib/python/qtvcp/plugins/qtvcp_plugin.py'

For a _Package installed_ version it should be:

  'usr/lib/python2.7/qtvcp/plugins/qtvcp_plugin.py' or
  'usr/lib/python2.7/dist-packages/qtvcp/plugins/qtvcp_plugin.py'

Make a symbolic link to the above file and move it to one of the places
Qt Designer searches in.

Qt Designer searches in these two place for links (pick one):

  '/usr/lib/x86_64-linux-gnu/qt5/plugins/designer/python' or
  '~/.designer/plugins/python'

You may need to create the `plugins/python` folder.

.Start Qt Designer:

* For a _RIP install_: +
  Open a terminal, set the environment for LinuxCNC <1>, then load Qt Designer <2> with :
+
----
. scripts/rip-environment   <1>
designer -qt=5              <2>
----

* For a _package install_: +
  Open a terminal and type:
+
----
designer -qt=5
----

If all goes right, Qt Designer will launch and you will see the selectable LinuxCNC widgets on the left hand side.

=== Build The Screen `.ui` File

.Create `MainWindow` Widget
When Qt Designer is first started there is a _'New Form' dialog_ displayed. +
Pick _'Main Window'_ and press the _'Create'_ button. +
A _`MainWindow` widget_ is displayed.

WARNING: *Do not rename this window !* +
  QtVCP requires the name to be `MainWindow`.

.Set `MainWindow` Minimum and Maximum Size
* Grab the corner of the window and resize to an appropriate size, say 1000x600. +
* Right click on the window and click set _minimum size_.
* Do it again and set _maximum size_.

//FIXME Is that mandatory ?
Our sample widget will now not be resizable.

.Add the `ScreenOptions` Widget
Drag and drop the `ScreenOptions` widget anywhere onto the main window.

This widget doesn't add anything visually but sets up some *common options*.

It's recommended to always _add this widget before any other_.

Right click on the main window, not the `ScreenOptions` widget,
and set the _layout_ as vertical to make the `ScreenOptions` fullsized.

.Add Panel Content
On the right hand side there is a panel with tabs for a _Property editor_ and an _Object inspector_.

On the Object inspector click on the _ScreenOptions_. +
Then switch to the Property Editor and, under the _ScreenOptions_ heading, toggle *`filedialog_option`*.
//TODO Explain what this FileDialo_option does

Drag and drop a *`GCodeGraphics`* _widget_ and a *`GcodeEditor`* _widget_. +
Place and resize them as you see fit leaving some room for buttons.

.Add Action Buttons
Add 7 action buttons on to the main window.

If you double click the button, you can add text. +
Edit the button labels for 'Estop', 'Machine On', 'Home', 'Load', 'Run',
'Pause' and 'stop'.

Action buttons _default to no action_ so we must change the properties
for defined functions. You can edit the properties:

* directly in the _property editor_ on the right side of Qt Designer, or
* conveniently, left double clicking on the button to launch a _properties dialog_,
  that allows selecting actions while only displaying relevant data to the action.

We will describe the convenient way first:

* Right click the 'Machine On' button and select _Set Actions_.
* When the dialog displays, use the combobox to navigate to `MACHINE CONTROLS - Machine On`.
* In this case there is no option for this action so select 'OK'. +

Now the button will turn the machine on when pressed.

And now the direct way with Qt Designer's property editor:

* Select the 'Machine On' button.
* Go to the Property Editor on the right side of Qt Designer.
* Scroll down until you find the _ActionButton_ heading.
* Click  the `machine_on` action checkbox you will see in the list of properties and values.

The button will now control machine on/off.

Do the same for all the other button with the addition of:

* With the 'Home' button we must also change the `joint_number` property to `-1`. +
  This tells the controller to _home all the axes_ rather then a specific axis.
* With the 'Pause' button:
** Under the `Indicated_PushButton` heading check the `indicator_option`.
** Under the `QAbstactButton` heading check `checkable`.

.Qt Designer: Selecting Pause Button's Properties
image::images/designer_button_property.png["Qt Designer: Selecting Pause Button's Properties",align="center"]

.Save The `.ui` File
We then need to save this design as `tester.ui` in the `sim/qtvcp` folder.

We are saving it as _tester_ as that is a file name that QtVCP recognizes and will use a built in handler file to display it.

=== Handler file

A handler file is *required*.

It allows customizations to be written in Python.

For instance, _keyboard controls_ are usually written in the handler file.

In this example, the built in file `tester_handler.py` is automatically used:
it does the minimum required to display the `tester.ui` defined screen and do basic keyboard jogging.

=== INI Configuration

.[DISPLAY] Section

If you are using QtVCP to make a CNC control screen,
under the _INI file_ `[DISPLAY]` heading, set:

[source,{ini}]
----
DISPLAY = qtvcp <screen_name>
----

`<screen_name>` is the _base name_ of the `.ui` and `_handler.py` files.

In our example there is already a sim configuration called tester,
that we will use to display our test screen.

.[HAL] Section

If your screen used _widgets with HAL pins_, then you must
*connect them in a HAL file*.

QtVCP looks in the _INI file_, under the `[HAL]` heading for the entries below:

*`POSTGUI_HALFILE=<filename>`*::
  Typically `<filename>` would be `+<screen_name>_postgui.hal+`, but can be any legal filename. +
  You can have _multiple `POSTGUI_HALFILE` lines_ in the INI: each will be run one after the other in the order they appear. +
  These commands are _executed after the screen is built_, guaranteeing the widget HAL pins are available.

*`POSTGUI_HALCMD=<command>`*::
  `<command>` would be _any valid HAL command_. +
  You can have _multiple `POSTGUI_HALCMD` lines_ in the INI: each will
  be run one after the other in the order they appear. +
  To guaranty the widget HAL pins are available, these commands are executed:
  * _after the screen is built_,
  * _after all the POSTGUI_HALFILEs are run_.

In our example there are no HAL pins to connect.

== Handler File In Detail

Handler files are used to _create custom controls using Python_.

=== Overview

Here is a sample handler file.

It's broken up in sections for ease of discussion.

//TODO Move this to a sample_handler.py include
[source,python]
----
############################
# **** IMPORT SECTION **** #
############################
import sys
import os
import linuxcnc

from PyQt5 import QtCore, QtWidgets

from qtvcp.widgets.mdi_line import MDILine as MDI_WIDGET
from qtvcp.widgets.gcode_editor import GcodeEditor as GCODE
from qtvcp.lib.keybindings import Keylookup
from qtvcp.core import Status, Action

# Set up logging
from qtvcp import logger
LOG = logger.getLogger(__name__)

# Set the log level for this module
#LOG.setLevel(logger.INFO) # One of DEBUG, INFO, WARNING, ERROR, CRITICAL

###########################################
# **** INSTANTIATE LIBRARIES SECTION **** #
###########################################

KEYBIND = Keylookup()
STATUS = Status()
ACTION = Action()
###################################
# **** HANDLER CLASS SECTION **** #
###################################

class HandlerClass:

    ########################
    # **** INITIALIZE **** #
    ########################
    # widgets allows access to  widgets from the QtVCP files
    # at this point the widgets and hal pins are not instantiated
    def __init__(self, halcomp,widgets,paths):
        self.hal = halcomp
        self.w = widgets
        self.PATHS = paths

    ##########################################
    # SPECIAL FUNCTIONS SECTION              #
    ##########################################

    # at this point:
    # the widgets are instantiated.
    # the HAL pins are built but HAL is not set ready
    # This is where you make HAL pins or initialize state of widgets etc
    def initialized__(self):
        pass

    def processed_key_event__(self,receiver,event,is_pressed,key,code,shift,cntrl):
        # when typing in MDI, we don't want keybinding to call functions
        # so we catch and process the events directly.
        # We do want ESC, F1 and F2 to call keybinding functions though
        if code not in(QtCore.Qt.Key_Escape,QtCore.Qt.Key_F1 ,QtCore.Qt.Key_F2,
                    QtCore.Qt.Key_F3,QtCore.Qt.Key_F5,QtCore.Qt.Key_F5):

            # search for the top widget of whatever widget received the event
            # then check if it's one we want the keypress events to go to
            flag = False
            receiver2 = receiver
            while receiver2 is not None and not flag:
                if isinstance(receiver2, QtWidgets.QDialog):
                    flag = True
                    break
                if isinstance(receiver2, MDI_WIDGET):
                    flag = True
                    break
                if isinstance(receiver2, GCODE):
                    flag = True
                    break
                receiver2 = receiver2.parent()

            if flag:
                if isinstance(receiver2, GCODE):
                    # if in manual do our keybindings - otherwise
                    # send events to G-code widget
                    if STATUS.is_man_mode() == False:
                        if is_pressed:
                            receiver.keyPressEvent(event)
                            event.accept()
                        return True
                elif is_pressed:
                    receiver.keyPressEvent(event)
                    event.accept()
                    return True
                else:
                    event.accept()
                    return True

        if event.isAutoRepeat():return True

        # ok if we got here then try keybindings
        try:
            return KEYBIND.call(self,event,is_pressed,shift,cntrl)
        except NameError as e:
            LOG.debug('Exception in KEYBINDING: {}'.format (e))
        except Exception as e:
            LOG.debug('Exception in KEYBINDING:', exc_info=e)
            print('Error in, or no function for: %s in handler file for-%s'%(KEYBIND.convert(event),key))
            return False

    ########################
    # CALLBACKS FROM STATUS #
    ########################

    #######################
    # CALLBACKS FROM FORM #
    #######################

    #####################
    # GENERAL FUNCTIONS #
    #####################

    # keyboard jogging from key binding calls
    # double the rate if fast is true 
    def kb_jog(self, state, joint, direction, fast = False, linear = True):
        if not STATUS.is_man_mode() or not STATUS.machine_is_on():
            return
        if linear:
            distance = STATUS.get_jog_increment()
            rate = STATUS.get_jograte()/60
        else:
            distance = STATUS.get_jog_increment_angular()
            rate = STATUS.get_jograte_angular()/60
        if state:
            if fast:
                rate = rate * 2
            ACTION.JOG(joint, direction, rate, distance)
        else:
            ACTION.JOG(joint, 0, 0, 0)

    #####################
    # KEY BINDING CALLS #
    #####################

    # Machine control
    def on_keycall_ESTOP(self,event,state,shift,cntrl):
        if state:
            ACTION.SET_ESTOP_STATE(STATUS.estop_is_clear())
    def on_keycall_POWER(self,event,state,shift,cntrl):
        if state:
            ACTION.SET_MACHINE_STATE(not STATUS.machine_is_on())
    def on_keycall_HOME(self,event,state,shift,cntrl):
        if state:
            if STATUS.is_all_homed():
                ACTION.SET_MACHINE_UNHOMED(-1)
            else:
                ACTION.SET_MACHINE_HOMING(-1)
    def on_keycall_ABORT(self,event,state,shift,cntrl):
        if state:
            if STATUS.stat.interp_state == linuxcnc.INTERP_IDLE:
                self.w.close()
            else:
                self.cmnd.abort()

    # Linear Jogging
    def on_keycall_XPOS(self,event,state,shift,cntrl):
        self.kb_jog(state, 0, 1, shift)

    def on_keycall_XNEG(self,event,state,shift,cntrl):
        self.kb_jog(state, 0, -1, shift)

    def on_keycall_YPOS(self,event,state,shift,cntrl):
        self.kb_jog(state, 1, 1, shift)

    def on_keycall_YNEG(self,event,state,shift,cntrl):
        self.kb_jog(state, 1, -1, shift)

    def on_keycall_ZPOS(self,event,state,shift,cntrl):
        self.kb_jog(state, 2, 1, shift)

    def on_keycall_ZNEG(self,event,state,shift,cntrl):
        self.kb_jog(state, 2, -1, shift)

    def on_keycall_APOS(self,event,state,shift,cntrl):
        pass
        #self.kb_jog(state, 3, 1, shift, False)

    def on_keycall_ANEG(self,event,state,shift,cntrl):
        pass
        #self.kb_jog(state, 3, -1, shift, linear=False)

    ###########################
    # **** closing event **** #
    ###########################

    ##############################
    # required class boiler code #
    ##############################

    def __getitem__(self, item):
        return getattr(self, item)
    def __setitem__(self, item, value):
        return setattr(self, item, value)

################################
# required handler boiler code #
################################

def get_handlers(halcomp,widgets,paths):
     return [HandlerClass(halcomp,widgets,paths)]
----

=== IMPORT Section

This section is for *importing required library modules* for your screen.

It would be typical to import QtVCP's _keybinding_, _Status_ and _Action_ libraries.

=== INSTANTIATE LIBRARIES Section

By instantiating the libraries here we *create global reference*.

You can note this by the commands that don't have `self.` in front of them.

By convention we _capitalize the names of globally referenced libraries_.

=== HANDLER CLASS Section

The *custom code* is placed _in a class so QtVCP can utilize it_.

This is the definitions of the handler class.

=== INITIALIZE Section

Like all Python libraries the *`+__init__+` function* is called when the
library is _first instantiated_.

This is where you would set up _defaults_, as well as _reference variables_
and _global variables_.

The widget references are not available at this point.

The variables `halcomp`, `widgets` and `paths` give access to QtVCP's
HAL component, widgets, and path info respectively.

=== SPECIAL FUNCTIONS Section

There are several _special functions_ that QtVCP looks for in the handler file.
If QtVCP finds these it will call them, if not it will silently ignore them.

*`initialized__(self):`*::
  This function is _called after the widgets and HAL pins are built_. +
  You can manipulate the widgets and HAL pins or add more HAL pins here. +
  Typically there can be
  * preferences checked and set,
  * styles applied to widgets,
  * status of LinuxCNC connected to functions.
  * keybindings would be added.
*`class_patch__(self):`*::
  _Class patching_, also known as _monkey patching_, allows to
  *override function calls in an imported module*. +
  Class patching must be done _before the module is instantiated_, and it
  _modifies all instances_ made after that. +
  An example might be patching button calls from the G-code editor to
  call functions in the handler file instead.
*`processed_key_event__(self,receiver,event,is_pressed,key,code,shift,cntrl):`*::
  This function is called to facilitate _keyboard jogging_ etc. +
  By using the _`keybinding` library_ this can be used to easily add functions bound to keypresses.
*`keypress_event__(self,receiver, event):`*::
  This function gives *raw key press events*. +
  It takes _precedence over_ the `processed_key_event`.
*`keyrelease_event__(receiver, event):`*::
  This function gives *raw key release events*. +
  It takes _precedence over_ the `processed_key_event`.
*`before_loop__(self):`*::
  This function is _called just before the Qt event loop is entered_.
  At that point, all widgets/libraries/initialization code has completed and the screen is already displayed.
*`system_shutdown_request__(self):`*::
  If present, this function *overrides the normal function called for total system shutdown*. +
  It could be used to do _pre-shutdown housekeeping_. +
//TODO Example(s) of good practice cleaning
//FIXME The following two sentences feel contradictory ?!
  The _system will not shutdown if using this function_, you will have to do that yourself. +
  QtVCP/LinuxCNC will shutdown without a prompt after this function returns.
*`closing_cleanup__(self):`*::
  This function is _called just before the screen closes_.
  It can be used to do cleanup before closing.

//TODO Are there/what are relations b/w system_shutdown_request__() and clocing_cleanup__()

=== STATUS CALLBACKS Section

By convention this is where you would put functions that are
*callbacks from STATUS definitions*.

=== CALLBACKS FROM FORM Section

By convention this is where you would put functions that are
*callbacks from the widgets connected to the MainWindow* in the Qt
Designer editor.

=== GENERAL FUNCTIONS Section

By convention this is where you put your *general functions*.

=== KEY BINDING Section

If you are _using the `keybinding` library_ this is where you place your
*custom key call routines*.

The function signature is:

[source,python]
----
def on_keycall_KEY(self,event,state,shift,cntrl):
    if state:
        self.do_something_function()
----

`KEY` being the code (from the keybindings library) for the desired key.

=== CLOSING EVENT Section

Putting the *`closeEvent` function here will catch closing events*.

This _replaces any predefined `closeEvent`_ function from QtVCP.

[source,python]
----
def closeEvent(self, event):
    self.do_something()
    event.accept()
----

NOTE: It is usually better to use the special `closing_cleanup__` function.

== Connecting Widgets to Python Code

It is possible to connect widgets to Python code using *signals and slots*.

In this way you can:

* _Give new functions to LinuxCNC widgets_, or
* _Utilize standard Qt widgets to control LinuxCNC_.

=== Overview

*In the Qt Designer editor*:

* You _create user function slots_
* You _connect the slots to widgets using signals_.

*In the handler file*:

* You _create the slot's functions_ defined in Qt Designer.

[[sub:qtvcp:designer-slots]]
=== Using Qt Designer to add Slots

When you have loaded your screen into Qt Designer, add a plain
`PushButton` to the screen. +
You could change the name of the button to something interesting like
'test_button'.

There are two ways to edit connections - This is the graphical way.

* There is a button in the top tool bar of Qt Designer for editing signals.
  After pushing it, if you click-and-hold on the button it will show an
  arrow (looks like a ground signal from electrical schematic).
* Slide this arrow to a part of the main window that does not have widgets on it.
* A 'Configure Connections' dialog will pop up.
** The list on the left are the available signals from the widget.
** The list on the right are the available slots on the main window and you can add to it.
* Pick the signal `clicked()` - this makes the slots side available.
* Click 'Edit' on the slots list.
* A 'Slots/Signals of MainWindow' dialog will pop up.
* On the slots list at the top there is a '+' icon - click it.
* You can now edit a new slot name.
* Erase the default name `slot()` and change it to `test_button()`.
* Press the 'OK' button.
* You'll be back to the 'Configure Connections' dialog.
* Now you can select your new slot in the slot list.
* Then press 'OK' and save the file.

.Qt Designer Signal/Slot Selection
image::images/designer_slots.png["Qt Designer Signal/Slot Selection",align="center"]

=== Python Handler Changes

Now you must *add the function to the handler file*.

The function signature is *`def slot_name(self):`*.

For our example, we will add some code to print the widget name:

[source,python]
----
def test_button(self):
    name = self.w.sender().text()
    print(name)
----

Add this code under the section named:

[source,python]
----
#######################
# callbacks from form #
#######################
----

In fact it doesn't matter where in the handler class you put the commands
but by convention this is where to put it.

Save the handler file.

Now when you load your screen and press the button it should print the
name of the button in the terminal.

== More Information

<<cha:qtvcp:panels,QtVCP Builtin Virtual Control Panels>>

<<cha:qtvcp:widgets,QtVCP Widgets>>

<<cha:qtvcp:libraries,QtVCP Libraries>>

<<cha:qtvcp:vismach,Qt Vismach>>

<<cha:qtvcp:code,QtVCP Handler File Code Snippets>>

<<cha:qtvcp:devel,QtVCP Development>>

<<cha:qtvcp:custom-widgets,QtVCP Custom Qt Designer Widgets>>


// vim: set syntax=asciidoc:<|MERGE_RESOLUTION|>--- conflicted
+++ resolved
@@ -252,12 +252,8 @@
 This file will be read and executed as Python code in the *handler file context*.
 
 *Only local functions and local attributes* can be referenced. +
-<<<<<<< HEAD
-Global libraries can not be referenced. (usualy seen as all capital words with no preceding self.) +
-=======
 Global libraries can not be referenced. (usually seen as all capital
 words with no preceding self.) +
->>>>>>> 98fd1545
 
 What can be used can vary by screen and development cycle.
 
