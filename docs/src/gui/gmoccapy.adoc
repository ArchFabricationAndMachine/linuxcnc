--- conflicted
+++ resolved
@@ -387,11 +387,7 @@
 Then you have to provide the corresponding NGC files which have to follow these rules:
 
 * The name of the file need to be exactly the same as the name mentioned in the macro
-<<<<<<< HEAD
   line, just with the ".ngc" extension (case sensitive).
-=======
-  line, just with the ngc extension (case sensitive).
->>>>>>> 67d1c7e8
 * The file must contain a subroutine like '*O<i_am_lost> sub*', the name
   of the sub must match exactly (case sensitive) the name of the macro.
 * The file must end with an endsub '*O<i_am_lost> endsub*' followed by an '*M2*' command.
