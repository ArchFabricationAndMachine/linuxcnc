[[cha:python-interface]]

= Python Interface

:ini: {basebackend@docbook:'':ini}
:hal: {basebackend@docbook:'':hal}
:ngc: {basebackend@docbook:'':ngc}

This documentation describes the 'linuxcnc' python module, which provides
a python API for talking to LinuxCNC.

////
constants are located in src/emc/usr_intf/axis/extensions/emcmodule.cc
////

== The linuxcnc Python module

User interfaces control LinuxCNC activity by sending
NML messages to the LinuxCNC task controller, and monitor results by
observing the LinuxCNC status structure, as well as the error reporting channel.

Programmatic access to NML is through a C++ API; however, the most
important parts of the NML interface to LinuxCNC are also available to
Python programs through the `linuxcnc` module.

Beyond the NML interface to the command, status and error channels,
the `linuxcnc` module also contains:

- support for reading values from ini files

////
- support for position logging  (???)
////

== Usage Patterns for the LinuxCNC NML interface

The general pattern for `linuxcnc` usage is roughly like this:

- import the `linuxcnc` module
- establish connections to the command, status and error NML channels as needed
- poll the status channel, either periodically or as needed
- before sending a command, determine from status whether it is in
 fact OK to do so (for instance, there is no point in sending a 'Run'
 command if task is in the ESTOP state, or the interpreter is not idle)
- send the command by using one of the `linuxcnc` command channel methods


To retrieve messages from the error channel, poll the error channel
periodically, and process any messages retrieved.

- poll the status channel, either periodically or as needed
- print any error message and explore the exception code

`linuxcnc` also defines the `error` Python exception type to support error reporting.

== Reading LinuxCNC status

Here is a Python fragment to explore the contents of the
`linuxcnc.stat` object which contains some 80+ values (run while
linuxcnc is running for typical values):

[source,python]
---------------------------------------------------------------------
#!/usr/bin/env python3
# -*- coding: utf-8 -*-
import sys
import linuxcnc
try:
    s = linuxcnc.stat() # create a connection to the status channel
    s.poll() # get current values
except linuxcnc.error, detail:
    print("error", detail)
    sys.exit(1)
for x in dir(s):
    if not x.startswith("_"):
        print(x, getattr(s,x))
---------------------------------------------------------------------

Linuxcnc uses the default compiled-in path to the NML configuration
file unless overridden, see <<python:reading-ini-values,Reading
ini file values>> for an example.


=== linuxcnc.stat attributes

*acceleration* :: '(returns float)' -
default acceleration, reflects the ini entry [TRAJ]DEFAULT_ACCELERATION.

*active_queue*:: '(returns integer)' -
number of motions blending.

*actual_position*:: '(returns tuple of floats)' -
current trajectory position, (x y z a b c u v w) in machine units.

*adaptive_feed_enabled*:: '(returns boolean)' -
status of adaptive feedrate override (0/1).

*ain*:: '(returns tuple of floats)' -
current value of the analog input pins.

*angular_units*:: '(returns float)' -
machine angular units per deg, reflects [TRAJ]ANGULAR_UNITS ini value.

*aout*:: '(returns tuple of floats)' -
current value of the analog output pins.

*axes*:: '(returns integer)' -
number of axes. Derived from [TRAJ]COORDINATES ini value.

*axis*:: '(returns tuple of dicts)' -
reflecting current axis values. See
<<sec:the-axis-dictionary,The axis dictionary>>.

*axis_mask*:: '(returns integer)' -
mask of axis available as defined by [TRAJ]COORDINATES in the ini
file. Returns the sum of the axes X=1, Y=2, Z=4, A=8, B=16, C=32, U=64,
V=128, W=256.

*block_delete*:: '(returns boolean)' -
block delete current status.

*call_level*:: '(returns integer)'` -
current subroutine depth. - 0 If not in a subroutine, Depth if not otherwise specified

*command*:: '(returns string)' -
currently executing command.

*current_line*:: '(returns integer)' -
currently executing line, int.

*current_vel*:: '(returns float)' -
current velocity in user units per second.

*cycle_time*:: '(returns float)' -
thread period

*debug*:: '(returns integer)' -
debug flag from the ini file.

*delay_left*:: '(returns float)' -
remaining time on dwell (G4) command, seconds.

*din*:: '(returns tuple of integers)' -
current value of the digital input pins.

*distance_to_go*:: '(returns float)' -
remaining distance of current move, as reported by trajectory planner.

*dout*:: '(returns tuple of integers)' -
current value of the digital output pins.

*dtg*:: '(returns tuple of floats)' -
remaining distance of current move for each axis, as reported by trajectory planner.

*echo_serial_number*:: '(returns integer)' -
The serial number of the last completed command sent by a UI
to task. All commands carry a serial number. Once the command
has been executed, its serial number is reflected in
`echo_serial_number`.

*enabled*:: '(returns boolean)' -
trajectory planner enabled flag.

*estop*:: '(returns integer)' -
Returns either STATE_ESTOP or not.

*exec_state*:: '(returns integer)' -
task execution state. One of EXEC_ERROR, EXEC_DONE,
EXEC_WAITING_FOR_MOTION, EXEC_WAITING_FOR_MOTION_QUEUE,
EXEC_WAITING_FOR_IO, EXEC_WAITING_FOR_MOTION_AND_IO,
EXEC_WAITING_FOR_DELAY, EXEC_WAITING_FOR_SYSTEM_CMD,
EXEC_WAITING_FOR_SPINDLE_ORIENTED.

*feed_hold_enabled*:: '(returns boolean)' -
enable flag for feed hold.

*feed_override_enabled*:: '(returns boolean)' -
enable flag for feed override.

*feedrate*:: '(returns float)' -
current feedrate override, 1.0 = 100%.

*file*:: '(returns string)' -
currently loaded G-code filename with path.

*flood*:: '(returns integer)' -
Flood status, either FLOOD_OFF or FLOOD_ON.

*g5x_index*:: '(returns integer)' -
currently active coordinate system, G54=1, G55=2 etc.

*g5x_offset*:: '(returns tuple of floats)' -
offset of the currently active coordinate system.

*g92_offset*:: '(returns tuple of floats)' -
pose of the current g92 offset.

*gcodes*:: '(returns tuple of integers)' -
Active G-codes for each modal group.
G-code constants
G_0, G_1, G_2, G_3, G_4, G_5, G_5_1, G_5_2, G_5_3, G_7, G_8, G_100, G_17,
G_17_1, G_18, G_18_1, G_19, G_19_1, G_20, G_21, G_28, G_28_1, G_30, G_30_1,
G_33, G_33_1, G_38_2, G_38_3, G_38_4, G_38_5, G_40, G_41, G_41_1, G_42, G_42_1,
G_43, G_43_1, G_43_2, G_49, G_50, G_51, G_53, G_54, G_55, G_56, G_57, G_58,
G_59, G_59_1, G_59_2, G_59_3, G_61, G_61_1, G_64, G_73, G_76, G_80, G_81, G_82,
G_83, G_84, G_85, G_86, G_87, G_88, G_89, G_90, G_90_1, G_91, G_91_1, G_92,
G_92_1, G_92_2, G_92_3, G_93, G_94, G_95, G_96, G_97, G_98, G_99

*homed*:: '(returns tuple of integers)' -
currently homed joints, 0 = not homed, 1 = homed.

*id*:: '(returns integer)' -
currently executing motion id.

*ini_filename*:: '(returns string)' -
path to the INI file passed to linuxcnc.

*inpos*:: '(returns boolean)' -
machine-in-position flag.

*input_timeout*:: '(returns boolean)' -
flag for M66 timer in progress.

*interp_state*:: '(returns integer)' -
current state of RS274NGC interpreter. One of
INTERP_IDLE, INTERP_READING, INTERP_PAUSED, INTERP_WAITING.

*interpreter_errcode*:: '(returns integer)' -
current RS274NGC interpreter return code. One of
INTERP_OK, INTERP_EXIT, INTERP_EXECUTE_FINISH, INTERP_ENDFILE,
INTERP_FILE_NOT_OPEN, INTERP_ERROR.
see src/emc/nml_intf/interp_return.hh

*joint*:: '(returns tuple of dicts)' -
reflecting current joint values. See
<<sec:the-joint-dictionary,The joint dictionary>>.

*joint_actual_position*:: '(returns tuple of floats)' -
actual joint positions.

*joint_position*:: '(returns tuple of floats)' -
Desired joint positions.

*joints*:: '(returns integer)' -
number of joints. Reflects [KINS]JOINTS ini value.

*kinematics_type*:: '(returns integer)' -
The type of kinematics.  One of:
    * KINEMATICS_IDENTITY
    * KINEMATICS_FORWARD_ONLY
    * KINEMATICS_INVERSE_ONLY
    * KINEMATICS_BOTH

*limit*:: '(returns tuple of integers)' -
axis limit masks. minHardLimit=1,
maxHardLimit=2, minSoftLimit=4, maxSoftLimit=8.

*linear_units*:: '(returns float)' -
machine linear units per mm, reflects [TRAJ]LINEAR_UNITS ini value.

*lube*:: '(returns integer)' -
'lube on' flag.

*lube_level*:: '(returns integer)' -
reflects 'iocontrol.0.lube_level'.

*max_acceleration*:: '(returns float)' -
maximum  acceleration. Reflects [TRAJ]MAX_ACCELERATION.

*max_velocity*:: '(returns float)' -
<<<<<<< HEAD
maximum  velocity. reflects the current maximum velocity. If not modified by halui.max-velocity or similar it should reflect [TRAJ]MAX_VELOCITY.
=======
maximum  velocity. Reflects the current maximum velocity. If not modified by halui.max-velocity or similar it should reflect [TRAJ]MAX_VELOCITY.
>>>>>>> 1f870d69

*mcodes*:: '(returns tuple of 10 integers)' -
currently active M-codes.

*mist*:: '(returns integer)' -
Mist status, either MIST_OFF or MIST_ON

*motion_line*:: '(returns integer)' -
source line number motion is currently executing. Relation
to `id` unclear.

*motion_mode*:: '(returns integer)' -
This is the mode of the Motion controller.  One of TRAJ_MODE_COORD,
TRAJ_MODE_FREE, TRAJ_MODE_TELEOP.

*motion_type*:: '(returns integer)' -
The type of the currently executing motion.  One of:
    * MOTION_TYPE_TRAVERSE
    * MOTION_TYPE_FEED
    * MOTION_TYPE_ARC
    * MOTION_TYPE_TOOLCHANGE
    * MOTION_TYPE_PROBING
    * MOTION_TYPE_INDEXROTARY
    * Or 0 if no motion is currently taking place.

*optional_stop*:: '(returns integer)' -
option stop flag.

*paused*:: '(returns boolean)' -
`motion paused` flag.

*pocket_prepped*:: '(returns integer)' -
A Tx command completed, and this pocket is prepared. -1 if no
prepared pocket.

*poll()*:: -'(built-in function)'
method to update current status attributes.

*position*:: '(returns tuple of floats)' -
trajectory position.

*probe_tripped*:: '(returns boolean)' -
flag, True if probe has tripped (latch)

*probe_val*:: '(returns integer)' -
reflects value of the `motion.probe-input` pin.

*probed_position*:: '(returns tuple of floats)' -
position where probe tripped.

*probing*:: '(returns boolean)' -
flag, True if a probe operation is in progress.

*program_units*:: '(returns integer)' -
one of CANON_UNITS_INCHES=1, CANON_UNITS_MM=2, CANON_UNITS_CM=3

*queue*:: '(returns integer)' -
current size of the trajectory planner queue.

*queue_full*:: '(returns boolean)' -
the trajectory planner queue is full.

*rapidrate*:: '(returns float)' -
rapid override scale.

*read_line*:: '(returns integer)' -
line the RS274NGC interpreter is currently reading.

*rotation_xy*:: '(returns float)' -
current XY rotation angle around Z axis.

*settings*:: '(returns tuple of floats)' -
current interpreter settings. settings[0] =
sequence number, settings[1] = feed rate, settings[2] = speed,
settings[3] = `G64 P` blend tolerance,
settings[4] = `G64 Q` naive CAM tolerance.

*spindle*:: ' (returns tuple of dicts) ' -
returns the current spindle status
see <<sec:the-spindle-dictionary, The spindle dictionary>>

*spindles*:: '(returns integer)' -
number of spindles. Reflects [TRAJ]SPINDLES ini value.

*state*:: '(returns integer)' -
current command execution status. One of RCS_DONE,
RCS_EXEC, RCS_ERROR.

*task_mode*:: '(returns integer)' -
current task mode. one of MODE_MDI, MODE_AUTO,
MODE_MANUAL.

*task_paused*:: '(returns integer)' -
task paused flag.

*task_state*:: '(returns integer)' -
current task state. one of STATE_ESTOP,
STATE_ESTOP_RESET, STATE_ON, STATE_OFF.

*tool_in_spindle*:: '(returns integer)' -
current tool number.

*tool_offset*:: '(returns tuple of floats)' -
offset values of the current tool.

*tool_table*:: '(returns tuple of tool_results)' -
list of tool entries. Each entry is a sequence of the following fields:
id, xoffset, yoffset, zoffset, aoffset, boffset, coffset, uoffset, voffset,
woffset, diameter, frontangle, backangle, orientation. The id and orientation
are integers and the rest are floats.

[source,python]
----
#!/usr/bin/env python3
# -*- coding: utf-8 -*-
import linuxcnc
s = linuxcnc.stat()
s.poll()
# to find the loaded tool information it is in tool table index 0
if s.tool_table[0].id != 0: # a tool is loaded
    print(s.tool_table[0].zoffset)
else:
    print("no tool loaded")
----

*velocity*:: '(returns float)' -
This property is defined, but it does not have a useful interpretation.

=== The `axis` dictionary [[sec:the-axis-dictionary]]

The axis configuration and status values are available through a list
of per-axis dictionaries. Here's an example how to access an attribute
of a particular axis:
Note that many properties that were formerly in the `axis` dictionary are
now in the `joint` dictionary, because on nontrivial kinematics machines
these items (such as backlash) are not the properties of an axis.

*max_position_limit*:: '(returns float)' -
maximum limit (soft limit) for axis motion, in machine units.configuration
parameter, reflects [JOINT_n]MAX_LIMIT.

*min_position_limit*:: '(returns float)' -
minimum limit (soft limit) for axis motion, in machine units.configuration
parameter, reflects [JOINT_n]MIN_LIMIT.

*velocity*:: '(returns float)' -
current velocity.

=== The `joint` dictionary [[sec:the-joint-dictionary]]

[source,python]
---------------------------------------------------------------------
#!/usr/bin/env python3
# -*- coding: utf-8 -*-
import linuxcnc
s = linuxcnc.stat()
s.poll()
print("Joint 1 homed: ", s.joint[1]["homed"])
---------------------------------------------------------------------

For each joint, the following dictionary keys are available:

*backlash*:: '(returns float)' -
Backlash in machine units. configuration parameter, reflects [JOINT_n]BACKLASH.

*enabled*:: '(returns integer)' -
non-zero means enabled.

*fault*:: '(returns integer)' -
non-zero means axis amp fault.

*ferror_current*:: '(returns float)' -
current following error.

*ferror_highmark*:: '(returns float)' -
magnitude of max following error.

*homed*:: '(returns integer)' -
non-zero means has been homed.

*homing*:: '(returns integer)' -
non-zero means homing in progress.

*inpos*:: '(returns integer)' -
non-zero means in position.

*input*:: '(returns float)' -
current input position.

*jointType*:: '(returns integer)' -
type of axis configuration parameter, reflects
[JOINT_n]TYPE. LINEAR=1, ANGULAR=2. See <<sec:axis-section, Joint
ini configuration>> for details.

*max_ferror*:: '(returns float)' -
maximum following error. configuration
parameter, reflects [JOINT_n]FERROR.

*max_hard_limit*:: '(returns integer)' -
non-zero means max hard limit exceeded.

*max_position_limit*:: '(returns float)' -
maximum limit (soft limit) for joint motion, in machine units. configuration
parameter, reflects [JOINT_n]MAX_LIMIT.

*max_soft_limit*::
non-zero means `max_position_limit` was exceeded, int

*min_ferror*:: '(returns float)' -
configuration parameter, reflects [JOINT_n]MIN_FERROR.

*min_hard_limit*:: '(returns integer)' -
non-zero means min hard limit exceeded.

*min_position_limit*:: '(returns float)' -
minimum limit (soft limit) for joint motion, in machine units. configuration
parameter, reflects [JOINT_n]MIN_LIMIT.

*min_soft_limit*:: '(returns integer)' -
non-zero means `min_position_limit` was exceeded.

*output*:: '(returns float)' -
commanded output position.

*override_limits*:: '(returns integer)' -
non-zero means limits are overridden.

*units*:: '(returns float)' -
joint units per mm, or per degree for angular joints. +
(joint units are the same as machine units, unless set otherwise
by the configuration parameter [JOINT_n]UNITS)

*velocity*:: '(returns float)' -
current velocity.

== The `spindle` dictionary [[sec:the-spindle-dictionary]]

*brake*:: '(returns integer)' -
value of the spindle brake flag.

*direction*:: '(returns integer)' -
rotational direction of the spindle. forward=1, reverse=-1.

*enabled*:: '(returns integer)' -
value of the spindle enabled flag.

*homed*:: (not currently implemented)

*increasing*:: '(returns integer)' -
unclear.

*orient_fault*:: '(returns integer)'

*orient_state*:: '(returns integer)'

*override*:: '(returns float)' -
spindle speed override scale.

*override_enabled*:: '(returns boolean)' -
value of the spindle override enabled flag.

*speed*:: '(returns float)' -
spindle speed value, rpm, > 0: clockwise, < 0:
counterclockwise.

==  Preparing to send  commands

Some commands can always be sent, regardless of mode and state; for
instance, the `linuxcnc.command.abort()` method can always be called.

Other commands may be sent only in appropriate state, and those tests
can be a bit tricky. For instance, an MDI command can be sent only if:

- ESTOP has not been triggered, and
- the machine is turned on and
- the axes are homed and
- the interpreter is not running and
- the mode is set to `MDI mode`

so an appropriate test before sending an MDI command through
`linuxcnc.command.mdi()` could be:

[source,python]
---------------------------------------------------------------------
#!/usr/bin/env python3
# -*- coding: utf-8 -*-
import linuxcnc
s = linuxcnc.stat()
c = linuxcnc.command()

def ok_for_mdi():
    s.poll()
    return not s.estop and s.enabled and (s.homed.count(1) == s.joints) and (s.interp_state == linuxcnc.INTERP_IDLE)

if ok_for_mdi():
    c.mode(linuxcnc.MODE_MDI)
    c.wait_complete() # wait until mode switch executed
    c.mdi("G0 X10 Y20 Z30")
---------------------------------------------------------------------

==  Sending commands through `linuxcnc.command`

Before sending a command, initialize a command channel like so:

[source,python]
---------------------------------------------------------------------
#!/usr/bin/env python3
# -*- coding: utf-8 -*-
import linuxcnc
c = linuxcnc.command()

# Usage examples for some of the commands listed below:
c.abort()

c.auto(linuxcnc.AUTO_RUN, program_start_line)
c.auto(linuxcnc.AUTO_STEP)
c.auto(linuxcnc.AUTO_PAUSE)
c.auto(linuxcnc.AUTO_RESUME)

c.brake(linuxcnc.BRAKE_ENGAGE)
c.brake(linuxcnc.BRAKE_RELEASE)

c.flood(linuxcnc.FLOOD_ON)
c.flood(linuxcnc.FLOOD_OFF)

c.home(2)

c.jog(linuxcnc.JOG_STOP,        jjogmode, joint_num_or_axis_index)
c.jog(linuxcnc.JOG_CONTINUOUS,  jjogmode, joint_num_or_axis_index, velocity)
c.jog(linuxcnc.JOG_INCREMENT,   jjogmode, joint_num_or_axis_index, velocity, increment)

c.load_tool_table()

c.maxvel(200.0)

c.mdi("G0 X10 Y20 Z30")

c.mist(linuxcnc.MIST_ON)
c.mist(linuxcnc.MIST_OFF)

c.mode(linuxcnc.MODE_MDI)
c.mode(linuxcnc.MODE_AUTO)
c.mode(linuxcnc.MODE_MANUAL)

c.override_limits()

c.program_open("foo.ngc")
c.reset_interpreter()

c.tool_offset(toolno, z_offset,  x_offset, diameter, frontangle, backangle, orientation)
---------------------------------------------------------------------
=== `linuxcnc.command` attributes

`serial`::
    the current command serial number

=== `linuxcnc.command` methods:

`abort()`::
    send EMC_TASK_ABORT message.

`auto(int[, int])`::
    run, step, pause or resume a program.

`brake(int)`::
    engage or release spindle brake.

`debug(int)`::
    set debug level via EMC_SET_DEBUG message.

`display_msg(string)`::
    sends a operator display message to the screen. (max 254 characters)

`error_msg(string)`::
    sends a operator error message to the screen. (max 254 characters)

`feedrate(float)`::
    set the feedrate.

`flood(int)`::
    turn on/off flooding. +
    Syntax: +
    flood(command) +
    flood(linuxcnc.FLOOD_ON) +
    flood(linuxcnc.FLOOD_OFF) +
    Constants: +
    FLOOD_ON +
    FLOOD_OFF

`home(int)`::
    home a given joint.

`jog(command-constant, bool, int[, float[, float]])`::
    Syntax: +
    jog(command,                 jjogmode, joint_num_or_axis_index, velocity[, distance]]) +
    jog(linuxcnc.JOG_STOP,       jjogmode, joint_num_or_axis_index) +
    jog(linuxcnc.JOG_CONTINUOUS, jjogmode, joint_num_or_axis_index, velocity) +
    jog(linuxcnc.JOG_INCREMENT,  jjogmode, joint_num_or_axis_index, velocity, distance)
    Command Constants;;
    linuxcnc.JOG_STOP +
    linuxcnc.JOG_CONTINUOUS +
    linuxcnc.JOG_INCREMENT
    jjogmode;;
       True:::  request individual joint jog  (requires teleop_enable(0))
       False::: request axis Cartesian coordinate jog (requires teleop_enable(1))
    joint_num_or_axis_index;;
       For joint jog (jjogmode=1)::: joint_number
       For axis Cartesian coordinate jog (jjogmode=0):::
          zero-based index of the axis coordinate with respect to
          the known coordinate letters XYZABCUVW
          (x=>0,y=>1,z=>2,a=>3,b=>4,c=>5,u=>6,v=>7,w=>8)

`load_tool_table()`::
    reload the tool table.

`maxvel(float)`::
    set maximum velocity

`mdi(string)`::
    send an MDI command. Maximum 254 chars.

`mist(int)`:: turn on/off mist. +
    Syntax: +
    mist(command) +
    mist(linuxcnc.MIST_ON) +
    mist(linuxcnc.MIST_OFF) +
    Constants: +
    MIST_ON +
    MIST_OFF


`mode(int)`::
    set mode (MODE_MDI, MODE_MANUAL, MODE_AUTO).

`override_limits()`::
    set the override axis limits flag.

`program_open(string)`::
    open an NGC file.

`rapidrate()`::
    set rapid override factor

`reset_interpreter()`::
    reset the RS274NGC interpreter

`set_adaptive_feed(int)`::
    set adaptive feed flag

`set_analog_output(int, float)`::
    set analog output pin to value

`set_block_delete(int)`::
    set block delete flag

`set_digital_output(int, int)`::
    set digital output pin to value

`set_feed_hold(int)`::
    set feed hold on/off

`set_feed_override(int)`::
    set feed override on/off

`set_max_limit(int, float)`::
        set max position limit for a given axis

`set_min_limit()`::
        set min position limit for a given axis

`set_optional_stop(int)`::
    set optional stop on/off

`set_spindle_override(int [, int])`::
    set spindle override enabled. Defaults to spindle 0.

`spindle(int [[float] [int] [float,int]])`::
    set spindle direction. Argument one of SPINDLE_FORWARD,
    SPINDLE_REVERSE, SPINDLE_OFF, SPINDLE_INCREASE,
    SPINDLE_DECREASE, or SPINDLE_CONSTANT.

`text_msg(string)`::
    sends a operator text message to the screen. (max 254 characters)

[source, python]
---------------------------------------------------------------------
#!/usr/bin/env python3
import linuxcnc
c = linuxcnc.command()

#Increase speed of spindle 0 by 100rpm. Spindle must be on first
c.spindle(linuxcnc.INCREASE)

#Increase speed of spindle 2 by 100rpm. Spindle must be on first
c.spindle(linuxcnc.SPINDLE_INCREASE, 2)

#Set speed of spindle 0 to 1024 rpm
c.spindle.(linuxcnc.SPINDLE_FORWARD, 1024)

#Set speed of spindle 1 to -666 rpm
c.spindle.(linuxcnc.SPINDLE_REVERSE, 666, 1)

#Stop spindle 0
c.spindle.(linuxcnc.SPINDLE_OFF)

#Stop spindle 0 explicitly
c.spindle.(linuxcnc.SPINDLE_OFF, 0)
---------------------------------------------------------------------


`spindleoverride(float [, int])`::
    set spindle override factor. Defaults to spindle 0.

`state(int)`::
    set the machine state. Machine state should be STATE_ESTOP, STATE_ESTOP_RESET, STATE_ON, or STATE_OFF

`task_plan_sync()`::
        on completion of this call, the var file on disk is updated with
        live values from the interpreter.

`teleop_enable(int)`::
    enable/disable teleop mode (disable for joint jogging).

`tool_offset(int, float, float, float, float, float, int)`::
        set the tool offset. See usage example above.

`traj_mode(int)`::
    set trajectory mode. Mode is one of MODE_FREE, MODE_COORD, or
    MODE_TELEOP.

`unhome(int)`::
    unhome a given joint.

`wait_complete([float])`::
    wait for completion of the last command sent. If timeout in
    seconds not specified, default is 5 seconds. Return -1 if
    timed out, return RCS_DONE or RCS_ERROR according to command
    execution status.


== Reading the error channel

To handle error messages, connect to the error channel and
periodically poll() it.

Note that the NML channel for error messages has a queue (other than
the command and status channels), which means
that the first consumer of an error message deletes that message from
the queue; whether your another error message consumer (e.g. Axis)
will 'see' the message is dependent on timing. It is recommended to have just
one error channel reader task in a setup.


[source,python]
---------------------------------------------------------------------
#!/usr/bin/env python3
# -*- coding: utf-8 -*-
import linuxcnc
e = linuxcnc.error_channel()

error = e.poll()

if error:
    kind, text = error
    if kind in (linuxcnc.NML_ERROR, linuxcnc.OPERATOR_ERROR):
        typus = "error"
    else:
        typus = "info"
    print typus, text
---------------------------------------------------------------------


== Reading ini file values [[python:reading-ini-values]]

Here's an example for reading values from an ini file through the
`linuxcnc.ini` object:

[source,python]
---------------------------------------------------------------------
#!/usr/bin/env python3
# -*- coding: utf-8 -*-
# run as:
# python ini-example.py ~/emc2-dev/configs/sim/axis/axis_mm.ini

import sys
import linuxcnc

inifile = linuxcnc.ini(sys.argv[1])

# inifile.find() returns None if the key wasn't found - the
# following idiom is useful for setting a default value:

machine_name = inifile.find("EMC", "MACHINE") or "unknown"
print "machine name: ", machine_name

# inifile.findall() returns a list of matches, or an empty list
# if the key wasn't found:

extensions = inifile.findall("FILTER", "PROGRAM_EXTENSION")
print("extensions: ", extensions)

# override default NML file by ini parameter if given
nmlfile = inifile.find("EMC", "NML_FILE")
if nmlfile:
    linuxcnc.nmlfile = os.path.join(os.path.dirname(sys.argv[1]), nmlfile)
---------------------------------------------------------------------

Or for the same INI file as LinuxCNC:

[source,python]
---------------------------------------------------------------------
#!/usr/bin/env python3
# -*- coding: utf-8 -*-
# run as:
# python ini-example2.py

import linuxcnc

stat = linuxcnc.stat()
stat.poll()

inifile = linuxcnc.ini(stat.ini_filename)

# See example above for usage of 'inifile' object
---------------------------------------------------------------------


== The `linuxcnc.positionlogger` type

Some usage hints can be gleaned from
`src/emc/usr_intf/gremlin/gremlin.py`.


=== members

`npts`::
    number of points.

=== methods
`start(float)`::
    start the position logger and run every ARG seconds

`clear()`::
    clear the position logger

`stop()`::
    stop the position logger

`call()`::
    Plot the backplot now.

`last([int])`::
    Return the most recent point on the plot or None
,<|MERGE_RESOLUTION|>--- conflicted
+++ resolved
@@ -268,11 +268,7 @@
 maximum  acceleration. Reflects [TRAJ]MAX_ACCELERATION.
 
 *max_velocity*:: '(returns float)' -
-<<<<<<< HEAD
-maximum  velocity. reflects the current maximum velocity. If not modified by halui.max-velocity or similar it should reflect [TRAJ]MAX_VELOCITY.
-=======
 maximum  velocity. Reflects the current maximum velocity. If not modified by halui.max-velocity or similar it should reflect [TRAJ]MAX_VELOCITY.
->>>>>>> 1f870d69
 
 *mcodes*:: '(returns tuple of 10 integers)' -
 currently active M-codes.
