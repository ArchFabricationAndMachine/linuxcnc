--- conflicted
+++ resolved
@@ -292,12 +292,9 @@
 5210::
     1 if "G92" offset is currently applied, 0 otherwise. Persistent.
 
-<<<<<<< HEAD
-=======
 5211-5219::
     'G92' offset (X Y Z A B C U V W).
 
->>>>>>> 7c47f58f
 5220::
     Coordinate System number 1 - 9 for G54 - G59.3. Persistent.
 
@@ -367,21 +364,9 @@
    Reflects the value of the `toolchanger-reason` HAL pin if a fault occured. 
    Volatile.
 
-<<<<<<< HEAD
-=== Subroutine Parameters [[sub:Subroutine-Parameters]]
-
-1-30::
-     Subroutine local parameters of call arguments. These parameters are
-    local to the subroutine. Volatile. See also the chapter on <<cha:O-Codes,O-Codes>>.
-
-
-
-=== Subroutine Parameters [[sub:subroutine-parameters]]
-=======
 
 [[sub:subroutine-parameters]]
 === Subroutine Parameters
->>>>>>> 7c47f58f
 
 1-30::
      Subroutine local parameters of call arguments. These parameters are
@@ -653,7 +638,6 @@
     value 0 if no expression after `return` or `endsub`.  Initialized
     to 0 on program start.  See also
     <<sec:Subroutine-return-values,Subroutine return values>>.
-<<<<<<< HEAD
 
 * `#<_value_returned>` -
     1.0 if the last O-word `return` or `endsub` returned a value, 0
@@ -666,20 +650,6 @@
     a probe (G38.x) by inspecting #5070, which will always fail in the
     preview interpreter (e.g. Axis).
 
-=======
-
-* `#<_value_returned>` -
-    1.0 if the last O-word `return` or `endsub` returned a value, 0
-    otherwise. Cleared by the next O-word call.
-
-* `#<_task>` -
-    1.0 if the executing interpreter instance is part of milltask, 0.0
-    otherwise. Sometimes it is necessary to treat this case specially
-    to retain proper preview, for instance when testing the success of 
-    a probe (G38.x) by inspecting #5070, which will always fail in the
-    preview interpreter (e.g. Axis).
-
->>>>>>> 7c47f58f
 * `#<_call_level>` -
     current nesting level of O-word procedures. For debugging.
 
