:ini: {basebackend@docbook:'':ini}
:hal: {basebackend@docbook:'':hal}
:ngc: {basebackend@docbook:'':ngc}
// begin a listing of ini/hal/ngc files like so:
//[source,{ini}]
//[source,{hal}]
//[source,{ngc}]

= G Code Overview [[cha:Language-Overview]]

The EMC2 G Code language is based on the RS274/NGC language. The G
Code language is based on lines of code. Each line (also called a
"block") may include commands to do several different things. Lines of
code may be collected in a file to make a program.

A typical line of code consists of an optional line number at the
beginning followed by one or more "words". A word consists of a letter
followed by a number (or something that evaluates to a number). A word
may either give a command or provide an argument to a command. For
example, "`G1 X3`" is a valid line of code with two words. "`G1`" is a
command meaning "move in a straight line at the programmed feed
 rate to the programmed end point", and "`X3`" provides an argument
value (the value of X should be 3 at the end of 
the move). Most EMC2 G Code commands start with either G or M (for
General and Miscellaneous). The words for these commands are called "G
codes" and "M codes."

The EMC2 language has no indicator for the start of a program. The
Interpreter, however, deals with files. A single program may be in a
single file, or a program may be spread across several files. A file
may demarcated with percents in the following way. The first non-blank
line of a file may contain nothing but a percent sign, "%", possibly
surrounded by white space, and later in the file (normally at the end
of the file) there may be a similar line. Demarcating a file with
percents is optional if the file has an `M2` or `M30` in it, but is
required if not. An error will be signalled if a file
has a percent line at the beginning but not at the end. The useful
contents of a file demarcated by percents stop after the second percent
line. Anything after that is ignored.

The EMC2 G Code language has two commands (`M2` or `M30`), either of
which ends a program. A program may end before the end of
a file. Lines of a file that occur after the end of a program are not
to be executed. The interpreter does not even read them.

== Format of a line

A permissible line of input code consists of the following, in order,
with the restriction that there is a maximum (currently 256) to the
number of characters allowed on a line.

 . an optional block delete character, which is a slash "/" . 
 . an optional line number.
 . any number of words, parameter settings, and comments.
 . an end of line marker (carriage return or line feed or both). 

Any input not explicitly allowed is illegal and will cause the
Interpreter to signal an error.

Spaces and tabs are allowed anywhere on a line of code and do not
change the meaning of the line, except inside comments. This makes some
strange-looking input legal. The line "`G0X +0. 12 34Y 7`" is
equivalent to "`G0 x+0.1234 Y7`", for example.

Blank lines are allowed in the input. They are to be ignored.

Input is case insensitive, except in comments, i.e., any letter
outside a comment may be in upper or lower case without changing the
meaning of a line.

== Line Number (((Line Number)))

A line number is the letter N followed by an integer (with no sign)
between 0 and 99999 written with no more than five digits (000009 is
not OK, for example). Line numbers may be repeated or used out of
order, although normal practice is to avoid such usage. Line numbers
may also be skipped, and that is normal practice. A line number is not
required to be used, but must be in the proper place if used.

== Word (((Word)))

A word is a letter other than N followed by a real value.

Words may begin with any of the letters shown in Table
<<cap:Words-and-their,Words and their meanings>>. The table includes N
for completeness, even though, as defined above, line numbers are not
words. Several letters (I, J, K, L, P, R) may have different meanings
in different contexts.  Letters which refer to axis names are not
valid on a machine which does not have the corresponding axis.

.Words and their meanings[[cap:Words-and-their]]

[width="90%", options="header"]
|========================================
|Letter | Meaning
|A | A axis of machine
|B | B axis of machine
|C | C axis of machine
|D | Tool radius compensation number
|F | Feed rate
<<<<<<< HEAD
|G | General function (See table  <<cap:Modal-Groups,Modal Groups>>)
=======
|G | General function (See table <<cap:Modal-Groups>>)
>>>>>>> 2bb0cab8
|H | Tool length offset index
|I | X offset for arcs and G87 canned cycles
|J | Y offset for arcs and G87 canned cycles
|K | Z offset for arcs and G87 canned cycles.
| | Spindle-Motion Ratio for G33 synchronized movements.
<<<<<<< HEAD
|L | generic parameter word for G10, M66 and others
|M | Miscellaneous function (See table  <<cap:Modal-Groups,Modal Groups>>)
=======
|M | Miscellaneous function (See table <<cap:Modal-Groups>>)
>>>>>>> 2bb0cab8
|N | Line number
|P | Dwell time in canned cycles and with G4.
| | Key used with G10.
|Q | Feed increment in G73, G83 canned cycles
|R | Arc radius or canned cycle plane
|S | Spindle speed
|T | Tool selection
|U | U axis of machine
|V | V axis of machine
|W | W axis of machine
|X | X axis of machine
|Y | Y axis of machine
|Z | Z axis of machine
|========================================

== Number [[sub:Number]]

The following rules are used for (explicit) numbers. In these rules a
digit is a single character between 0 and 9.

 -  A number consists of (1) an optional plus or minus sign, followed by
   (2) zero to many digits, followed, possibly, by (3) one decimal point,
   followed by (4) zero to many digits - provided that there is at least
   one digit somewhere in the number.
 -  There are two kinds of numbers: integers and decimals. An integer does
   not have a decimal point in it; a decimal does.
 -  Numbers may have any number of digits, subject to the limitation on
   line length. Only about seventeen significant figures will be retained,
   however (enough for all known applications).
 -  A non-zero number with no sign as the first character is assumed to be
   positive.

Notice that initial (before the decimal point and the first non-zero
digit) and trailing (after the decimal point and the last non-zero
digit) zeros are allowed but not required. A number written with
initial or trailing zeros will have the same value when it is read as
if the extra zeros were not there.

Numbers used for specific purposes in RS274/NGC are often restricted
to some finite set of values or some to some range of values. In many
uses, decimal numbers must be close to integers; this includes the
values of indexes (for parameters and carousel slot numbers, for
example), M codes, and G codes multiplied by ten. A decimal number
which is supposed be close to an integer is considered close enough if
it is within 0.0001 of an integer.

<<<<<<< HEAD
== [[sec:Parameters]]Parameters: Variables in G-code programs

The RS274/NGC language supports 'parameters' - what in other
programming languages would be called 'variables'. There are several
types of parameter of different purpose and appearance, each described
in the following sections. The only value type supported by parameters
is floating-point; there are no string, boolean or integer types in
G-code like in other programming languages. However, logic expressions
can be formulated with <<sub:Binary-Operators,boolean operators>>
( `AND`, `OR`, `XOR`, and the comparison operators
`EQ`,`NE`,`GT`,`GE`,`LT`,`LE`), and the `MOD`, `ROUND`, `FUP` and
`FIX` <<cap:Functions,operators>> support integer arithmetic.

Parameters differ in syntax, scope, behaviour when not yet
initialized, mode, persistence and intended use.

Syntax:: There are three kinds of syntactic appearance:
 . 'numbered':  `#4711`
 . 'named local':  `#<localvalue>`
 . 'named global': `#<_globalvalue>`

Scope:: The scope of a parameter is either global, or local within a
subroutine. Subroutine parameters and local named variables have local
scope. Global named parameters and numbered parameters starting from
number 31 are global in scope. RS274NGC uses 'lexical scoping' - 
in a subroutine only the local variables defined therein, and any
global variables are visible. The local variables of a
calling procedure are not visible in a called procedure.

Behaviour of uninitialized parameters::
 . unitialized global parameters, and unused subroutine parameters 
   return the value zero when used in an expression.
 . unitialized named parameters signal an error when used in an expression.

Mode:: Most parameters are read/write and may be assigned to
within an assignment statement.  However, for many predefined
parameters this does not make sense, so they are are read-only - they
may appear in expressions, but not on the left-hand side of an
assignment statement.

Persistence:: When EMC is shut down, volatile parameters lose their
values. All parameters except numbered parameters in the current
persistent range footnoteref:[persistent range,The range of persistent
parameters may change as development progresses. This range is
currently 5161- 5390. It is defined in the `_required_parameters array`
in file the src/emc/rs274ngc/interp_array.cc .]  are volatile.
Persistent parameters are saved in the <<var_file_format,.var file>>
restored to their previous values when EMC is started again. Volatile
numbered parameters are reset to zero.

Intended Use::
 . user parameters:: numbered parameters in the range 31..5000, and named
global and local parameters except predefined parameters. These are
available for general-purpose storage of floating-point values, like
intermediate results, flags etc, throughout program execution.  They
are read/write (can be assigned a value).
 . <<sub:Subroutine-Parameters,subroutine parameters>>:: these are used to hold the actual parameters 
passed to a subroutine. 
 . persistent numbered parameters:: most of these are used to access offsets of
coordinate systems - see below.
 . <<sec:Predefined-Named-Parameters,predefined named parameters>>:: used to determine interpreter and
machine state, for instance `#<_relative>` returns 1 if G91 is on, and
0 if G90 is set. They are read-only.

=== Numbered Parameters [[sub:Numbered-Parameters]]

A numbered parameter is the pound character `#` followed by an integer
between 1 and (currently) 5602 footnote:[The RS274/NGC interpreter
maintains an array of numbered parameters. Its size is defined by the
symbol `RS274NGC_MAX_PARAMETERS` in the file
src/emc/rs274ngc/interp_internal.h). This number of numerical
parameters may also increase as development adds support for new
parameters.  ].  The parameter is referred to by this integer, and its
value is whatever number is stored in the parameter.

A value is stored in a parameter with the = operator; for example 
"`#3 = 15` " means "set parameter 3 to 15." A parameter setting does not
take effect until after all parameter values on the same line have
been found. For example, if parameter 3 has been previously set to 15
and the line "`#3=6 G1 x#3` " is interpreted, a straight move to a
point where x equals 15 will occur and the value of parameter 3 will
be 6.
=======
== Numbered Parameters [[sub:Numbered-Parameters]]

A numbered parameter is the pound character `#` followed by an
integer between 1 and 5399. The parameter is referred
to by this integer, and its value is whatever number is stored in the
parameter.

A value is stored in a parameter with the = operator; for example "`#3
= 15`" means "set parameter 3 to 15." A parameter setting does not
take
effect until after all parameter values on the same line have been
found. For example, if parameter 3 has been previously set to 15 and
 the line "`#3=6 G1 X#3`" is interpreted, a straight move to a point
where X equals 15 will
occur and the value of parameter 3 will be 6.
>>>>>>> 2bb0cab8

The `#`  character takes precedence over other operations, so that, for
 example, "`#1+2`" means the number found by adding 2 to the value of
parameter 1, not 
 the value found in parameter 3. Of course, `#[1+2]` does mean the
value found in parameter 3. The `#` character may be repeated; for
example `##2`  means the value of the parameter whose index is the
(integer) value of parameter 2.

<<<<<<< HEAD
31-5000::
    G-Code user parameters. These parameters are global in the G Code file,
    and available for general use. Volatile.

5061-5069::
    Coordinates of a "G38.2" Probe result - X, Y, Z, A, B, C, U, V & W.
    Volatile.

5070::
    "G38" probe result - 1 if success, 0 if probe failed to close. 
    Used with G38.3 and G38.5. Volatile.

5161-5169::
    "G28" Home for X, Y, Z, A, B, C, U, V & W. Persistent.

5181-5189::
    "G30" Home for X, Y, Z, A, B, C, U, V & W. Persistent.

5211-5219::
    "G92" offset for X, Y, Z, A, B, C, U, V & W. Persistent.

5220::
    Coordinate System number 1 - 9 for G54 - G59.3.

5221-5229::
    Coordinate System 1, G54 for X, Y, Z, A, B, C, U, V & W. Persistent.

5241-5249::
    Coordinate System 2, G55 for X, Y, Z, A, B, C, U, V & W. Persistent.

5261-5269::
    Coordinate System 3, G56 for X, Y, Z, A, B, C, U, V & W. Persistent.

5281-5289::
    Coordinate System 4, G57 for X, Y, Z, A, B, C, U, V & W. Persistent.

5301-5309::
    Coordinate System 5, G58 for X, Y, Z, A, B, C, U, V & W. Persistent.

5321-5329::
    Coordinate System 6, G59 for X, Y, Z, A, B, C, U, V & W. Persistent.

5341-5349::
    Coordinate System 7, G59.1 for X, Y, Z, A, B, C, U, V & W. Persistent.

5361-5369::
    Coordinate System 8, G59.2 for X, Y, Z, A, B, C, U, V & W. Persistent.

5381-5389::
    Coordinate System 9, G59.3 for X, Y, Z, A, B, C, U, V & W. Persistent.

5399::
    Result of M66 - Check or wait for input. Volatile.

5400::
    Tool Number. Volatile.

5401-5409::
    Tool Offsets for X, Y, Z, A, B, C, U, V & W. Volatile.

5410::
    Tool Diameter. Volatile.

5411::
    Tool Front Angle. Volatile.

5412::
    Tool Back Angle. Volatile.

5413::
    Tool Orientation. Volatile.

5420-5428::
     Current Position including all offsets and in the current program
    units for X, Y, Z, A, B, C, U, V & W. In absolute machine coordinates, 
    volatile.

5599::
   flag for controlling the output of (DEBUG,) statements.
   1=output, 0=no output; default=1. Volatile.

5600:: 
   toolchanger fault indicator. Used with the iocontrol-v2 component.
   1: toolchanger faulted, 0: normal. Volatile.

5601::
   toolchanger fault code. Used with the iocontrol-v2 component.
   Reflects the value of the `toolchanger-reason` HAL pin if a fault occured. 
   Volatile.

=== Subroutine Parameters [[sub:Subroutine-Parameters]]

1-30::
     Subroutine local parameters of call arguments. These parameters are
    local to the subroutine. Volatile. See also the chapter on <<cha:O-Codes,O-Codes>>.


=== Named Parameters [[sub:Named-Parameters]]
=======
The interpreter maintains a number of read-only parameters for a loaded
tool:

 - #5400 Tool number 
 - #5401 Tool X offset 
 - #5402 Tool Y offset 
 - #5403 Tool Z offset 
 - #5404 Tool A offset 
 - #5405 Tool B offset 
 - #5406 Tool C offset 
 - #5407 Tool U offset 
 - #5408 Tool V offset 
 - #5409 Tool W offset 
 - #5410 Tool Diameter 
 - #5411 Tool Frontangle 
 - #5412 Tool Backangle 
 - #5413 Tool Orientation

== Named Parameters [[sub:Named-Parameters]]
>>>>>>> 2bb0cab8

Named parameters work like numbered parameters but are easier to read.
All parameter names are converted to lower case and have spaces and
tabs removed, so '#<param>' and '#<P a R am >' refer to the same
parameter. Named parameters must be enclosed with `< >` marks.

`#<named parameter here>`  is a local named parameter. By default, a
named parameter is local to 
the scope in which it is assigned. You can't access a local parameter
outside of its subroutine - this is so that two subroutines can use the
same parameter names without fear of one subroutine overwriting the
values in another.

`#<_global named parameter here>`  is a global named parameter. They
are accessible from within called 
subroutines and may set values within subroutines that are accessible
to the caller. As far as scope is concerned, they act just like regular
numeric parameters. They are not stored in files.

Examples:

 - Declaration of named global variable

    #<_endmill_dia> = 0.049 

 - Reference to previously declared global variable

    #<_endmill_rad> = [#<_endmill_dia>/2.0] 

 - Mixed literal and named parameters

<<<<<<< HEAD
    ` o100 call [0.0] [0.0] [#<_inside_cutout>-#<_endmill_dia>] [#<_Zcut>] [#<_feedrate>]`

Named parameters spring into existence when they are assigned a value
for the first time. Local named parameters vanish when their scope is
left: when a subroutine returns, all its local parameters are deleted
and cannot be referred to anymore.

It is an error to use a non-existent named paramater within an
expression, or at the right-hand side of an assignment. Printing the
value of a non-existent named parameter with a DEBUG statement - like
'(DEBUG, #<no_such_parameter>)' will display the string +++######+++.
=======
    o100 call [0.0] [0.0] [#<_inside_cutout>-#<_endmill_dia>] [#<_Zcut>] [#<_feedrate>]
>>>>>>> 2bb0cab8

Global parameters, as well as local parameters assigned to at the
global level, retain their value once assigned even when the program
ends, and have these  values when the program is run again.

The <<EXISTS-Function,'EXISTS' function>> tests whether a given named parameter exists.

<<<<<<< HEAD
=== Predefined Named Parameters [[sec:Predefined-Named-Parameters]]
=======
=== System Parameters [[sec:System-Parameters]]
>>>>>>> 2bb0cab8

The following global read only named parameters are available to
access internal state of the interpreter and machine state. They can
be used in arbitrary expressions, for instance to control flow of the
program with if-then-else statements.

#<_vmajor>::
    Major package version. If current version was 2.6.2 it would return 2.6.

#<_vminor>::
    Minor package version. If current version was 2.6.2 it would return 0.2.

#<_line>::
    Sequence number. If running a G-Code file, this returns the current line number.

#<_motion_mode>::
    Return the interpreter's current motion mode:
[width="20%",options="header"]
|========================================
|Motion mode | return value
|G1| 10
|G2| 20
|G3| 30
|G33| 330
|G38.2| 382
|G38.3| 383
|G38.4| 384
|G38.5| 385
|G5.2| 52
|G73| 730
|G76| 760
|G80| 800
|G81| 810
|G82| 820
|G83| 830
|G84| 840
|G85| 850
|G86| 860
|G87| 870
|G88| 880
|G89| 890
|========================================
#<_plane>::
    returns the value designating the current plane:
[width="20%",options="header"]
|========================================
|Plane | return value
|G17| 170
|G18| 180
|G19| 190
|G17.1| 171
|G18.1| 181
|G19.1| 191
|========================================


#<_ccomp>::
    Status of cutter compensation. Return values:
[width="20%",options="header"]
|========================================
|Mode | return value
|G40 | 400
|G41 | 410
|G41.1| 411
|G41 | 410
|G42 | 420
|G42.1 | 421
|========================================

#<_metric>::
    Return 1 if G21 is on, else 0.

#<_imperial>::
    Return 1 if G20 is on, else 0.

#<_absolute>::
    Return 1 if G90 is on, else 0.

#<_incremental>::
    Return 1 if G91 is on, else 0.

#<_inverse_time>::
    Return 1 if inverse feed mode (G93) is on, else 0.

#<_units_per_minute>::
    Return 1 if Units/minute feed mode (G94) is on, else 0.

#<_units_per_rev>::
    Return 1 if Units/revolution mode (G95) is on, else 0.

#<_coord_system>::
    Return index of the current coordinate system (G54..G59.3)
[width="20%",options="header"]
|========================================
|Mode | return value
|G54| 0
|G55| 1
|G56| 2
|G57| 3
|G58| 4
|G59| 5
|G59.1|6
|G59.2|7
|G59.3|8
|========================================

#<_tool_offset>::
    Return 1 if tool offset (G43) is on, else 0.

#<_retract_r_plane>::
    Return 1 if G98 is set, else 0.

#<_retract_old_z>::
    Return 1 if G99 is on, else 0.

#<_spindle_rpm_mode>::
    Return 1 if spindle rpm mode (G97) is on, else 0.

#<_spindle_css_mode>::
    Return 1 if constant surface speed mode (G96) is on, else 0.

#<_ijk_absolute_mode>::
    Return 1 if Absolute Arc distance mode (G90.1) is on, else 0.

#<_lathe_diameter_mode>::
    Return 1 if this is a lathe configuration and diameter (G7) mode is on, else 0.

#<_lathe_radius_mode>::
    Return 1 if this is a lathe configuration and radius (G8) mode is on, else 0.

#<_spindle_on>::
    Return 1 if spindle currently running (M3 or M4) else 0.

#<_spindle_cw>::
    Return 1 if spindle direction is clockwise (M3) else 0.

#<_mist>::
    Return 1 if mist (M7) is on.

#<_flood>::
    Return 1 if flood (M8) is on.

#<_speed_override>::
    Return 1 if feed override (M48 or M50 P1) is on, else 0.

#<_feed_override>::
    Return 1 if feed override (M48 or M51 P1) is on, else 0.

#<_adaptive_feed>::
    Return 1 if adaptive feed (M52 or M52 P1) is on, else 0.

#<_feed_hold>::
    Return 1 if feed hold switch is enabled (M53 P1), else 0.

#<_feed>::
    Return the current feed value (F).

#<_rpm>::
    Return the current spindle speed (S).

#<_x>::
    Return absolute machine X coordinate. Same as #5420.

#<_y>::
    Return absolute machine Y coordinate. Same as #5421.

#<_z>::
    Return absolute machine Z coordinate. Same as #5422.

#<_a>::
    Return absolute machine A coordinate. Same as #5423.

#<_b>::
    Return absolute machine B coordinate. Same as #5424.

#<_c>::
    Return absolute machine C coordinate. Same as #5425.

#<_u>::
    Return absolute machine U coordinate. Same as #5426.

#<_v>::
    Return absolute machine V coordinate. Same as #5427.

#<_w>::
    Return absolute machine W coordinate. Same as #5428.


== Expressions [[sub:Expressions]]

An expression is a set of characters starting with a left bracket `[`
and ending with a balancing right bracket `]` . In between the brackets
are numbers, parameter values, mathematical
operations, and other expressions. An expression is evaluated to
produce a number. The expressions on a line are evaluated when the line
is read, before anything on the line is executed. An example of an
expression is `[1 + acos[0] - [#3 ** [4.0/2]]]`.

== Binary Operators [[sub:Binary-Operators]]

Binary operators only appear inside expressions. There are four basic
mathematical operations: addition (`+`), subtraction (`-`),
multiplication (`*`), and division (`/`). There are three logical
operations: non-exclusive or (`OR`), exclusive or (`XOR`), and logical
and (`AND`). The eighth operation is the modulus operation (`MOD`). The
ninth operation is the "power" operation (`**`) of raising the number
on the left of the operation to the power on 
 the right. The relational operators are equality (`EQ`), inequality
(`NE`), strictly greater than (`GT`), greater than or equal to (`GE`),
strictly less than (`LT`), and less than or equal to (`LE`).

The binary operations are divided into several groups according to
<<<<<<< HEAD
their precedence. (see table <<cap:Operator-Precedence,Operator
Precedence>>) If operations in different precedence groups are strung
together (for example in the expression `[2.0 / 3 * 1.5 - 5.5 / 11.0]`
), operations in a higher group are to be performed before operations
=======
their precedence. (see table  <<cap:Operator-Precedence>>) If
operations in different precedence groups are strung together (for
example in the expression `[2.0 / 3 * 1.5 - 5.5 / 11.0]`), operations
in a higher group are to be performed before operations
>>>>>>> 2bb0cab8
in a lower group. If an expression contains more than one operation
from the same group (such as the first `/` and `*` in the example),
the operation on the left is performed first. Thus, the example is
equivalent to: `[[[2.0 / 3] * 1.5] - [5.5 / 11.0]]` , which is
equivalent to to `[1.0 - 0.5]` , which is `0.5`.

The logical operations and modulus are to be performed on any real
numbers, not just on integers. The number zero is equivalent to logical
false, and any non-zero number is equivalent to logical true.

.Operator Precedence[[cap:Operator-Precedence]](((operator precedence)))

[width="90%", options="header"]
|========================================
|Operators | Precedence
|** | 'highest'
|* / MOD | 
|+ - | 
|EQ NE GT GE LT LE | 
|AND OR XOR | 'lowest'
|========================================

=== Equality and floating-point values

The RS274/NGC language only supports floating-point values of finite
precision.  Therefore, testing for equality or inequality of two
floating-point values is inherently problematic. The interpreter
solves this problem by considering values equal if their absolute
difference is less than 0.0001 (this value is defined as
`TOLERANCE_EQUAL` in src/emc/rs274ngc/interp_internal.h).

== Functions [[sub:Unary-Operation-Value]]

A function is either "`ATAN` " followed by one expression divided by
another expression (for example "`ATAN[2]/[1+3]`") or any other
function name followed by an expression (for example "`SIN[90]`
"). The available functions are shown in table
<<cap:Functions,Functions>>.  Arguments to unary operations which take
angle measures (`COS`, `SIN`, and `TAN` ) are in degrees. Values
returned by unary operations which return angle measures (`ACOS`,
`ASIN`, and `ATAN`) are also in degrees.

.Functions[[cap:Functions]]

[width="90%", options="header"]
|========================================
|Function Name | Function result
|ATAN[Y]/[X] | Four quadrant inverse tangent
|ABS[arg] | Absolute value
|ACOS[arg] | Inverse cosine
|ASIN[arg] | Inverse sine
|COS[arg] | Cosine
|EXP[arg] | e raised to the given power
|FIX[arg] | Round down to integer
|FUP[arg] | Round up to integer
|ROUND[arg] | Round to nearest integer
|LN[arg] | Base-e logarithm
|SIN[arg] | Sine
|SQRT[arg] | Square Root
|TAN[arg] | Tangent
|EXISTS[arg] | Check named Parameter
|========================================

The `FIX`  function rounds towards the left (less positive or more
negative) on
 a number line, so that `FIX[2.8] =2` and `FIX[-2.8] = -3`, for
example. The `FUP`  operation rounds towards the right (more positive
or less negative)
on a number line; `FUP[2.8] = 3` and `FUP[-2.8] = -2`, for example.

[[EXISTS-Function]]The `EXISTS` function checks for the existence of a single named
parameter. It takes only one named parameter and returns 1 if it
exists and 0 if it does not exist. It is an error if you use a
numbered parameter or an expression. Here is an example for the usage
of the EXISTS function:

[source,{ngc}]
---------------------------------------------------------------------
o<test> sub
o10 if [EXISTS[#<_global>]]
    (debug, _global exists and has the value #<_global>)
o10 else
    (debug, _global does not exist)
o10 endif
o<test> endsub

o<test> call
#<_global> = 4711
o<test> call
m2
---------------------------------------------------------------------

== Repeated Items

A line may have any number of G words, but two G words from the same
modal group (see Section  <<sec:Modal-Groups,Modal Groups>>) may not appear on the
same line.

A line may have zero to four M words. Two M words from the same modal
group may not appear on the same line.

For all other legal letters, a line may have only one word beginning
with that letter.

If a parameter setting of the same parameter is repeated on a line,
"`#3=15 #3=6`", for example, only the last setting will take effect.
It is silly,
but not illegal, to set the same parameter twice on the same line.

If more than one comment appears on a line, only the last one will be
used; each of the other comments will be read and its format will be
checked, but it will be ignored thereafter. It is expected that putting
more than one comment on a line will be very rare.

== Item order

The three types of item whose order may vary on a line (as given at
the beginning of this section) are word, parameter setting, and
comment. Imagine that these three types of item are divided into three
groups by type.

The first group (the words) may be reordered in any way without
changing the meaning of the line.

If the second group (the parameter settings) is reordered, there will
be no change in the meaning of the line unless the same parameter is
set more than once. In this case, only the last setting of the
parameter will take effect. For example, after the line "`#3=15 #3=6` "
has been interpreted, the value of parameter 3 will be 6. If the
 order is reversed to "`#3=6 #3=15`" and the line is interpreted, the
value of parameter 3 will be 15.

If the third group (the comments) contains more than one comment and
is reordered, only the last comment will be used.

If each group is kept in order or reordered without changing the
meaning of the line, then the three groups may be interleaved in any
way without changing the meaning of the line. For example, the line
"`g40 g1 #3=15 (foo) #4=-7.0`" has five items and means exactly the
same thing in any of the 120
 possible orders (such as "`#4=-7.0 g1 #3=15 g40 (foo)`") for the five
items.

== Commands and Machine Modes

Many commands cause the controller to change from one mode to another,
and the mode stays active until some other command changes it
implicitly or explicitly. Such commands are called "modal". For
example, if coolant is turned on, it stays on until it is explicitly
turned off. The G codes for motion are also modal. If a G1 (straight
move) command is given on one line, for example, it will be executed
again on the next line if one or more axis words is available on the
line, unless an explicit command is given on that next line using the
axis words or canceling motion.

"Non-modal" codes have effect only on the lines on which they occur.
For example, G4 (dwell) is non-modal.

== Modal Groups (((Modal Groups)))[[sec:Modal-Groups]]

Modal commands are arranged in sets called "modal groups", and only
one member of a modal group may be in force at any given time. In
general, a modal group contains commands for which it is logically
impossible for two members to be in effect at the same time - like
measure in inches vs. measure in millimeters. A machining center may be
in many modes at the same time, with one mode from each modal group
being in effect. The modal groups are shown in Table 
<<cap:Modal-Groups,Modal Groups>>.

.Modal Groups[[cap:Modal-Groups]]

[width="90%", cols="1,2", options="header"]
|========================================
|Modal Group Meaning | Member Words
|Motion ("Group 1")| G0, G1, G2, G3, G33, G38.x, G73, G76, G80, G81
| | G82, G83, G84, G85, G86, G87, G88, G89
|Plane selection | G17.x, G18.x, G19.x
|Distance Mode | G90, G91
|Arc IJK Distance Mode | G90.1, G91.1
|Feed Rate Mode | G93, G94, G95
|Units | G20, G21
|Cutter Diameter Compensation | G40, G41, G42, G41.1, G42.1
|Tool Length Offset | G43, G43.1, G49
|Return Mode in Canned Cycles | G98, G99
|Coordinate System Selection | G54, G55, G56, G57, G58, G59, G59.1, G59.2, G59.3
|Control Mode | G61, G61.1, G64
|Spindle Speed Mode | G96, G97
|Lathe Diameter Mode | G7, G8
|Stopping | M0, M1, M2, M30, M60
|Tool Change | M6 Tn
|Spindle | M3, M4, M5
|Coolant | (M7 M8 can both be on), M9
|Override Switches | M48, M49
|Flow Control | O-
|Non-modal codes ("Group 0") | G4, G10 G28, G30, G53 G92, G92.1, G92.2, G92.3, M100-M199
|========================================

For several modal groups, when a machining center is ready to accept
commands, one member of the group must be in effect. There are default
settings for these modal groups. When the machining center is turned on
or otherwise re-initialized, the default values are automatically in
effect.

Group 1, the first group on the table, is a group of G codes for
motion. One of these is always in effect. That one is called the
current motion mode.

It is an error to put a G-code from group 1 and a G-code from group 0
on the same line if both of them use axis words. If an axis word-using
G-code from group 1 is implicitly in effect on a line (by having been
activated on an earlier line), and a group 0 G-code that uses axis
words appears on the line, the activity of the group 1 G-code is
suspended for that line. The axis word-using G-codes from group 0 are
G10, G28, G30, and G92.

It is an error to include any unrelated words on a line with `O-` flow
control.

== Comments

Comments can be added to lines of G code to help clear up the
intention of the programmer. Comments can be embedded in a line using
parentheses () or for the remainder of a line using a semi-colon. The
semi-colon is not treated as the start of a comment when enclosed in
parentheses.


[source,{ngc}]
---------------------------------------------------------------------
G0 (Rapid to start) X1 Y1
G0 X1 Y1 (Rapid to start; but don't forget the coolant)
M2 ; End of program.
---------------------------------------------------------------------

== File Size

The interpreter and task are carefully written so that the only limit
on part program size is disk capacity. The TkEMC and Axis interface
both load the program text to display it to the user, though, so RAM
becomes a limiting factor. In Axis, because the preview plot is drawn
by default, the redraw time also becomes a practical limit on program
size. The preview can be turned off in Axis to speed up loading large
part programs. In Axis sections of the preview can be turned off using
special comments.

== G Code Order of Execution (((G Code Order of Execution)))[[sec:Order-of-Execution]]

The order of execution of items on a line is defined not by the
position of each item on the line, but by the following list:

 . O-word commands (optionally followed by a comment but no other words allowed on the same line)
 . Comment (including message)
 . Set feed rate mode (G93, G94). 
 . Set feed rate (F). 
 . Set spindle speed (S). 
 . Select tool (T). 
 . HAL pin I/O (M62-M68).
 . Change tool (M6) and Set Tool Number (M61).
 . Spindle on or off (M3, M4, M5).
 . Save State (M70, M73), Restore State (M72), Invalidate State (M71).
 . Coolant on or off (M7, M8, M9).
 . Enable or disable overrides (M48, M49,M50,M51,M52,M53).
 . User-defined Commands (M100-M199).
 . Dwell (G4). 
 . Set active plane (G17, G18, G19). 
 . Set length units (G20, G21).
 . Cutter radius compensation on or off (G40, G41, G42) 
 . Cutter length compensation on or off (G43, G49) 
 .  Coordinate system selection (G54, G55, G56, G57, G58, G59, G59.1,
   G59.2, G59.3). 
 . Set path control mode (G61, G61.1, G64)
 . Set distance mode (G90, G91). 
 . Set retract mode (G98, G99).
 .  Go to reference location (G28, G30) or change coordinate system data
   (G10) or set axis offsets (G92, G92.1, G92.2, G94). 
 .  Perform motion (G0 to G3, G33, G38.x, G73, G76, G80 to G89), as modified
   (possibly) by G53. 
 . Stop (M0, M1, M2, M30, M60).

== G Code Best Practices (((G Code Best Practices)))

=== Use an appropriate decimal precision

Use at least 3 digits after the decimal when milling in millimeters,
and at least 4 digits after the decimal when milling in inches. In
particular, arc tolerance checks are made to .001 and .0001 depending
on the active units.

=== Use consistent white space

G-code is most legible when at least one space appears before words.
While it is permitted to insert white space in the middle of numbers,
there is no reason to do so.

=== Use "Center-format" arcs

Center-format arcs (which use `I- J- K-` instead of `R-` ) behave more
consistently than R-format arcs, particularly for
included angles near 180 or 360 degrees.

=== Put important modal settings at the top of the file

When correct execution of your program depends on modal settings, be
sure to set them at the beginning of the part program. Modes can carry
over from previous programs and from the MDI commands.

As a good preventative measure, put a line similar to the following at
the top of all your programs:

[source,{ngc}]
---------------------------------------------------------------------
    G17 G20 G40 G49 G54 G80 G90 G94 
---------------------------------------------------------------------

(XY plane, inch mode, cancel diameter compensation, cancel length
offset, coordinate system 1, cancel motion, non-incremental motion,
feed/minute mode)

Perhaps the most critical modal setting is the distance units--If you
do not include G20 or G21, then different machines will mill the
program at different scales. Other settings, such as the return mode in
canned cycles may also be important.

=== Don't put too many things on one line

Ignore everything in Section  <<sec:Order-of-Execution,Order of Execution>>, and instead
write no line of code that is the slightest bit ambiguous.

=== Don't set & use a parameter on the same line

Don't use and set a parameter on the same line, even though the
semantics are well defined. Updating a variable to a new value, such as
`#1=[#1+#2`] is ok.

=== Don't use line numbers

Line numbers offer no benefits. When line numbers are reported in
error messages, the numbers refer to the line number in the file, not
the N-word value.

=== When moving more than one coordinate system, consider inverse time feed mode

Because the meaning of an F-word in feed-per-minute mode varies
depending on which axes are commanded to move, and because the amount
of material removed does not depend only on the feed rate, it may be
easier to use G93 inverse time feed mode to achieve the desired
material removal rate.

[appendix]
= Numbered Parameters persistence
[[var_file_format]]

The values of parameters in the persistent range are retained over
time, even if the machining center is powered down.  EMC2 uses a
parameter file to ensure persistence. It is managed by the
Interpreter. The Interpreter reads the file when it starts up, and
writes the file when it exits.

The format of a parameter file is shown in Table
<<cap:Parameter-File-Format,Parameter File Format>>. 

The Interpreter expects the file to have two colums. It skips any
lines which do not contain exactly two numeric values. The first
column is expected to contain an integer value (the parameter's
number). The second column contains a floating point number (this
parameter's last value). The value is represented as a
double-precision floating point number inside the Interpreter, but a
decimal point is not required in the file.

Parameters in the user-defined range (31-5000) may be added to this
file. Such parameters will be read by the Interpreter and written to
the file as it exits.

Missing Parameters in the persistent range will be initialized to zero
and written with their current values on the next save operation.

The parameter numbers must be arranged in ascending order. An
`Parameter file out of order` error  will be signalled if they are  not in
ascending order. 

The original file is saved as a backup file when the new file
is written. 

.Parameter File Format[[cap:Parameter-File-Format]]

[width="90%", options="header"]
|========================================
|Parameter Number | Parameter Value 
|5161 | 0.0 
|5162 | 0.0 
|========================================










<|MERGE_RESOLUTION|>--- conflicted
+++ resolved
@@ -98,22 +98,14 @@
 |C | C axis of machine
 |D | Tool radius compensation number
 |F | Feed rate
-<<<<<<< HEAD
 |G | General function (See table  <<cap:Modal-Groups,Modal Groups>>)
-=======
-|G | General function (See table <<cap:Modal-Groups>>)
->>>>>>> 2bb0cab8
 |H | Tool length offset index
 |I | X offset for arcs and G87 canned cycles
 |J | Y offset for arcs and G87 canned cycles
 |K | Z offset for arcs and G87 canned cycles.
 | | Spindle-Motion Ratio for G33 synchronized movements.
-<<<<<<< HEAD
 |L | generic parameter word for G10, M66 and others
 |M | Miscellaneous function (See table  <<cap:Modal-Groups,Modal Groups>>)
-=======
-|M | Miscellaneous function (See table <<cap:Modal-Groups>>)
->>>>>>> 2bb0cab8
 |N | Line number
 |P | Dwell time in canned cycles and with G4.
 | | Key used with G10.
@@ -160,7 +152,6 @@
 which is supposed be close to an integer is considered close enough if
 it is within 0.0001 of an integer.
 
-<<<<<<< HEAD
 == [[sec:Parameters]]Parameters: Variables in G-code programs
 
 The RS274/NGC language supports 'parameters' - what in other
@@ -243,23 +234,6 @@
 and the line "`#3=6 G1 x#3` " is interpreted, a straight move to a
 point where x equals 15 will occur and the value of parameter 3 will
 be 6.
-=======
-== Numbered Parameters [[sub:Numbered-Parameters]]
-
-A numbered parameter is the pound character `#` followed by an
-integer between 1 and 5399. The parameter is referred
-to by this integer, and its value is whatever number is stored in the
-parameter.
-
-A value is stored in a parameter with the = operator; for example "`#3
-= 15`" means "set parameter 3 to 15." A parameter setting does not
-take
-effect until after all parameter values on the same line have been
-found. For example, if parameter 3 has been previously set to 15 and
- the line "`#3=6 G1 X#3`" is interpreted, a straight move to a point
-where X equals 15 will
-occur and the value of parameter 3 will be 6.
->>>>>>> 2bb0cab8
 
 The `#`  character takes precedence over other operations, so that, for
  example, "`#1+2`" means the number found by adding 2 to the value of
@@ -267,9 +241,9 @@
  the value found in parameter 3. Of course, `#[1+2]` does mean the
 value found in parameter 3. The `#` character may be repeated; for
 example `##2`  means the value of the parameter whose index is the
-(integer) value of parameter 2.
-
-<<<<<<< HEAD
+(integer) value
+of parameter 2.
+
 31-5000::
     G-Code user parameters. These parameters are global in the G Code file,
     and available for general use. Volatile.
@@ -368,27 +342,6 @@
 
 
 === Named Parameters [[sub:Named-Parameters]]
-=======
-The interpreter maintains a number of read-only parameters for a loaded
-tool:
-
- - #5400 Tool number 
- - #5401 Tool X offset 
- - #5402 Tool Y offset 
- - #5403 Tool Z offset 
- - #5404 Tool A offset 
- - #5405 Tool B offset 
- - #5406 Tool C offset 
- - #5407 Tool U offset 
- - #5408 Tool V offset 
- - #5409 Tool W offset 
- - #5410 Tool Diameter 
- - #5411 Tool Frontangle 
- - #5412 Tool Backangle 
- - #5413 Tool Orientation
-
-== Named Parameters [[sub:Named-Parameters]]
->>>>>>> 2bb0cab8
 
 Named parameters work like numbered parameters but are easier to read.
 All parameter names are converted to lower case and have spaces and
@@ -420,7 +373,6 @@
 
  - Mixed literal and named parameters
 
-<<<<<<< HEAD
     ` o100 call [0.0] [0.0] [#<_inside_cutout>-#<_endmill_dia>] [#<_Zcut>] [#<_feedrate>]`
 
 Named parameters spring into existence when they are assigned a value
@@ -432,9 +384,6 @@
 expression, or at the right-hand side of an assignment. Printing the
 value of a non-existent named parameter with a DEBUG statement - like
 '(DEBUG, #<no_such_parameter>)' will display the string +++######+++.
-=======
-    o100 call [0.0] [0.0] [#<_inside_cutout>-#<_endmill_dia>] [#<_Zcut>] [#<_feedrate>]
->>>>>>> 2bb0cab8
 
 Global parameters, as well as local parameters assigned to at the
 global level, retain their value once assigned even when the program
@@ -442,11 +391,7 @@
 
 The <<EXISTS-Function,'EXISTS' function>> tests whether a given named parameter exists.
 
-<<<<<<< HEAD
 === Predefined Named Parameters [[sec:Predefined-Named-Parameters]]
-=======
-=== System Parameters [[sec:System-Parameters]]
->>>>>>> 2bb0cab8
 
 The following global read only named parameters are available to
 access internal state of the interpreter and machine state. They can
@@ -659,17 +604,10 @@
 strictly less than (`LT`), and less than or equal to (`LE`).
 
 The binary operations are divided into several groups according to
-<<<<<<< HEAD
 their precedence. (see table <<cap:Operator-Precedence,Operator
 Precedence>>) If operations in different precedence groups are strung
 together (for example in the expression `[2.0 / 3 * 1.5 - 5.5 / 11.0]`
 ), operations in a higher group are to be performed before operations
-=======
-their precedence. (see table  <<cap:Operator-Precedence>>) If
-operations in different precedence groups are strung together (for
-example in the expression `[2.0 / 3 * 1.5 - 5.5 / 11.0]`), operations
-in a higher group are to be performed before operations
->>>>>>> 2bb0cab8
 in a lower group. If an expression contains more than one operation
 from the same group (such as the first `/` and `*` in the example),
 the operation on the left is performed first. Thus, the example is
