[[cha:updating-linuxcnc]] (((Updating LinuxCNC)))

= Updating LinuxCNC

<<<<<<< HEAD
This section describes how to upgrade LinuxCNC from version 2.7 to the
new version.  It assumes that you have an existing 2.7 install that you
want to update.
=======
This section describes how to upgrade LinuxCNC to version 2.7 from
version 2.6. It assumes that you have an existing 2.6 install that you
want to update to 2.7.
>>>>>>> 21a53737

To upgrade LinuxCNC from a version older than 2.7, you have to first
http://linuxcnc.org/docs/2.7/html/getting-started/updating-linuxcnc.html[upgrade
your old install to 2.7], then follow these instructions to upgrade to
the new version.

If you do not have an old version of LinuxCNC to upgrade, then you're
best off making a fresh install of the new version as described in the
section <<cha:getting-linuxcnc,Getting LinuxCNC>>.


== Upgrade to the new version

The basic idea is to disable the old linuxcnc.org apt sources and add
a new linuxcnc.org apt source for 2.7, then upgrade LinuxCNC.

The details will depend on which platform you're running on.
Run `lsb_release -ic` to find this information out:

-----
> lsb_release -ic
Distributor ID: Debian
Codename:       wheezy
-----

You should be running on Debian Wheezy (as above), or Ubuntu Precise,
or Ubuntu Lucid.


=== Setting apt sources

* Open the `Software Sources` window. The process for doing this
  differs slightly on the three supported platforms:

** Debian Wheezy:

*** Click on `Applications Menu`, then `System`, then
  `Synaptic Package Manager`.

*** In Synaptic, click on the `Settings` menu, then click `Repositories`
  to open the `Software Sources` window.

** Ubuntu Precise:

*** Click on the `Dash Home` icon in the top left.

*** In the `Search` field, type "software", then click on the `Ubuntu
  Software Center` icon.

*** In the Ubuntu Software Center window, click on the `Edit` menu,
  then click on `Software Sources...` to open the `Software Sources`
  window.

** Ubuntu Lucid:

*** Click the `System` menu, then `Administration`, then
  `Synaptic Package Manager`.

*** In Synaptic, click on the `Settings` menu, then click `Repositories`
  to open the `Software Sources` window.

* In the `Software Sources` window, select the `Other Software` tab.

* Delete or un-check all the old linuxcnc.org entries (leave all
  non-linuxcnc.org lines as they are).

* Click the `Add` button and add a new apt line. The line will be
  slightly different on the different platforms:

[options="header"]
|====
| Platform       | apt source line
| Debian Wheezy  | `deb http://linuxcnc.org wheezy base 2.7-rtai`
| Ubuntu Precise | `deb http://linuxcnc.org precise base 2.7-rtai`
| Ubuntu Lucid   | `deb http://linuxcnc.org lucid base 2.7-rtai`
|====

image::images/upgrading-to-2.7.png[align="left"]

* Click `Add Source`, then `Close` in the Software Sources window.
  If it pops up a window informing you that the information about
  available software is out-of-date, click the `Reload` button.


=== Upgrading to the new version

Now your computer knows where to get the new version of the software,
next we need to install it.

The process again differs depending on your platform.

==== Debian Wheezy and Ubuntu Lucid

Debian Wheezy and Ubuntu Lucid both use the Synaptic Package Manager.

* Open Synaptic using the instructions in <<_setting_apt_sources,Setting
  apt sources>> above.

* Click the `Reload` button.

* Use the Search function to search for `linuxcnc`.

* Click the check box to mark the new linuxcnc and linuxcnc-doc-*
  packages for upgrade. The package manager may select a number of
  additional packages to be installed, to satisfy dependencies that the
  new linuxcnc package has.

* Click the `Apply` button, and let your computer install the new
  package. The old linuxcnc package will be automatically upgraded to
  the new one.


=== Ubuntu Precise

* Click on the `Dash Home` icon in the top left.

* In the `Search` field, type "update", then click on the `Update Manager`
  icon.

* Click the `Check` button to fetch the list of packages available.

* Click the `Install Updates` button to install the new versions of
  all packages.


== Updating Configuration Files

The new version of LinuxCNC differs from version 2.7 in some ways that
may require changes to your machine configuration.


<<<<<<< HEAD
=== This way

Do this.


=== That way

Do that.


=== The other way
=======
=== Mesa Hardware

==== Hostmot2 Watchdog

If you have Mesa hardware the Hostmot2 watchdog now gets handled by the
hm2 `write` Hal function. Remove any `addf` lines that refer to the
`pet_watchdog` function from your main hal file.

==== Hostmot2 dpll

The Hostmot2 dpll's default time constant has been changed from 40960 to 2000.
The original value could occasionally lead to following errors when software
like ntpd and ntpdate adjusted the rate of the linux CLOCK_MONOTONIC time
source by up to 1000ppm in a single step. The new value allows the dpll to
adjust to the change in the base period frequency without error.

=== Parallel Port

If you use the Parallel Port driver there are some changes. Older versions
of the LinuxCNC `hal_parport` driver conflicted with the Linux `parport_pc`
driver. This required two mitigation techniques, prevent `parport_pc` from
loading, and load another LinuxCNC driver called `probe_parport` before loading
`hal_parport`.

The LinuxCNC `hal_parport` driver now cooperates well with the Linux
`parport_pc` driver, and these mitigation techniques are no longer
needed or useful. In 2.7, the `probe_parport` driver has been removed
from LinuxCNC.
>>>>>>> 21a53737

Do the other thing.

<<<<<<< HEAD
=======
* Make sure LinuxCNC does not prevent the Linux `parport_pc` driver from
  loading. Older versions of LinuxCNC would blacklist `parport_pc` in
  `/etc/modprobe.d/linuxcnc.conf` (or `/etc/modprobe.d/emc2.conf` for even
  older versions of LinuxCNC). Comment out any lines in either of those files
  that looks like this:
  +
  `install parport_pc /bin/true`

* Make sure your Hal configuration does not have `loadrt probe_parport` in any
  .hal file.


=== Huanyang VFD

If you use the Huanyang VFD component there are a few hal pin changes to the
component.

[options="header"]
|====
| 2.6 hy-vfd driver        | 2.7 hy-vfd driver
| hy_vfd.fwd               | hy_vfd.forward
| hy_vfd.rev               | hy_vfd.reverse
| hy_vfd.modbus-ok         | hy_vfd.hycomm-ok
| hy_vfd.motor-pole-number | (removed)
| hy_vfd.base-freq         | (removed)
|====
>>>>>>> 21a53737

// vim: set syntax=asciidoc:<|MERGE_RESOLUTION|>--- conflicted
+++ resolved
@@ -2,15 +2,9 @@
 
 = Updating LinuxCNC
 
-<<<<<<< HEAD
 This section describes how to upgrade LinuxCNC from version 2.7 to the
 new version.  It assumes that you have an existing 2.7 install that you
 want to update.
-=======
-This section describes how to upgrade LinuxCNC to version 2.7 from
-version 2.6. It assumes that you have an existing 2.6 install that you
-want to update to 2.7.
->>>>>>> 21a53737
 
 To upgrade LinuxCNC from a version older than 2.7, you have to first
 http://linuxcnc.org/docs/2.7/html/getting-started/updating-linuxcnc.html[upgrade
@@ -142,7 +136,6 @@
 may require changes to your machine configuration.
 
 
-<<<<<<< HEAD
 === This way
 
 Do this.
@@ -154,67 +147,8 @@
 
 
 === The other way
-=======
-=== Mesa Hardware
-
-==== Hostmot2 Watchdog
-
-If you have Mesa hardware the Hostmot2 watchdog now gets handled by the
-hm2 `write` Hal function. Remove any `addf` lines that refer to the
-`pet_watchdog` function from your main hal file.
-
-==== Hostmot2 dpll
-
-The Hostmot2 dpll's default time constant has been changed from 40960 to 2000.
-The original value could occasionally lead to following errors when software
-like ntpd and ntpdate adjusted the rate of the linux CLOCK_MONOTONIC time
-source by up to 1000ppm in a single step. The new value allows the dpll to
-adjust to the change in the base period frequency without error.
-
-=== Parallel Port
-
-If you use the Parallel Port driver there are some changes. Older versions
-of the LinuxCNC `hal_parport` driver conflicted with the Linux `parport_pc`
-driver. This required two mitigation techniques, prevent `parport_pc` from
-loading, and load another LinuxCNC driver called `probe_parport` before loading
-`hal_parport`.
-
-The LinuxCNC `hal_parport` driver now cooperates well with the Linux
-`parport_pc` driver, and these mitigation techniques are no longer
-needed or useful. In 2.7, the `probe_parport` driver has been removed
-from LinuxCNC.
->>>>>>> 21a53737
 
 Do the other thing.
 
-<<<<<<< HEAD
-=======
-* Make sure LinuxCNC does not prevent the Linux `parport_pc` driver from
-  loading. Older versions of LinuxCNC would blacklist `parport_pc` in
-  `/etc/modprobe.d/linuxcnc.conf` (or `/etc/modprobe.d/emc2.conf` for even
-  older versions of LinuxCNC). Comment out any lines in either of those files
-  that looks like this:
-  +
-  `install parport_pc /bin/true`
-
-* Make sure your Hal configuration does not have `loadrt probe_parport` in any
-  .hal file.
-
-
-=== Huanyang VFD
-
-If you use the Huanyang VFD component there are a few hal pin changes to the
-component.
-
-[options="header"]
-|====
-| 2.6 hy-vfd driver        | 2.7 hy-vfd driver
-| hy_vfd.fwd               | hy_vfd.forward
-| hy_vfd.rev               | hy_vfd.reverse
-| hy_vfd.modbus-ok         | hy_vfd.hycomm-ok
-| hy_vfd.motor-pole-number | (removed)
-| hy_vfd.base-freq         | (removed)
-|====
->>>>>>> 21a53737
 
 // vim: set syntax=asciidoc: