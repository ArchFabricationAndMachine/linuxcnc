:lang: en
:toc:

[[cha:qtplasmac]]
= QtPlasmaC

// Custom lang highlight
// must come after the doc title, to work around a bug in asciidoc 8.6.6
:ini: {basebackend@docbook:'':ini}
:hal: {basebackend@docbook:'':hal}
:ngc: {basebackend@docbook:'':ngc}

== Preamble

*Except where noted, this guide assumes the user is using the latest version of QtPlasmaC.*
*Version history can be seen by visiting this https://htmlpreview.github.io/?https://github.com/LinuxCNC/linuxcnc/blob/master/share/qtvcp/screens/qtplasmac/versions.html[link] which will show the latest available version.*
*The installed QtPlasmaC version is displayed in the title bar.*
*See <<plasma:update,Update QtPlasmaC>> for information on updating QtPlasmaC.*

== License

QtPlasmaC and all of its related software are released under GPLv2.

== Introduction

QtPlasmaC is a GUI for plasma cutting which utilises the https://linuxcnc.org/docs/devel/html/man/man9/plasmac.9.html[plasmac component] for controlling a plasma table from LinuxCNC v2.9 or later using the Debian Buster or similar distribution.

The QtPlasmaC GUI supports up to five axes and uses the QtVCP infrastructure provided with LinuxCNC.

The standard theme is based on a design by user "pinder" on the LinuxCNC Forum and the colors are able to be changed by the user.

The QtPlasmaC GUI will run on any hardware that is supported by LinuxCNC provided there are enough hardware I/O pins to fulfill the requirements of a plasma configuration.

There are three available formats:

[[plasma:formats]]
* 16:9 with a minimum resolution of 1366 x 768
* 9:16 with a minimum resolution of 768 x 1366
* 4:3 with a minimum resolution of 1024 x 768

Screenshot examples of QtPlasmaC are below:

.*16:9*
image::images/qtplasmac_16x9.png[width=800,align="center"]

.*9:16*
image::images/qtplasmac_9x16.png[width=450,align="center"]

.*4:3*
image::images/qtplasmac_4x3.png[width=600,align="center"]

== Installing LinuxCNC

The preferred method for installing LinuxCNC is via an ISO image as described below.

[NOTE]
It is possible to install and run LinuxCNC on a variety of Linux distributions however that is beyond the scope of this User Guide. If the user wishes to install a Linux distribution other than those recommended, they will first need to install their preferred Linux distribution and then install LinuxCNC v2.9 or later along with any required dependencies.

=== If The User Does Not Have Linux Installed

Installation instructions are available at: link:../getting-started/getting-linuxcnc.html

Following these instructions will yield a machine with the current stable branch (v2.8) of LinuxCNC on Debian Buster.

=== Package Installation (Buildbot) If The User Has Linux with LinuxCNC v2.8

A package installation (Buildbot) uses prebuilt packages from the LinuxCNC Buildbot, instructions for upgrading from 2.8 to 2.9 are available at: http://buildbot.linuxcnc.org

Following these instructions by using the below stanzas will upgrade the machine to the last LinuxCNC Buildbot build master branch (v2.9) of LinuxCNC. This may not always be the latest version of master branch (v2.9) as from time to time the LinuxCNC Buildbot may stop due to errors.

----
deb     http://buildbot.linuxcnc.org/ buster master-rtpreempt
deb-src http://buildbot.linuxcnc.org/ buster master-rtpreempt
----

=== Run In Place Installation If The User Has Linux with LinuxCNC v2.8

A run in place installation runs LinuxCNC from a locally compiled version usually located at ~/linuxcnc-dev, instructions for building a run in place installation are available at: link:../code/building-linuxcnc.html

Following these instructions will install the latest master branch (v2.9) of LinuxCNC.

== Creating A QtPlasmaC Configuration

Prior to creating a QtPlasmaC configuration, it is important that the user has a firm understanding of the operating modes available, as well as the I/O's that are required for successful plasma operation.

[[plasma:modes]]
=== Modes

QtPlasmaC requires the selection of one of following three operating modes:

//[grid=none,frame=ends]
[cols="4,16",options="header"]
|===
|Mode |Description
|0 |Uses an external arc voltage input to calculate both Arc Voltage (for Torch Height Control) and Arc OK.
|1 |Uses an external arc voltage input to calculate Arc Voltage (for Torch Height Control). +
Uses an external Arc OK input for Arc OK.
|2 |Uses an external Arc OK input for Arc OK. +
Use external up/down signals for Torch Height Control.
|===

[IMPORTANT]
If the plasma power source has an Arc OK (Transfer) output then it is recommended
to use that for Arc OK rather than the soft (calculated) Arc OK provided by mode 0.
It may also be possible to use a <<plasma:reed-arc-ok,reed relay>> as an alternative
method to establish an Arc OK signal when the power source does not provide one.

[NOTE]
For fine tuning of Mode 0 Ark OK see <<mode0-arcok,Tuning Mode 0 Arc OK>> in the
Advanced Topics section of the manual.

=== Available I/Os

[NOTE]
This section only touches on the hardware I/O's required for QtPlasmaC.
Base machine requirements such as limit switches, home switches, etc. are in addition to these.

[width="100%",cols="4,2,14",options="header"]
|===
|Name |Modes |Description
|Arc Voltage |0, 1 |Analog input; *optional.* +
HAL pin name `plasmac.arc-voltage-in` +
Connected to the velocity output of an encoder equipped breakout board.
This signal is used to read the arc voltage to determine the necessary corrections to maintain the torch distance from the work piece during cutting.
|Arc OK |1, 2 |Digital input; *optional.* +
HAL pin name `plasmac.arc-ok-in` +
Connected from the Arc OK output of the plasma power source to an input on the breakout board.
This signal is used to determine if the cutting arc has been established and it is ok for the machine to move (sometimes called arc transfer).
|Float Switch |0, 1, 2 |Digital input; *optional, see info below table:* +
HAL pin name `plasmac.float-switch` +
Connected from a breakout board input to a switch on the floating head.
This signal is used to mechanically probe the work piece with the torch and set Z zero at the top of the work piece. +
If used and no ohmic probe is configured, this is the probing method. +
If used and an ohmic probe is configured, this is the fallback probing method.
|Ohmic Probe |0, 1, 2 |Digital input; *optional, see info below table:* +
HAL pin name `plasmac.ohmic-probe` +
Connected from to the ohmic probe's output to a breakout board input.
This signal is used to probe electronically by completing a circuit using the work piece and the torch consumables and set Z zero at the top of the work piece. +
If used, this is the primary probing method.
If an ohmic probe fails to locate the work piece, and there is no float switch is present, probing will continue until the torch breaks away or the minimum Z limit is reached.
|Ohmic Probe Enable |0, 1, 2 |Digital output; *optional, see info below table:* +
HAL pin name `plasmac.ohmic-enable` +
Connected from a breakout board output to an input to control the ohmic probe's power.
|Breakaway Switch |0, 1, 2 |Digital input; *optional, see info below table:* +
HAL pin name `plasmac.breakaway` +
Connected from a breakout board input to a torch breakaway detection switch. +
This signal senses if the torch has broken away from its cradle.
|Torch On |0, 1, 2 |Digital output; *required.* +
HAL pin name  `plasmac.torch-on` +
Connected from a breakout board output to the torch-on input of the plasma power supply.
This signal is used to control the plasma power supply and start the arc.
|Move Up |2 |Digital input; *optional.* +
HAL pin name `plasmac.move-up` +
Connected from the up output of the external THC control to a break out board input.
This signal is used to control the Z axis in an upward motion and make necessary corrections to maintain the torch distance from the work piece during cutting.
|Move Down |2 |Digital input; *optional.* +
HAL pin name `plasmac.move-down` +
Connected from the down output of the external THC control to a break out board input.
This signal is used to control the Z axis in a downward motion and make necessary corrections to maintain the torch distance from the work piece during cutting.
|Scribe Arming |0, 1, 2 |Digital output; *optional.* +
HAL pin name `plasmac.scribe-arm` +
Connected from a breakout board output to the scribe arming circuit.
This signal is used to place the scribe into position on the work piece .
|Scribe On |0, 1, 2 |Digital output; *optional.* +
HAL pin name `plasmac.scribe-on` +
Connected from a breakout board output to the scribe-on circuit.
This signal is used to turn the scribing device on.
|Laser On |0, 1, 2 |Digital output; *optional.* +
HAL pin name `qtplasmac.laser_on` +
This signal is used to turn the alignment laser on.
|===

Only one of either *Float Switch* or *Ohmic Probe* is required. If both are used then *Float Switch* will be a fallback if *Ohmic Probe* is not sensed.

If *Ohmic Probe* is used then *Ohmic Probe Enable* is required to be checked on the QtPlasmaC GUI.

*Breakaway Switch* is not mandatory because the *Float Switch* is treated the same as a breakaway when not probing.
If they are two separate switches, and there are not enough inputs on the breakout board, they could be combined and connected as a *Float Switch*.

[NOTE]
The minimum I/O requirement for a QtPlasmaC configuration to function are:
*Arc Voltage* input OR *Arc OK* input, *Float Switch* input, and *Torch On* output.
To reiterate, in this case QtPlasmaC will treat the float switch as a breakaway switch when it is not probing.

[[plasma:z-settings]]
=== Recommended Settings:

Refer to the <<plasma:initial-setup,Heights Diagram>> diagram for a visual representation of the terms below.

* *[AXIS_Z] MIN_LIMIT* should be just below top of the slats with allowances for float_switch_travel and over travel tolerance.
  For example, if the user's float switch takes 4 mm (0.157") to activate then set the Z minimum to 5 mm (0.2")
  plus an allowance for overrun (either calculated using the equation below or allow 5 mm (0.2") below the lowest slat).
* *[AXIS_Z] MAX_LIMIT* should be the highest the user wants the Z axis to travel (it must not be lower than Z HOME_OFFSET).
* *[AXIS_Z] HOME* should be set to be approximately 5 mm-10 mm (0.2"-0.4") below the maximum limit.
* *Floating Head* - it is recommended that a floating head be used and that it has enough movement to allow for overrun during probing.
  Overrun can be calculated using the following formula:

----
o = 0.5 * a * (v / a)^2
----

where: o = overrun, a = acceleration in units/s^2^ and v = velocity in units/s.

Metric example:  given a Z axis MAX_ACCELERATION of 600 mm/s^2^ and MAX_VELOCITY of 60 mm/s, the overrun would be 3 mm.

Imperial example: given a Z axis MAX_ACCELERATION of 24 in/s^2^ and MAX_VELOCITY of 2.4 in/s, the overrun would be 0.12 in.

On machines that will utilize an ohmic probe as the primary method of probing,
it is highly recommended to install a switch on the floating head as a backup means of stopping Z motion in the event of ohmic probe failure due to dirty surfaces.

[[configuring]]
=== Configuring

LinuxCNC provides two configuration wizards which can be used to build a machine configuration.
The choice of these wizards is dependent on the hardware used to control the machine.

If the user wishes to use a Run In Place installation then prior to running one of the following commands they will need to run the following command from a terminal: +
`source ~/linuxcnc-dev/scripts/rip-environment` .

If using a Package installation then no additional action is required.

If using a parallel port, use the <<cha:stepconf-wizard,StepConf wizard>> by running the `stepconf` command in a terminal window or launching it using the *Application > CNC > StepConf Wizard* desktop menu entry.

If using a Mesa Electronics board, use the <<cha:pncconf-wizard,PnCconf wizard>> by running the `pncconf` command in a terminal window or launching it using the *Application > CNC > PnCConf Wizard* desktop menu entry.

If using a Pico Systems board,
https://forum.linuxcnc.org/27-driver-boards/14977-pico-systems-faq[this LinuxCNC forum thread] may be helpful.

The machine specific settings are not described here, refer to the documentation for the particular configuration wizard that is being used.

There are LinuxCNC forum sections available for these wizards:

https://forum.linuxcnc.org/16-stepconf-wizard()[StepConf Wizard]

https://forum.linuxcnc.org/39-pncconf[PnCconf Wizard]

Fill in the required entries to suit the machine wiring/breakout board configuration.

QtPlasmaC adds two pages to the LinuxCNC configuration wizards for QtPlasmaC specific parameters,
the two pages are QtPlasmaC options and <<plasma:custom-user-buttons,User Buttons>>.
Complete each of the wizards QtPlasmaC page to suit the machine that is being configured and the user button requirements.

Note that PnCconf options allow user selection of Feed Override, Linear Velocity, and Jog Increments,
whereas in StepConf these are automatically calculated and set.

.PnCConf QtPlasmaC Options
image::images/qtplasmac_pncconf_screen.png[width=600,align="center"]

.StepConf QtPlasmaC Options
image::images/qtplasmac_stepconf_options.png[width=600,align="center"]

.QtPlasmaC User Buttons
image::images/qtplasmac_pncconf_buttons.png[width=600,align="center"]

.QtPlasmaC THCAD
image::images/qtplasmac_pncconf_thcad.png[width=600,align="center"]

The THCAD screen will only appear if a Plasma Encoder is selected in the card screen.
The the <<plasma:mesa-thcad,dedicated section on Mesa THCAD>> for more information.

When the configuration is complete, the wizard will save a copy of the configuration that may be loaded and edited at a later time, a working QtPlasmaC configuration will be created in the following directory: ~/linuxcnc/configs/_<machine_name>_.

The way the newly created QtPlasmaC configuration can be run from the command line slightly differs depending the way LinuxCNC was installed:

For a package installation (Buildbot): +
`linuxcnc&nbsp;~/linuxcnc/configs/_<machine_name>_/_<machine_name>_.ini`

For a run in place installation: +
`\~/linuxcnc&#8209;dev/scripts/linuxcnc&nbsp;~/linuxcnc/configs/_<machine_name>_/_<machine_name>_.ini`

After running the above command LinuxCNC should be running with the QtPlasmaC GUI visible.

IMPORTANT: BEFORE PROCEEDING, THE USER SHOULD BE ABLE TO HOME THE MACHINE, ZERO EACH AXIS, JOG ALL AXES TO SOFT LIMITS WITHOUT CRASHING, AND RUN TEST G-CODE PROGRAMS WITHOUT ANY ERRORS.

ONLY WHEN this criteria is met should the user proceed with the QtPlasmaC initial setup.

[NOTE]
It is possible to create a sim configuration using StepConf but it is not possible to have tandem joints in the sim configuration.

[[qt-dependency]]
=== Qt Dependency Errors

If any Qt dependency errors are encountered while attempting to run the QtPlasmaC configuration,
the user may need to run the QtVCP installation script to resolve these issues.

For a package installation (Buildbot) enter the following command in a terminal window: +
`/usr/lib/python3/dist-packages/qtvcp/designer/install_script` .

For a run in place installation enter the following command in a terminal window: +
`~/linuxcnc-dev/lib/python/qtvcp/designer/install_script` .

[[plasma:initial-setup]]
=== Initial Setup

The following heights diagram will help the user visualize the different heights involved in plasma cutting and how they are measured:

image::images/qtplasmac_heights_diagram.png[width=800,align="center"]

Click on the <<plasma:parameters-tab,Parameters Tab>> to view the *CONFIGURATION* section which shows the user settable parameters.
It is necessary to ensure every one of these settings is tailored to the machine.

To set the Z axis DRO relative to the Z axis MINIMUM_LIMIT, the user should perform the following steps.
It is important to understand that in QtPlasmaC, touching off the Z axis DRO has no effect on the Z axis position while running a G-code program.
These steps simply allow the user to more easily set the probe height as after performing the steps, the displayed Z axis DRO value will be relative to Z axis MINIMUM_LIMIT.

[NOTE]
The user should be familiar with the recommended <<plasma:z-settings,Z Axis Settings>>.

. Home the Z axis.
. Ensure there is nothing below the torch then jog the Z axis down until it stops at the Z axis MINIMUM_LIMIT then click the 0 next to the Z axis DRO to *Touch Off* with the Z axis selected to set the Z axis at zero offset. This step only serves to allow the user to more easily visualize and adjust *Probe Height* this value is measured from the Z axis MINIMUM_LIMIT up.
. Home the Z axis again.

[[plasma:probe-test]]
.Probe Test
If the machine is equipped with a float switch then the user will need to set the offset in the *CONFIGURATION* section of the *PARAMETERS* tab. This will be done by running a "Probe Test" cycle.

. Check that the Probe Speed and the Probe Height in the *CONFIGURATION* section of the *PARAMETERS* tab are correct. QtPlasmaC can probe at the full Z axis velocity so long as the machine has enough movement in the float switch to absorb any overrun. If the machine is suitable, the user could set the Probe Height to a value near the Z axis minimum and do all probing at full speed.
. If the machine is not already homed and in the home position, home the machine.
. Place some material on the slats under the torch.
. Press the *PROBE TEST* button.
. The Z axis will probe down, find the material then move up to the specified *Pierce Height* as set by the currently selected material. The torch will wait in this position for the time set in the _<machine_name>_.prefs file. The default probe test hold time is 10 seconds, this value may be edited in the _<machine_name>_.prefs file. After this the torch will return to the starting height.
. Measure the distance between the material and the tip of the torch while the torch is waiting at *Pierce Height*.
. If the measurement is greater than the *Pierce Height* of the currently selected material, then reduce the "Float Travel" in the *CONFIGURATION* section of the *PARAMETERS* tab by the difference between the measured value and the specified value. If the measurement is less than *Pierce Height* of the currently selected material, then increase the "Float Travel" in the *CONFIGURATION* section of the *PARAMETERS* tab by the difference between the specified value and the measured value.
. After the adjustments to the "Float Travel" have been made, repeat the process from #4 above until the measured distance between the material and the torch tip matches the *Pierce Height* of the currently selected material.
. If the table has a laser or camera for sheet alignment, a scribe, or uses offset probing then the required offsets need to be applied by following the procedure described in <<peripheral-offsets,Peripheral Offsets>>.
. CONGRATULATIONS! The user should now have a working QtPlasmaC Configuration.

[NOTE]
If the amount of time between the torch contacting the material and when the torch moves up and comes to rest at the Pierce Height seems excessive, see <<plasma:probing,the probing section>> for a possible solution.

[IMPORTANT]
IF USING A *Mesa Electronics THCAD* THEN THE *Voltage Scale* VALUE WAS OBTAINED MATHEMATICALLY.
IF THE USER INTENDS TO USE CUT VOLTAGES FROM A MANUFACTURE'S CUT CHART THEN IT WOULD BE ADVISABLE TO DO MEASUREMENTS OF ACTUAL VOLTAGES AND FINE TUNE THE *Voltage Scale* AND *Voltage Offset*.

[WARNING]
PLASMA CUTTING VOLTAGES CAN BE LETHAL, IF THE USER IS NOT EXPERIENCED IN DOING THESE MEASUREMENTS GET SOME QUALIFIED HELP.

[[plasma:modify-config]]
== Migrating to QtPlasmac From PlasmaC (AXIS or GMOCCAPY)

There are two methods available to get from a working PlasmaC configuration to a new QtPlasmaC configuration.
These methods assume the user is on LinuxCNC v2.9 or later, QtVCP is installed, and all dependency requirements are satisfied.

If there are Qt dependency errors, the user should run the <<qt-dependency,QtVCP install script>>.

=== Quick Method

A quick method to move to QtPlasmaC from PlasmaC (loaded on top of either AXIS or GMOCCAPY) is to use the plasmac2qt conversion program,
which will attempt to create a new QtPlasmaC configuration from an existing PlasmaC INI file.
This program will convert the user's parameters, settings, and materials from the previous PlasmaC configuration
and create a new QtPlasmaC configuration directory in the ~/linuxcnc/configs directory.

This methods will keep the original PlasmaC config as a backup with _plasmac and a time stamp appended to the directory name.

To run the plasmac2qt conversion program, use the following instructions:

For a package installation (Buildbot) enter the following line in a terminal window:

----
qtplasmac-plasmac2qt
----

For a run in place installation enter the following lines in terminal window:

----
source ~/linuxcnc-dev/scripts/rip-environment
qtplasmac-plasmac2qt
----

The following screen will be displayed:

image::images/qtplasmac_plasmac2qt.png[width=500,align="center"]


.*Mandatory Settings*
[cols="4,10,6",options="header"]
//[grid=none,frame=ends]
|===
|Field |Description |Examples
|INI FILE IN EXISTING PLASMAC CONFIG |This is the INI file of the PlasmaC config that requires migrating. |_<machine_name>_.ini
|MONITOR ASPECT RATIO |This is the <<plasma:formats, aspect ratio format>> for the GUI. |16:9
|ESTOP |Selects the required E-stop type based on the following criteria: +
0 - Estop is an indicator only. +
1 - Estop indicator is hidden. +
2 - Estop is a button. |ESTOP:1
|===

.*Optional Setting* - This setting is not required unless the machine has a <<plasma:laser,laser>> for sheet alignment. Leave this blank if it is not used/required.

Leave this blank if it is not used/required.

[width="100%",cols="4,10,6",options="header"]
//[grid=none,frame=ends]
|===
|Field |Description |Examples
|Laser On HAL Pin |Power on a laser crosshair for sheet alignment. |*Parallel Port Example:* parport.0.pin-16-out +
*Mesa 7i96 Example:* hm2_7i96.0.ssr.00.out-00
|===

After filling in the appropriate entries, press *CONVERT*.

[NOTE]
This method will not change any existing debounce components to the new dbounce component.
If the user wishes to change to the new dbounce component then the New Base Config method should be used for migration.

=== New Base Config Method

This method to move to QtPlasmaC from PlasmaC (loaded on top of either AXIS or GMOCCAPY) is to use a <<configuring,configuration wizard>> to create a new configuration.
This method then allows changing of the base machine configuration at a later date via the configuration wizard,
provided that the base INI and base HAL files have not been edited.

This method requires that the user take note of all HAL pins used in the existing config so they can be entered into the configuration wizard.
Any custom HAL commands will also need to be noted and added manually to either the custom.hal file or the custom_postgui.hal file,
which will be created by the configuration wizard.

After using the wizard, the user can then run a conversion program (cfg2prefs) to convert the parameters,
settings, and materials from the previous PlasmaC configuration to the new QtPlasmaC configuration.
This tool should be used immediately after the user has created a new QtPlasmaC configuration.

Prior to running this conversion program,
it is mandatory that the user have both an existing PlasmaC configuration and a new QtPlasmaC configuration.
This program *will overwrite* the existing QtPlasmaC preferences and materials files,
and should be used with caution if it is not being run on a new QtPlasmaC configuration.

The program will create a time-stamped backup of the original preferences file and the existing materials file (if it exists).

It will read the existing <machine_name>_config.cfg, <machine_name>_run.cfg, <machine_name>_wizards.cfg, and plasmac_stats.var files and write them to an existing _<machine_name>_.prefs file.
It will also copy the <machine_name>_material.cfg file to the existing QtPlasmaC configuration.

To run the cfg2prefs conversion program, use the following instructions:

For a package installation (Buildbot) enter the following line in a terminal window: +
`qtplasmac-cfg2prefs`

For a run in place installation enter the following lines in terminal window: +
`source ~/linuxcnc-dev/scripts/rip-environment
qtplasmac-cfg2prefs`


.`qtplasmac-cfg2prefs`
image::images/qtplasmac_cfg2prefs.png[width=500,align="center"]

Select the INI file of the old PlasmaC configuration, select the INI file of the new QtPlasmaC configuration, then press *CONVERT*.

== Other QtPlasmaC Setup Considerations

[[plasma:lowpass]]
=== Lowpass Filter

The plasmac HAL component has a built in lowpass filter that if used is applied to the *plasmac.arc-voltage-in* input pin to filter any noise that could cause erroneous voltage readings.
The lowpass filter should only be used after using Halscope to determine the required frequency and whether the amplitude of the noise is large enough to cause any issues.
For most plasma machines lowpass is not required and should not be used unless it is required.

The HAL pin assigned to this filter is *plasmac.lowpass-frequency* and is set to 0 (disabled) by default.
To apply a lowpass filter to the arc-voltage, the user would edit the following entry in the custom.hal file in the machine's configuration directory to add the appropriate cutoff frequency as measured in Hertz (Hz).

For example:

[source,{hal}]
----
setp plasmac.lowpass-frequency 100
----

The above example would give a cutoff frequency of 100Hz.

=== Contact Bounce

Contact bounce from mechanical relays, switches, or external interference may cause some inconsistent behavior of the following switches:

* Float Switch
* Ohmic Probe
* Breakaway Switch
* Arc OK (for modes 1 & 2)

Due to the fact that the software is capable of sampling rates faster than the contact bounce period,
it is possible that the software may see contact bounce as several changes in input states occurring in a very small time period,
and incorrectly interpret this as a very quick on-off of the input.
One method of mitigating contact bounce is to "debounce" the input.
To summarize debounce, it requires the input state to be stable at the opposite state of the output state for consecutive delay periods before changing the state of the output.

Debounce delay periods can be changed by editing the appropriate debounce value in the custom.hal file in the _<machine_name>_ config directory.

Each increment of delay adds one servo thread cycle to the debounce time.
For example: given a servo thread period of 1000000 (measured in nano seconds), a debounce delay of 5 would equate to 5000000&#8239;ns, or 5&#8239;ms.

For the Float and Ohmic switches this equates to a 0.001&#8239;mm (0.00004") increase in the probed height result.

It is recommended to keep the debounce values as low as possible while still achieving consistent results.
Using link:../hal/tutorial.html#sec:tutorial-halscope[Halscope] to plot the inputs is a good way to establish the correct value.

For QtPlasmaC installations, debounce is achieved by using the HAL link:../man/man9/dbounce.9.html[dbounce component] which is a later alternative to the original debounce component.
This new version allows for the loading and naming of individual debounce instances and is compatible with Twopass HAL file processing.

All four signals above have an individual debounce component so the debounce periods can be catered individually to each input.
Any changes made to these values in the custom.hal file will not be overwritten by later updates of QtPlasmaC.

The default delay for all four inputs is five servo thread periods.
In most cases this value will work quite well. If any of the inputs do not use mechanical switches,
it may be possible to either reduce or remove the delay for those inputs.

If debounce is required for other equipment like home or limit switches etc. then more dbounce components may added in any of the HAL files without any regard to the signals listed here.

[[plasma:qt-contact-load]]
=== Contact Load

Mechanical relays and switches usually require a minimum current passing through the contacts for reliable operation.
This current varies with the material that the contacts in the device are made from.

Depending on the specified minimum contact current and the current drawn by the input device there may be a need to provide a method to increase the current through the contacts.

Most relays using gold contacts will not require any additional current for reliable operation.

There are two different methods available to provide this minimum current if it is required:

. A 0.1 μF film capacitor placed across the contacts.
. A 1200 Ω 1 W resistor across the load (see <<plasma:calculations,calculations>> below).

Schematics are shown at <<plasma:contact-load-schematics,contact load schematics>>.

More information on contact switching load can be seen on page III of link:https://www.finder-relais.net/en/Finder-general-technical-information-en.pdf[Finder Relays General Technical Information]

[[plasma:calculations]]
.*Calculations:*
<<<<<<< HEAD
If using a Mesa card, the input resistance of a 7i96 is 4700 Ω (symbol R)(always consult the product manual associated with the revision being used as these values sometimes vary between revisions), giving a contact current of 5.1 mA (symbol I) assuming a supply voltage (symbol U) of 24 V (I = U/R)footnote:[In the US, the letter V is commonly used as a symbol (Voltage) and as a unit (Volt).].

If using a Mesa card, the input resistance of a 7I96 is 47006&#8239;Ω
(always consult the product manual associated with the revision being used as these values sometimes vary between revisions),
giving a contact current of 5.1&#8239;mA assuming a supply voltage of 24&#8239;V (I = V/R).
=======
If using a Mesa card, the input resistance of a 7I96 is 4700 Ω (symbol R)(always consult the product manual associated with the revision being used as these values sometimes vary between revisions), giving a contact current of 5.1 mA (symbol I) assuming a supply voltage (symbol U) of 24 V (I = U/R)footnote:[In the US, the letter V is commonly used as a symbol (Voltage) and as a unit (Volt).].
>>>>>>> bffd47d9

As an example, the typical relay used in a Hypertherm Powermax 65 plasma cutter (link:https://www.te.com/commerce/DocumentDelivery/DDEController?Action=showdoc&DocId=Data+Sheet%7F1308242_T77%7F1011%7Fpdf%7FEnglish%7FENG_DS_1308242_T77_1011.pdf%7F1-1393194-0[TE T77S1D10-24]) requires a minimum contact load of 100&#8239;mA @ 5&#8239;VDC which will dissipate 0.5&#8239;W (P = I * V).
If using a 24&#8239;VDC power supply this would then equate to a minimum current of 20.8&#8239;mA.
Because there is less current drawn by the Mesa input than is required by the relay there needs to be an increase in the current.

The resistance can be calculated using R = U~s~ / (I~m~ - I~i~) where:

- R = calculated resistance
- U~s~ = supply voltage
- I~m~ = minimum current required
- I~i~ = input current

Using a 7I96 with an input current of 5.1&#8239;mA gives a calculated value of 1529&#8239;Ω ( = 24&#8239;V / (.0208 - .0051)&#8239;A).
This could then be rounded down to a commonly available 1500&#8239;Ω resistor, giving a small safety margin.

The power dissipation can by calculated using P = U~s~^2^ / R~s~ where:

- P = power
- U~s~ = supply voltage
- R~s~ = selected resistance

This gives a value of 0.38&#8239;W.
This could then be rounded up to 1&#8239;W, giving a good safety margin.
The final selection would be a 1500&#8239;Ω 1&#8239;W resistor.

=== Desktop Launcher

If a link to the launch the configuration was not created when creating the config,
the user could create a desktop launcher to the config by right clicking on the desktop and selecting Create Launcher or similar.
This will bring up a dialog box to create a launcher. Give the icon a nice short name, enter anything for the command and click OK.

After the launcher appears on the desktop, right click on it and then edit it with the user's editor of choice.
Edit the file so it looks similar to:

----
[Desktop Entry]
Comment=
Terminal=false
Name=LinuxCNC
Exec=sh -c "linuxcnc $HOME/linuxcnc/configs/<machine_name>/<machine_name>.ini"
Type=Application
Icon=/usr/share/pixmaps/linuxcncicon.png
----

If the user would like a terminal window to open behind the GUI window then change the Terminal line to:

----
Terminal=true
----

Displaying a terminal can be handy for error and information messages.

=== QtPlasmaC Files

After a successful QtPlasmaC installation, the following files are created in the configuration directory:

[cols="1,3",options="header"]
//[grid=none,frame=ends]
|===
|Filename               |Function
|_<machine_name>_.ini   |Configuration file for the machine.
|_<machine_name>_.hal   |HAL for the machine.
|_<machine_name>_.prefs |configuration file for QtPlasmaC specific parameters and preferences.
|custom.hal             |HAL file for user customization.
|custom_postgui.hal     |HAL file for user customization which is run after the GUI has initialized.
|shutdown.hal           |HAL file which is run during the shutdown sequence.
|tool.tbl               |Tool table used to store offset information for additional tools (scribe, etc.) used by the QtPlasmaC configuration.
|qtplasmac              |Link to the directory containing common qtplasmac support files.
|backup                 |Directory for backups of config files.
|===

[NOTE]
_<machine_name>_ is whatever name the user entered into the "Machine Name" field of the configuration wizard program.

[NOTE]
Custom commands are allowed in custom.hal and the custom_postgui.hal files as they are not overwritten during updates.

After running a new configuration for the first time the following files will be created in the configuration directory:

[width="100%",cols="1,2",options="header"]
|===
|Filename                    |Function
|<machine_name>_material.cfg |File for storing the material settings from the MATERIAL section of the <<plasma:parameters-tab,PARAMETERS Tab>>.
|qtvcp.prefs                 |File containing the QtVCP preferences.
|qtplasmac.qss               |File storing the stylesheet for the currently loaded session of QtPlasmaC.
|===

[NOTE]
The configuration files (_<machine_name>_.ini and _<machine_name>_.hal) that are created by configuration wizard are notated to explain the requirements to aid in manual manipulation of these configurations. They may be edited with any text editor.

[NOTE]
The _<machine_name>_.prefs file is plain text and may be edited with any text editor.

=== INI File

QtPlasmaC has some specific _<machine_name>_.ini file variables as follows:

.`[FILTER]` Section

These variables are mandatory.

[source,{ini}]
----
PROGRAM_EXTENSION = .ngc,.nc,.tap G-code File (*.ngc, *.nc, *.tap)
ngc               = qtplasmac_gcode
nc                = qtplasmac_gcode
tap               = qtplasmac_gcode
----

[[plasma:rs274]]
*[RS274NGC]* Section

These variables are mandatory.

[source,{ini}]
----
RS274NGC_STARTUP_CODE = G21 G40 G49 G80 G90 G92.1 G94 G97 M52P1
SUBROUTINE_PATH       = ./:../../nc_files
USER_M_PATH           = ./:../../nc_files
----

NOTE: for a imperial config replace G21 above with G20.

NOTE: both the above paths show the minimum requirements.

[IMPORTANT]
SEE <<plasma:path-tolerance,PATH TOLERANCE>> FOR RS274NGC_STARTUP_CODE INFORMATION RELATED TO G64.

*[HAL]* Section

These variables are mandatory.

[source,{ini}]
----
HALUI           = halui (required)
HALFILE         = _<machine_name>_.hal (the machine HAL file)
HALFILE         = plasmac.tcl (the standard QtPlasmaC HAL file )
HALFILE         = custom.hal (Users custom HAL commands)
POSTGUI_HALFILE = postgui_call_list.hal (required)
SHUTDOWN        = shutdown.hal (shutdown HAL commands)
----

[NOTE]
The user could place custom HAL commands in the custom.hal file as this file is not overwritten by QtPlasmaC updates.

[[plasma:ini-display]]
*[DISPLAY]* Section

This variable  is mandatory.

[source,{ini}]
----
DISPLAY = qtvcp qtplasmac      (use 16:9 resolution)
        = qtvcp qtplasmac_9x16 (use 9:16 resolution)
        = qtvcp qtplasmac_4x3  (use 4:3 resolution)
----

There are multiple QtVCP options that are described here:
link:../gui/qtvcp.html#_ini_settings[QtVCP INI Settings]

For example the following would start a 16:9 resolution QtPlasmaC screen in full screen mode:

[source,{ini}]
----
DISPLAY = qtvcp -f qtplasmac
----

*[TRAJ]* Section

This variable is mandatory.

[source,{ini}]
----
SPINDLES = 3
----

*[AXIS_X]* Section

These variables are mandatory.

[source,{ini}]
----
MAX_VELOCITY     = double the value in the corresponding joint
MAX_ACCELERATION = double the value in the corresponding joint
OFFSET_AV_RATIO  = 0.5
----

*[AXIS_Y]* Section

These variables are mandatory.

[source,{ini}]
----
MAX_VELOCITY     = double the value in the corresponding joint
MAX_ACCELERATION = double the value in the corresponding joint
OFFSET_AV_RATIO  = 0.5
----

*[AXIS_Z]* Section

These variables are mandatory.

[source,{ini}]
----
MIN_LIMIT        = just below the top of the table's slats
MAX_VELOCITY     = double the value in the corresponding joint
MAX_ACCELERATION = double the value in the corresponding joint
OFFSET_AV_RATIO  = 0.5
----

[NOTE]
QtPlasmaC uses the LinuxCNC External Offsets feature for all Z axis motion, and for moving the X and/or Y axis for a consumable change while paused.
For more information on this feature, please read <<cha:external-offsets,External Axis Offsets>> in the LinuxCNC documentation.

== QtPlasmaC GUI Overview

The following sections will give a general overview of the QtPlasmaC layout.

=== Exiting QtPlasmaC

Exiting or shutting down QtPlasmaC is done by either:

. Click the window shutdown button on the window title bar
. Long press the *POWER* button on the MAIN Tab.

A shutdown warning can be displayed on every shutdown by checking the *Exit Warning* checkbox on the <<plasma:settings-tab,SETTINGS Tab>>.

[[plasma:main-tab]]
=== MAIN Tab

Screenshot example of the QtPlasmaC <<plasma:main-tab,MAIN Tab>> in *16:9* aspect ratio:

image::images/qtplasmac_16x9.png[width=800,align="center"]

Some functions/features are only used for particular modes and are not displayed if they are not required by the chosen QtPlasmaC mode.

.Features of the *PREVIEW WINDOW*
[cols="4,16",options="header"]
//[frame=ends,grid=none]
|===
|Name     |Description
|Material |The top header is clickable in this area to reveal a drop down menu. It is used to manually select the current material cut parameters. If there are no materials in the material file then only the default material will be displayed.
|VEL:     |This displays the actual cut feed rate the table is moving at.
|FR:      |If "View Material" is selected on the <<plasma:settings-tab,SETTINGS Tab>>, this displays the currently selected material's Feed Rate.
|PH:      |If "View Material" is selected on the <<plasma:settings-tab,SETTINGS Tab>>, this displays the currently selected material's Pierce Height.
|PD:      |If "View Material" is selected on the <<plasma:settings-tab,SETTINGS Tab>>, this displays the currently selected material's Pierce Delay.
|CH:      |If "View Material" is selected on the <<plasma:settings-tab,SETTINGS Tab>>, this displays the currently selected material's Cut Height.
|CA:      |If "View Material" is selected on the <<plasma:settings-tab,SETTINGS Tab>>, and RS485 communications are enabled, this displays the currently selected material's Cut Amperage.
|T        |This button changes the <<sub:qt-preview-views,preview>> to a top down full table view.
|P        |This button changes the <<sub:qt-preview-views,preview>> to an isometric view.
|Z        |This button changes the <<sub:qt-preview-views,preview>> to a top down view.
|→        |This button pans the <<sub:qt-preview-views,preview>> right.
|←        |This button pans the <<sub:qt-preview-views,preview>> left.
|↑        |This button pans the <<sub:qt-preview-views,preview>> up.
|↓        |This button pans the <<sub:qt-preview-views,preview>> down.
|+        |This button zooms the <<sub:qt-preview-views,preview>>.
|-        |This button zooms the <<sub:qt-preview-views,preview>>.
|C        |This button clears the live plot.
|===


.*MACHINE* representation
[cols="4,16",options="header"]
//[grid=none,frame=ends]
|===
|Name |Description
|ESTOP |If ESTOP_TYPE = 0 in the _<machine_name>_.prefs file, this button becomes an indicator of the hardware E-stop's status only. +
If ESTOP_TYPE = 1 in the _<machine_name>_.prefs file, this button will not be visible. +
If ESTOP_TYPE = 2 in the _<machine_name>_.prefs file, this button will act as a GUI E-stop. +
If ESTOP_TYPE is omitted from the _<machine_name>_.prefs file, this button will default to being an indicator of the hardware E-stop's status only.
|POWER |This button turns the GUI on and allows QtPlasmaC/LinuxCNC to control the hardware. +
Pressing and holding the *POWER* button for longer than two seconds will bring up a dialog to exit the QtPlasmaC application.
|CYCLE START |This button starts the cycle for any loaded G-code file.
|CYCLE PAUSE |This button pauses the cycle for any loaded G-code file. +
If a cycle is paused, this button will display *CYCLE RESUME* and flash. +
Pressing *CYCLE RESUME* will resume the cycle.
|CYCLE STOP |This button stops any actively running or paused cycle. +
This includes: +
- G-code Programs +
- Torch pulse if the pulse was started during *CYCLE PAUSE* (this will cancel the paused G-code program execution as well) +
- Probe Test +
- Framing +
- Manual Cut
|FEED |This slider overrides the feed rate for all feed moves. +
Any value other than 100% will cause the label to flash. +
Clicking the label will return the slider to 100%.
|RAPID |This slider overrides the rapid rate for all rapid moves. +
Any value other than 100% will cause the label to flash. +
Clicking the label will return the slider to 100%.
|JOG |This slider sets the jog rate. +
Clicking the label will return the slider to the default linear velocity as set in the _<machine_name>_.ini file.
|===

.*BUTTONS*

The Button Panel contains buttons useful for the operation of the machine.

The *EDIT* and *MDI* buttons are permanent, all other buttons are user programmable in the _<machine_name>_.prefs file.

See <<plasma:custom-user-buttons,custom user buttons>> for detailed information on custom user buttons.

[width="100%",cols="4,16",options="header"]
|===
|Name |Description
|EDIT |This button opens a G-code editor for the currently loaded program.
|MDI |This button places QtPlasmaC into Manual Data Input (MDI) mode which will display the MDI HISTORY and an entry box over top of the G-code window. +
Once pressed, this button will display "MDI CLOSE". +
Pressing *MDI CLOSE* will close the MDI. +
Please see the <<plasma:mdi,MDI>> section for additional MDI information.
|OHMIC TEST |This button will enable the Ohmic Probe Enable output signal and if the Ohmic Probe input is sensed, the LED indicator in the SENSOR Panel will light. +
The main purpose of this is to allow a quick test for a shorted torch tip.
|PROBE TEST |This button will initiate a <<plasma:probe-test,Probe Test>>.
|SINGLE CUT |This button will show the dialog box to start an automatic <<plasma:single-cut,Single Cut>>.
|NORMAL CUT |This button will toggle between <<plasma:cut-types,Cut Types>> (NORMAL CUT and PIERCE ONLY).
|TORCH PULSE |This button will initiate a <<plasma:button-torch,Torch Pulse>>.
|===

The *EDIT* and *MDI* buttons are permanent, all other buttons are user programmable in the _<machine_name>_.prefs file.

See <<plasma:custom-user-buttons,custom user buttons>> for detailed information on custom user buttons.

.*ARC*
[cols="6,2,14",options="header"]
//[grid=none,frame=ends]
|===
|Name        |Modes  |Description
|Arc Voltage |0, 1   |Displays the actual arc voltage.
|OK          |0, 1, 2 |Indicates the status of the Arc OK signal.
|+           |0, 1   |Each press of this button will raise the target voltage by the THC Threshold voltage (The distance changed will be Height Per Volt * THC Threshold voltage).
|-           |0, 1   |Each press of this button will lower the target voltage by the THC Threshold voltage (The distance changed will be Height Per Volt * THC Threshold voltage).
|OVERRIDE    |0, 1   |Clicking this label will return any voltage override to 0.00.
|===

[[plasma:control-panel]]
.*CONTROL*

[cols="6,2,14",options="header"]
//[frame=ends,grid=none]
|===
|Name |Modes |Description
|TORCH ON |0, 1, 2 |Indicates the status of the Torch On output signal.
|TORCH ON ENABLE |0, 1, 2 |This box toggles between Enabling and Disabling the torch. +
This box defaults to unfilled (disabled) when QtPlasmaC is first run. +
This box must be filled to change it to "Torch Enabled" before material cutting can commence. +
If this box is not filled, then running a loaded program will cause the machine to run the cycle without firing the torch. This is sometimes referred to as a "dry run".
|VELOCITY ANTI DIVE |0, 1, 2 |Indicates that the THC is locked at the current height due to the cut velocity falling below the Velocity Anti Dive (VAD) Threshold percentage set on the <<plasma:parameters-tab,PARAMETERS Tab>>.
|VELOCITY ANTI DIVE ENABLE |0, 1, 2 |This box toggles between Enabling and Disabling VELOCITY ANTI DIVE.
|VOID ANTI DIVE |0, 1 |Indicates that the THC is locked due to a void being sensed.
|VOID ANTI DIVE ENABLE |0, 1 |This box toggles between Enabling and Disabling VOID ANTI DIVE.
|MESH MODE |0, 1, 2 |This box will enable or disable <<plasma:mesh-mode,Mesh Mode>> for the cutting of expanded metal. This check box may be enabled or disabled at any time during normal cutting. +
Mesh mode: +
- Will require an Arc OK signal to start machine motion. +
- Will disable the THC. +
- Will not stop machine motion if the Arc OK signal is lost. +
- Will automatically select CPA mode if PowerMax communications are being used. +
For more information see <<plasma:mesh-mode,Mesh Mode (expanded metal)>>.
|AUTO VOLTS |0, 1 |This box will enable or disable <<plasma:thc,Auto Volts>>.
|IGNORE OK |0, 1, 2 |This box will determine if QtPlasmaC ignores the Arc OK signal.
This check box may be enabled or disabled at any time during normal cutting.
Additionally this mode may be enabled or disabled via proper M codes in a running program. +
Ignore Arc OK mode: +
- Will not require an Arc OK signal be received before starting machine motion after the "Torch On" signal is given. +
- Will disable the THC. +
- Will not stop machine motion if the Arc OK signal is lost. +
For more information see <<plasma:ignore-ok,Ignore Arc Ok>>.
|OHMIC PROBE |0, 1, 2 |This box enables or disables the ohmic probe input. +
If the Ohmic Probe input is disabled, the Ohmic Probe LED will still show the status of the probe input, but the Ohmic Probe results will be ignored.
|RS485  |0, 1, 2 |This box will enable or disable the communications to a PowerMax.
This button is only visible if a PM_PORT is configured in the `[POWERMAX]` section of the _<machine_name>_.prefs file.
|Status |0, 1, 2 |When PowerMax communications are enabled, this will display one of the following: +
*CONNECTING*, *CONNECTED*, *COMMS ERROR*, or a *Fault Code*. +
For more information, see the <<plasma:pm_comms,PowerMax Communications>> section.
|===

.SENSOR

[width="100%",cols="4,16",options="header"]
|===
|Name  |Description
|FLOAT |Indicates that the float switch is activated.
|OHMIC |Indicates that the probe has sensed the material.
|BREAK |Indicates that the torch breakaway sensor is activated.
|===

.THC

[width="100%",cols="4,16",options="header"]
|===
|Name    |Description
|ENABLE  |This box determines whether the THC will be enabled or disabled during a cut.
|ENABLED |This LED indicates whether the THC is enabled or disabled.
|ACTIVE  |This LED indicates that the THC is actively controlling the Z axis.
|UP      |This LED indicates that the THC is commanding the Z axis to raise.
|DOWN    |This LED indicates that the THC is commanding the Z axis to lower.
|===

.*JOGGING*.

[NOTE]
During Paused Motion, this section will become <<plasma:cut-recovery,CUT RECOVERY>>

[width="100%",cols="4,16",options="header"]
|===
|Name       |Description
|CONTINUOUS |This drop down button will change the jog increment. Options are determined by the values in the *[DISPLAY]* section of the _<machine_name>_.ini file and begin with the label "INCREMENTS =".
|FAST       |This button will toggle between FAST which is the default linear velocity in the _<machine_name>_.ini file or SLOW which is 10% of the default value.
|Y+         |This button moves the Y axis in the positive direction.
|Y-         |This button moves the Y axis in the negative direction.
|X+         |This button moves the X axis in the positive direction.
|X-         |This button moves the X axis in the negative direction.
|Z+         |This button moves the Z axis in the positive direction.
|Z-         |This button moves the Z axis in the negative direction.
|===

.CUT RECOVERY

[NOTE]
During Paused Motion, this section will be shown on top of the JOGGING panel.
The following section will cover each button encountered in this panel.
Please see <<plasma:cut-recovery,CUT RECOVERY>> for a detailed description of the cut recovery functionality.

[width="100%",cols="4,16",options="header"]
|===
|Name |Description
|PAUSED MOTION FEED SLIDER |In the event of a paused program, this interface allows X/Y motion to follow the programmed path in the reverse or forward direction. +
This slider's range is from 1%-100% of the Cut Feed Rate for the currently selected material.
|FEED |This displays the paused motion feed rate.
|REV |In the event of a paused program, this button will move the machine in reverse along the programmed path until it reaches the last M3 command that was either executed or that QtPlasmaC was attempting to execute before the program became paused.
|FWD |In the event of a paused program, this button will move the machine forward along the programmed path indefinitely until the program's end, skipping over M3 commands.
|CANCEL MOVE |This button will cancel any Cut Recovery movement that was made, and return the torch to the position the Cut Recovery movement was initiated. +
Note that if FWD or REV were used to move the torch, CANCEL will not return to the position of the torch when the pause occurred.
|MOVE x.xxx |This displays the amount of travel that will be incurred with each press of an arrow key, in the direction the arrow key was pressed. +
This value displayed below MOVE represents the Kerf Width of the currently selected material.
|DIRECTIONAL ARROWS |These buttons will move the torch in the direction indicated by a distance of one Kerf Width (of the currently selected material) per press.
|===

.*G-CODE WINDOW*

[width="100%",cols="4,16",options="header"]
|===
|Name   |Description
|CLEAR  |This button will clear the currently opened program. +
The torch (T0) will be selected if it was not the active tool.
|OPEN   |This button will open a FILE OPEN panel over the PREVIEW WINDOW.
|RELOAD |This button will reload the currently loaded G-code File.
|===

.*DRO*

[cols="4,16",options="header"]
//[frame=ends,grid=none]
|===
|Name |Description
|HOME ALL |This button will home all of the axes in the order set by HOME_SEQUENCE in the _<machine_name>_.ini file.
|WCS G54 |This drop down button will change the current work offset.
|CAMERA |This button will display a CAMVIEW panel on top of the PREVIEW WINDOW and will allow the user to set an origin with or without rotation. See the <<plasma:camera,CAMERA section>> for detailed instructions.
|LASER |This button will allow the user to use a laser to set an origin with or without rotation. See the <<plasma:laser,LASER section>> for detailed instructions.
|X0 Y0 |This button will set the current position to X0 Y0.
|HOME [AXIS] |This button will home the corresponding axis.
|0 [AXIS] |This drop down button will display the following options: +
*Zero* - zeros the axis. +
*Set* - launches a dialog box to manually input the axis' coordinate. +
*Divide By 2* - divides the currently displayed coordinate in the DRO by two. +
*Set To Last* - sets the axis to the previously set coordinate.
|===

[[sub:qt-preview-views]]
=== Preview Views

The QtPlasmaC preview screen has the ability to be switched between different views and displays, as well as zooming in and out, and panning horizontally and vertically.

When QtPlasmaC is first started, the Z (top down) view will be selected as the default view for a loaded G-code file, but the full table view will be displayed.

When a G-code file is loaded, the display will change to the selected view.

Whenever there is no G-code file loaded, the full table will automatically be displayed irrespective of which view is currently selected (the highlighted button representing the currently selected view will not change).

If a full table is displayed due to no G-code file being loaded and the user wishes to change the view orientation, then pressing either Z or P will change the display to the newly selected view. If the user then wishes to display the full table while maintaining the currently selected view as the default view for a loaded G-code file, then pressing CLEAR will achieve this and allow the selected view orientation to prevail the next time a G-code file is loaded.

[[plasma:conversational-tab]]
=== CONVERSATIONAL Tab

Screenshot example of the QtPlasmaC <<plasma:conversational-tab,CONVERSATIONAL Tab>> in *16:9* aspect ratio:

image::images/qtplasmac_conversational.png[width=800,align="center"]

The <<plasma:conversational-tab,CONVERSATIONAL Tab>> enables the user to quickly program various simple shapes for quick cutting without the need for CAM software.

See <<plasma:shape-library,Conversational Shape Library>> for detailed information on the Conversational feature.

It is possible to disable this tab so the conversational feature cannot be used by an operator. This may be achieved either by wiring the pin to a physical key-switch or similar or it may also be set in a HAL file using the following command:

[source,{hal}]
----
setp qtplasmac.conv_disable 1
----

[[plasma:parameters-tab]]
=== PARAMETERS Tab

Screenshot example of the QtPlasmaC <<plasma:parameters-tab,PARAMETERS Tab>> in *16:9* aspect ratio:

image::images/qtplasmac_parameters.png[width=800,align="center"]

Some functions/features are only used for particular modes and are not displayed if they are not required by the chosen QtPlasmaC mode.

Due to space constraints, the 4x3 GUI's <<plasma:parameters-tab,PARAMETERS Tab>> will be spread across two tabs, PARAMETERS and SETTINGS.

This tab is used to display configuration parameters that are modified infrequently.

It is possible to disable this tab so machine settings cannot be modified by unauthorized personnel. This may be achieved either by wiring the pin to a physical key-switch or similar or it may also be set in a HAL file using the following command:

[source,{hal}]
----
setp qtplasmac.param_disable 1
----

.*CONFIGURATION - ARC*
[cols="4,2,14",options="header"]
//[grid=none,frame=ends]
|===
|Name |Modes |Description
|Start Fail Timer |0, 1, 2 |This sets the amount of time (in seconds) QtPlasmaC will wait between commanding a "Torch On" and receiving an Arc OK signal before timing out and displaying an error message.
|Max Starts |0, 1, 2 |This sets the number of times QtPlasmaC will attempt to start the arc.
|Retry Delay |0, 1, 2 |This sets the time (in seconds) between an arc failure and another arc start attempt.
|Voltage Scale |0, 1 |This sets the arc voltage input scale and is used to display the correct arc voltage. +
For initial setup, see <<plasma:calibration-values,Calibration Values>>.
|Voltage Offset |0, 1 |This sets the arc voltage offset and is used to display zero volts when there is zero arc voltage input. +
For initial setup, see <<plasma:calibration-values,Calibration Values>>.
|Height Per Volt |0, 1, 2 |This sets the distance the torch would need to move to change the arc voltage by one volt. +
Used for manual height manipulation only.
|OK High Volts |0 |This sets the voltage threshold below which Arc OK signal is valid.
|OK Low Volts |0 |This sets the voltage threshold above which the Arc OK signal is valid.
|===

[NOTE]
When setting the OK Low Volts and OK High Volts in Mode 0, the cut voltage of a stable arc must be greater than the OK Low Volts value but lower than the OK High Volts value for QtPlasmaC to receive a valid Arc OK signal.
To further clarify, to have a valid Arc OK, the arc voltage must fall between the two limits.

.*CONFIGURATION - PROBING*
[cols="4,16",options="header"]
//[frame=ends,grid=none]
|===
|Name         |Description
|Float Travel |This sets the amount of travel the float switch moves before completing the float switch circuit. This distance can be measured by using the Probe Test button, and the method described in <<plasma:initial-setup,Initial Setup>>.
|Probe Speed  |This sets the speed at which the torch will probe to find the material after it moves to the Probe Height.
|Probe Height |This sets the height above the Z axis minimum limit that Probe Speed begins. Refer to the <<plasma:initial-setup,Heights Diagram>> diagram for a visual representation.
|Ohmic Offset |This sets the distance above the material the torch will should go after a successful ohmic probe. It is mainly used to compensate for high probing speeds.
|Ohmic Retries |This sets the number of times QtPlasmaC will retry a failed ohmic probe before falling back to the float switch for material detection.
|Skip IHS     |This sets the distance threshold used to determine if an Initial Height Sense (probe) can be skipped for the current cut, see <<plasma:ihs-skip,IHS Skip>>.
|===

[NOTE]
If the amount of time between the torch contacting the material and when the torch moves up and comes to rest at the Pierce Height seems excessive, see <<plasma:probing,the probing section>> for a possible solution.

.*CONFIGURATION - SAFETY*
[cols="4,16",options="header"]
//[frame=ends,grid=none]
|===
|Name |Description
|Safe Height |This sets the height above the material that the torch will retract to before executing rapid moves. +
If set to Zero then Z axis maximum height will be used for the safe height.
Refer to the <<plasma:initial-setup,Heights Diagram>> diagram for a visual representation.
|===

[[plasma:scribe-config]]
.*CONFIGURATION - SCRIBING*
[cols="4,16",options="header"]
//[frame=ends,grid=none]
|===
|Name      |Description
|Arm Delay |This sets the delay (in seconds) from the time the scribe command is received to the activation of the scribe.
This allows the scribe to reach surface of the material before activating the scribe.
|On Delay  |This sets the delay (in seconds) to allow the scribe mechanism to start before beginning motion.
|===

.*CONFIGURATION - SPOTTING*
[cols="4,16",options="header"]
//[frame=ends,grid=none]
|===
|Name      |Description
|Threshold |This sets the arc voltage at which the delay timer will begin. +
0 V starts the delay when the torch on signal is activated.
|Time On   |This sets the length of time (in milliseconds) the torch is on after threshold voltage is reached.
|===

.*CONFIGURATION - MOTION*
[cols="4,16",options="header"]
//[frame=ends,grid=none]
|===
|Name        |Description
|Max. Speed  |Displays the maximum velocity the Z axis is capable of (this is controlled by the _<machine_name>_.ini file).
|Setup Speed |The Z axis velocity for setup moves (movements to Probe Height, Pierce Height, Cut Height, etc.).
|===

[NOTE]
Setup Speed has no effect on THC speed which is capable of the velocity displayed in the Max. Speed field.

.*CONFIGURATION - THC*

Two methods of THC activation are available and are selected with the *Auto Activation* checkbutton.
Both methods begin their calculations when the current velocity of the torch matches the cut feed rate specified for the selected material:

. Delay Activation (the default) is selected when *Auto Activation* is unchecked. This method uses a time delay set with the *Delay* parameter.
. Auto Activation is selected when *Auto Activation* is checked. This method determines that the arc voltage is stable by using the *Sample Counts* and *Sample Threshold* parameters.

[cols="4,2,14",options="header"]
//[frame=ends,grid=none]
|===
|Name |Modes |Description
|Delay |0, 1, 2 |This sets the delay (in seconds) measured from the time the Arc OK signal is received until Torch Height Controller (THC) activates.
This is only available when Auto THC is not enabled.
|Sample Counts |0, 1 |This sets the number of consecutive arc voltage readings within THC Sample Threshold required to activate the Torch Height Controller (THC).
This is only available when Auto THC is enabled.
|Sample Threshold |0, 1 |This sets the maximum voltage deviation allowed for THC Sample Counts.
This is only available when Auto THC is enabled.
|Threshold |0, 1 |This sets the voltage variation allowed from the target voltage before for THC makes movements to correct the torch height.
|Speed (PID-P) |0, 1, 2 |This sets the Proportional gain for the THC PID loop. This roughly equates to how quickly the THC attempts to correct changes in height.
|VAD Threshold |0, 1, 2 |(Velocity Anti Dive) This sets the percentage of the current cut feed rate the machine can slow to before locking the THC to prevent torch dive.
|Void Slope |0, 1 |(Void Anti Dive) This sets the size of the change in cut voltage per seconds necessary to lock the THC to prevent torch dive (higher values need greater voltage change to lock THC).
|PID-I |0, 1 |This sets the Integral gain for the THC PID loop. Integral gain is associated with the sum of errors in the system over time and is not always needed.
|PID-D |0, 1 |This sets the Derivative gain for the THC PID loop. Derivative gain works to dampen the system and reduce over correction oscillations and is not always needed.
|===

[NOTE]
PID loop tuning is a complicated process and is outside the scope of this User Guide.
There are many sources of information available to assist with understanding and tuning PID loops.
If the THC is not making corrections fast enough, it is recommended to increase the P gain in small increments until the system operates favorably.
Large P gain adjustments can result in over correction and oscillations.

.*SAVE & RELOAD Buttons*
The **SAVE** button will save the currently displayed parameters to the _<machine_name>_.prefs file.

The **RELOAD** button will reload all the parameters from the _<machine_name>_.prefs file.

[[plasma:material]]
.*MATERIAL* - The parameters which are active for the current cut.
[cols="4,16",options="header"]
//[frame=ends, grid=none]
|===
|Name |Description
|Material |The top drop down menu is used to manually select the current material cut parameters. If there are no materials in the material file then only the default material will be displayed.
|Kerf Width |This sets the kerf width for the currently selected material.
Refer to the <<plasma:initial-setup,Heights Diagram>> diagram for a visual representation.
|Pierce Height |This sets the pierce height for the currently selected material.
Refer to the <<plasma:initial-setup,Heights Diagram>> diagram for a visual representation.
|Pierce Delay |This sets the pierce delay (in seconds) for the currently selected material.
|Cut Height |This sets the cut height for the currently selected material.
Refer to the <<plasma:initial-setup,Heights Diagram>> diagram for a visual representation.
|Cut Feed Rate |This sets the cut feed rate for the currently selected material.
|Cut Amps |This sets the cut amperage for the currently selected material. +
This is a visual indicator to the operator only, unless PowerMax communications are being used.
|Cut Volts |This sets the cut voltage for the currently selected material.
|Puddle Height |Expressed as a percentage of Pierce Height, this sets the Puddle Jump height for the currently selected material. +
Typically used for thicker materials, Puddle Jump allows the torch to have an intermediate step between Pierce Height and Cut Height. +
If set, the torch will proceed from Pierce Height to P-Jump Height for a period of time (P-Jump Delay) before proceeding to Cut Height to effectively "jump" over the molten puddle. Refer to the <<plasma:initial-setup,Heights Diagram>> diagram for a visual representation.
|Puddle Delay |This sets the amount of time (in seconds) the torch will stay at the P-Jump Height before proceeding to Cut Height.
|Pause At End |This sets the amount of time (in seconds) the torch will stay on at the end of the cut before proceeding with the M5 command to turn off and raise the torch. For more information see <<plasma:pause-at-end,Pause At End Of Cut>>.
|Gas Pressure |This sets the gas pressure for the currently selected material. +
This setting is only valid if PowerMax communications are being used. +
0 = Use the PowerMax's automatic pressure mode.
|Cut Mode |This sets the cut mode for the currently selected material. +
This setting is only valid if PowerMax communications are being used. +
1 = Normal +
2 = CPA (Constant Pilot Arc) +
3 = Gouge/Mark
|===

NOTE: See the <<plasma:thick-materials,thick materials>> section for more information on puddle jump.

.*SAVE, RELOAD, NEW, & DELETE Buttons*
The **SAVE** button will save the current material set to the __<machine_name>___material.cfg file.

The **RELOAD** button will reload the material set from the __<machine_name>___material.cfg file.

The **NEW** button will allow a new material to be added to the material file. The user will be prompted for a material number and a material name, all other parameters will be read from the currently selected material. Once entered, QtPlasmaC will reload the material file and display the new material. The Cut Parameters for the new material will then need to be adjusted and saved.

The **DELETE** this button is used to delete a material. After pressing it, the user will be prompted for a material number to be deleted, and prompted again to ensure the user is sure. After deletion, the material file will be reloaded and the drop down list will display the default material.

[[plasma:settings-tab]]
=== SETTINGS Tab

Screenshot example of the QtPlasmaC <<plasma:settings-tab,SETTINGS Tab>> in *16:9* aspect ratio:

image::images/qtplasmac_settings.png[width=800,align="center"]

This tab is used to display GUI configuration parameters, button text, and shutdown text that are modified infrequently as well as some utility buttons.

It is possible to disable this tab so machine settings cannot be modified by unauthorized personnel. This may be achieved either by wiring the pin to a physical key-switch or similar or it may also be set in a HAL file using the following command:

[source,{hal}]
----
setp qtplasmac.settings_disable 1
----

.*GUI SETTINGS*

This section shows parameters that effect the GUI appearance and GUI behaviors.

To return any of the color changes to their default values, see the <<plasma:default_styling,Returning To The Default Styling>> section.

.*GUI SETTINGS* Parameters that effect the GUI appearance and GUI behaviors.
[width="100%",cols="4,16",options="header"]
|===
|Name |Description
|Foreground |This button allows the user to change the color of the GUI Foreground.
|Highlight |This button allows the user to change the color of the GUI Highlight.
|LED |This button allows the user to change the color of the GUI LED.
|Background |This button allows the user to change the color of the GUI Background.
|Alt Background |This button allows the user to change the color of the GUI Alternate Background.
|Frames |This button allows the user to change the color of the GUI Frames.
|Estop |This button allows the user to change the color of the GUI Estop.
|Disabled |This button allows the user to change the color of the GUI's Disabled features.
|Preview |This button allows the user to change the color of the GUI Preview Window Background.
|Soft Keyboard |This radio button allows the user to enable or disable the soft touchscreen keyboard. +
If the "onboard" virtual keyboard is installed then the <<custom_kb_layouts,custom layouts>> will be enabled.
|KB Shortcuts |This radio button allows the user to enable or disable <<plasma:keyboard-shortcuts,Keyboard Shortcuts>> within the GUI (such as keyboard jogging). +
In addition to the standard jog keys, a list of the additional shortcuts is available in the <<plasma:keyboard-shortcuts,keyboard shortcuts>> section.
|View Material |This radio button allows the user to enable or disable the addition of a visual reference showing key material cut settings to the Preview Windows of the <<plasma:main-tab,MAIN>> and <<plasma:conversational-tab,CONVERSATIONAL>> tabs. +
Examples are:  Feed Rate, Pierce Height, Pierce Delay, and Cut Height. Cut Amps will be shown if PowerMax communications are enabled.
|Exit Warning |This radio button allows the user to enable or disable whether a warning will always be displayed during shutdown. +
It is possible to add a custom message to the warning by editing the <<plasma:exit-warning,EXIT WARNING MESSAGE>> in the *[GUI_OPTIONS]* section of the _<machine_name>_.prefs file. +
The custom message can be made multi-line by adding a "\" between lines.
|Optional Stop |This radio button allows the user to enable or disable whether or not a running program will pause at an *M1* command.
|Run From Line |This radio button allows the user to enable or disable <<plasma:run-from-line,Run From Line>>. If enabled, the user can click on a line of G-code and have the program start from that line.
|Override Limits |This radio button allows the user to temporarily Override the input from a Limit Switch in the event the limit switch becomes tripped during operation. This button can only be clicked when a limit switch is tripped.
|Override Jog |This radio button will also allow jogging while jogging is inhibited due to a float switch, breakaway switch, or ohmic probe activation. This button can only be clicked when a jog is inhibited.
|Optional Block |This radio button allows the user to enable or disable whether or not lines starting with "/" will be skipped if present in a running program.
|Grid Size |This allows a user to change the size of the grid in the Preview Window on the <<plasma:main-tab,MAIN Tab>>. Grid size of 0.0 will disable the grid.
|Cone Size |This allows a user to change the size of the cone (which represents the current tool) in the Preview Window on the <<plasma:main-tab,MAIN Tab>>.
|Table Zoom |This allows a user to change the default zoom level for the top down full table view in the Preview Window on the <<plasma:main-tab,MAIN Tab>>.
|===

[[plasma:button_entries]]
.*USER BUTTON ENTRIES* USERBUTTON

This section shows the text that appears on the <<plasma:custom-user-buttons,Custom User Buttons>> as well as the code associated with the user button.
User buttons may be changed and the new settings used without restarting LinuxCNC.

The text and/or code may be edited at any time and will be loaded ready for use if the *SAVE* button is clicked.

Deleting the *Name* and *Code* text will cause that user button to be hidden if the *SAVE* button is clicked.

To return all the *Name* and *Code* text to their last saved values press the *RELOAD* button.

[width="100%",cols="1,1",options="header"]
|===
|Name |Code
|The text that is displayed on the button |The code that is run when the button is pressed.
|===

[NOTE]
There are 20 user buttons available but not all may be displayed depending on the window size.

[[plasma:exit-warning]]
.*EXIT WARNING MESSAGE*

This section shows the text that appears on the shutdown dialog if the *Exit Warning* is enabled .

The text may be edited at any time and will be loaded ready for use if the *SAVE* button is clicked.

To return the *EXIT WARNING MESSAGE* text to the last saved value press the *RELOAD* button.


.*UTILITIES*

Some standard LinuxCNC utilities are provided as an aid in the diagnosis of issues that may arise:

- link:../hal/halshow.html#cha:halshow[Halshow]
- link:../hal/tutorial.html#sec:tutorial-halscope[Halscope]
- link:../hal/tutorial.html#sec:tutorial-halmeter[Halmeter]
- link:../getting-started/updating-linuxcnc.html#_calibration_emccalib_tcl[Calibration]
- link:../man/man1/linuxcnctop.1.html[Status]

In addition the following two QtPlasmaC specific utilities are provided:

The  **SET OFFSETS** button is used if the table has a laser or camera for sheet alignment, a scribe, or uses offset probing. The required offsets for these peripherals need to be applied by following the procedure described in <<peripheral-offsets,Peripheral Offsets>>.

[[plasma:backup]]
The **BACKUP CONFIG** button will create a complete machine configuration backup for archiving or to aid in fault diagnosis.
A compressed backup of the machine configuration will be saved in the user's Linux home directory.
The file name will be __<machine_name>___<version>_<date>_<time>.tar.gz, where _<machine_name>_ is the machine name entered in the configuration wizard, _<version>_ is the current QtPlasmaC version the user is on, _<date>_ is the current date (YY-MM-DD), and _<time>_ is the current time (HH-MM-SS).

Prior to the backup being made, the machine log will be saved to a file in the configuration directory named machine_log_<date>_<time>.txt where _<date>_ and _<time>_ are formatted as described above. This file along with up to five previous machine logs will also be included in the backup.

These files are not required by QtPlasmaC and are safe to delete at any time.

[[plasma:statistics-tab]]
=== STATISTICS Tab

The <<plasma:statistics-tab,STATISTICS Tab>> provides statistics to allow for the tracking of consumable wear and job run times.
These statistics are shown for the current job as well as the running total.
Previous job statistics are reset once the next program is run.
The total values may be reset either individually by clicking the corresponding "RESET" button, or they may all be reset together by clicking "RESET ALL".

The *RS485 PMX STATISTICS* panel will be only be displayed if the user has Hypertherm PowerMax communications and a valid RS485 connection to the PowerMax is established.
This panel will show the *ARC ON TIME* for the PowerMax in hh:mm:ss format.

The *MACHINE LOG* is also displayed on the <<plasma:statistics-tab,STATISTICS Tab>>,
this log will display any errors and/or important information that occurs during the current LinuxCNC session.
If the user makes a backup of the configuration from the <<plasma:settings-tab,SETTINGS Tab>> then the machine log is also included in the backup.

image::images/qtplasmac_stats.png[width=800,align="center"]

== Using QtPlasmaC

Once QtPlasmaC is successfully installed, no Z axis motion is required to be part of the G-code cut program.
In fact, if any Z axis references are present in the cut program, the standard QtPlasmaC configuration will remove them during the program loading process.

For reliable use of QtPlasmaC the user should *NOT* use any Z axis offsets other than the coordinate system offsets (G54-G59.3).

QtPlasmaC will automatically add a line of G-code to move the Z axis to the correct height at the beginning of every G-code program.

*Version Information* - QtPlasmaC will display versioning information in the title of the main window.
The information will be displayed as followed "QtPlasmaC v__N__.__XXX__.__YYY__ - powered by QtVCP on LinuxCNC vZ.Z.Z" where _N_ is the version of QtPlasmaC, _XXX_ is the version of the HAL component (PlasmaC.comp), _YYY_ is the GUI version, and __Z__.__Z__.__Z__ is the version of LinuxCNC.

=== Units Systems

All settings and parameters in QtPlasmaC are required to be in the same units as specified in the INI file, being either metric or imperial.

If the user is attempting to run a G-code file that is in the "other" units system then all parameters including the material file parameters are still required to be in the native machines units.
Any further conversions necessary to run the G-code file will be handled automatically by the G-code filter program.

For example:
If a user had a metric machine and wished to run a G-code file that was set up to cut 1/4" thick material using imperial units (inch - G20) then the user with the metric machine would need to ensure that either the material number in the G-code file was set to the corresponding metric material to be cut, or that a new material is created with the correct metric parameters for the metric material to be cut.
If the metric user wanted to cut the G-code file using imperial material, then the new material parameters would need to be converted from imperial units to metric when they are entered.

=== Preamble and Postamble Codes

The following stanzas are the minimum recommended codes to include in the preamble and postamble of any G-code file to be run by QtPlasmaC:

Metric:
[source,{ngc}]
----
G21 G40 G49 G64p0.1 G80 G90 G92.1 G94 G97
----

Imperial:
[source,{ngc}]
----
G20 G40 G49 G64p0.004 G80 G90 G92.1 G94 G97
----

A detailed explanation of each G-code can be found in the docs link:../gcode/g-code.html[here].

Note that throughout this user guide there are several additional recommendations for codes that are prudent to add to both the preamble and postamble depending on the features the user wishes to utilize.

=== Mandatory Codes

Aside from the preamble code, postamble code, and X/Y motion code, the only mandatory G-code syntax for QtPlasmaC to run a G-code program using a torch for cutting is `M3 $0 S1` to begin a cut and `M5 $0` to end a cut.

For backwards compatibility it is permissible to use `M3 S1` in lieu of `M3 $0 S1` to begin a cutting job and `M5` in lieu of `M5 $0` to end a cutting job.
Note, that this applies to cutting jobs only, for scribe and spotting jobs the `$n` tool identifier is mandatory.

=== Coordinates

See <<plasma:z-settings,recommended Z axis>> settings.

Each time LinuxCNC (QtPlasmaC) is started Joint homing is required.
This allows LinuxCNC (QtPlasmaC) to establish the known coordinates of each axis and set the soft limits to the values specified in the _<machine_name>_.ini file in order to prevent the machine from crashing into a hard stop during normal use.

If the machine does not have home switches then the user needs to ensure that all axes are at the home coordinates specified in the _<machine_name>_.ini file before homing.

If the machine has home switches then it will move to the specified home coordinates when the Joints are homed.

Depending on the machine's configuration there will either be a *Home All* button or each axis will need to be homed individually.
Use the appropriate button/buttons to home the machine.

As mentioned in the <<plasma:initial-setup,Initial Setup>> section, it is recommended that the first time QtPlasmaC is used that the user ensure there is nothing below the torch then jog the Z axis down until it stops at the Z axis MINIMUM_LIMIT then click the 0 next to the Z axis DRO to *Touch Off* with the Z axis selected to set the Z axis at zero offset.
This should not need to be done again.

If the user intends to place the material in the exact same place on the table every time, the user could jog the X and Y axes to the machine to the corresponding X0 Y0 position as established by the CAM software and then *Touch Off* both axes with a zero offset.

If the user intends to place the material randomly on the table then the user must *Touch Off* the X and Y axes at the appropriate position before starting the program.

=== Cut Feed Rate

QtPlasmaC is able to read a material file to load all the required cut parameters.
To enable to G-code file to use the cut feed rate setting from the cut parameters use the following code in the G-code file:


[source,{ngc}]
----
F#<_hal[plasmac.cut-feed-rate]>
----

It is possible to use the standard G-code *F* word to set the cut feed rate as follows:

[source,{ngc}]
----
F 1000
----

If the *F* word is used and the *F* word value does not match the cut feed rate of the selected material then a warning dialog will indicate this during loading of the G-code file.

[[plasma:material-handling]]
=== Material File

Material handling uses a material file that was created for the machine configuration when the configuration wizard was ran and allows the user to conveniently store known material settings for easy recall either manually or automatically via G-code.
The resulting <<plasma:material-file, material file>> is named *__<machine_name>___material.cfg*.

QtPlasmaC does not require the use of a material file. Instead, the user could change the cut parameters manually from the MATERIAL section of the <<plasma:parameters-tab,PARAMETERS Tab>>.
It is also not required to use the automatic material changes.
If the user does not wish to use this feature they can simply omit the material change codes from the G-code file.

It is also possible to not use the material file and <<plasma:magic-comments,automatically load materials>> from within the G-code file.

[[plasma:material-file]]
Material numbers in the materials file do not need to be consecutive nor do they need to be in numerical order.

The following variables are mandatory and an error message will appear if any are not found when the material file is loaded.

* PIERCE_HEIGHT
* PIERCE_DELAY
* CUT_HEIGHT
* CUT_SPEED

The following variables are optional. If they are not detected or have no value assigned, they will be assigned a value of 0 and no error message will appear.

* NAME
* KERF_WIDTH
* THC
* PUDDLE_JUMP_HEIGHT
* PUDDLE_JUMP_DELAY
* CUT_AMPS
* CUT_VOLTS
* PAUSE_AT_END
* GAS_PRESSURE
* CUT_MODE

[NOTE]
Material numbers 1000000 and above are reserved for temporary materials.

WARNING: It is the responsibility of the operator to ensure that the variables are included if they are a requirement for the G-code to be run.

The material file uses the following format:

[source,{ini}]
----
[MATERIAL_NUMBER_1]
NAME                = name
KERF_WIDTH          = value
THC                 = value (0 = off, 1 = on)
PIERCE_HEIGHT       = value
PIERCE_DELAY        = value
PUDDLE_JUMP_HEIGHT  = value
PUDDLE_JUMP_DELAY   = value
CUT_HEIGHT          = value
CUT_SPEED           = value
CUT_AMPS            = value (for info only unless PowerMax communications is enabled)
CUT_VOLTS           = value (modes 0 & 1 only, if not using auto voltage sampling)
PAUSE_AT_END        = value
GAS_PRESSURE        = value (only used for PowerMax communications)
CUT_MODE            = value (only used for PowerMax communications)
----

It is possible to add new material, delete material, or edit existing material from the <<plasma:parameters-tab,PARAMETERS tab.>>.
It is also possible to achieve this by using <<plasma:magic-comments,magic comments>> in a G-code file.

The material file may be edited with a text editor while LinuxCNC is running.
After any changes have been saved, press *Reload* in the MATERIAL section of the <<plasma:parameters-tab,PARAMETERS Tab>> to reload the material file.

=== Manual Material Handling

For manual material handling, the user would manually select the material from the materials list in the MATERIAL section of the <<plasma:parameters-tab,PARAMETERS Tab>> before starting the G-code program.
In addition to selecting materials with materials list in the MATERIAL section of the <<plasma:parameters-tab,PARAMETERS Tab>>, the user could use the MDI to change materials with the following command:

[source,{ngc}]
----
M190 Pn
----

The following code is the minimum code necessary to have a successful cut using the manual material selection method:

[source,{ngc}]
----
F#<_hal[plasmac.cut-feed-rate]>
M3 $0 S1
.
.
M5 $0
----

[NOTE]
Manual material handling will restrict the user to only one material for the entire job.

=== Automatic Material Handling

For automatic material handling, the user would add commands to their G-code file which will enable QtPlasmaC to change the material automatically.

The following codes may be used to allow QtPlasmaC to automatically change materials:

* *M190 P__n__* - Changes the currently displayed material to material number _n_.
* *M66 P3 L3 Q1* - Adds a small delay (1 second in this example) to wait for QtPlasmaC to confirm that it successfully changed materials.
* *F#<_hal[plasmac.cut-feed-rate]>* - Sets the cut feed rate to the feed rate shown in the MATERIAL section of the <<plasma:parameters-tab,PARAMETERS Tab>>.

For automatic material handling, the codes MUST be applied in the order shown.
If a G-code program is loaded which contains one or more material change commands then the first material will be displayed in the top header of the PREVIEW WINDOW on the <<plasma:main-tab,MAIN Tab>> as the program is loading.

.Minimum code necessary to have a successful cut using the automatic material selection method:
[source,{ngc}]
----
M190 Pn
M66 P3 L3 Q1
F#<_hal[plasmac.cut-feed-rate]>
M3 $0 S1
.
.
M5 $0
----

[[plasma:magic-comments]]
=== Material Addition Via Magic Comments In G-code

By using "magic comments" in a G-code file it is possible to do the following:

- Add new materials to the __<machine_name>___material.cfg file.
- Edit existing materials in the __<machine_name>___material.cfg file.
- Use one or more temporary materials.

Temporary materials are numbered automatically by QtPlasmaC and the material change will also be done by QtPlasmaC and should not be added to the G-code file by CAM software or otherwise.
The material numbers begin at 1000000 and are incremented for each temporary material.
It is not possible to save a temporary material, however the user could create a new material while a temporary material is displayed and it will use the settings from the temporary material as the defaults.

TIP: It is possible to use temporary materials only and have an empty __<machine_name>___material.cfg file. This negates the need to keep the QtPlasmaC materials file updated with the CAM tool file.

- The entire comment must be in parentheses.
- The beginning of the magic comment must be: *(o=*
- The equals sign must immediately follow each parameter with no space.
- The mandatory parameters must be in the magic comment (for option 0, *na* is optional and *nu* is not used).
- There can be any number and type of magic comments in a G-code file.
- If option 0 is to be used in addition to option 1 and/or option 2 then all option 0 must appear after all option 1 or all option 2 in the G-code file.

The options are:

[width="90%",cols="1,7",options="header"]
|===
|Option |Description
|0 |Creates a temporary default material. +
Material information added with this option will be discarded by a LinuxCNC restart or materials reload.
They may also be overwritten by a new G-code file that has temporary materials.
|1 |Adds a new material if the number specified does not exist.
|2 |Overwrites an existing material if the number specified exists. +
Adds a new material if the number specified does not exist.
|===

Mandatory parameters are:

[width="90%",cols="1,7",options="header"]
|===
|Name |Description
|o |Selects the option to be used.
|nu |Sets the material number (not used for option 0).
|na |Sets the material name (optional for option 0).
|ph |Sets the pierce height.
|pd |Sets the pierce delay.
|ch |Sets the cut height.
|fr |Sets the feed rate.
|===

Optional parameters are:

[width="90%",cols="1,7",options="header"]
|===
|Name |Description
|kw |Sets the kerf width.
|th |Sets the THC status (0=disabled, 1=enabled).
|ca |Sets the cut amps.
|cv |Sets the cut voltage.
|pe |Sets the pause at end delay.
|gp |Sets the gas pressure (PowerMax).
|cm |Sets the cut mode (PowerMax).
|jh |Sets the puddle jump height.
|jd |Sets the puddle jump delay.
|===

A complete example:

[source,{ngc}]
----
(o=0, nu=2, na=5mm Mild Steel 40A, ph=3.1, pd=0.1, ch=0.75, fr=3000, kw=0.5, th=1, ca=45, cv=110, pe=0.1, gp=5, cm=1, jh=0, jd=0)
----

If a temporary material has been specified in a G-code file then the material change line (M190...) and wait for change line (M66...) will be added by the G-code filter and are not required in the G-code file.

=== Material Converter

This application is used to convert existing tool tables into QtPlasmaC material files. It can also create a material file from manual user input to entry fields.

At this stage the only conversions available are for tool tables exported from either SheetCam or Fusion 360.

SheetCam tool tables are complete and the conversion is fully automatic.
The SheetCam tool file must be in the SheetCam .tools format.

Fusion 360 tool tables do not have all of the required fields so the user will be prompted for missing parameters.
The Fusion 360 tool file must be in the JSON format of Fusion 360.

If the user has a format from a different CAM software they would like converted, create a *New Topic* in the https://forum.linuxcnc.org/plasmac[PlasmaC forum] section of the https://forum.linuxcnc.org/[LinuxCNC forum] to request this addition.

Material Converter may be run from a terminal using one of the two following methods.

For a package installation (Buildbot) enter the following command in a terminal window:

----
qtplasmac-materials
----

For a run in place installation enter the following two commands in a terminal window:

----
source ~/linuxcnc-dev/scripts/rip-environment
qtplasmac-materials
----

This will bring up the Material Converter Main dialog box with Manual selected as the default.

Select one of:

* *Manual* - to manually create a new material file.

image::images/qtplasmac_material_main_manual.png[width=350,align="center"]

* *SheetCam* - to convert a SheetCam tool file.

image::images/qtplasmac_material_main_sheetcam.png[width=350,align="center"]

For SheetCam only, select whether the user requires a metric or imperial output file.

* *Fusion 360* - to convert a Fusion 360 tool file.

image::images/qtplasmac_material_main_fusion360.png[width=350,align="center"]

To convert:

. Select the Input File to be converted, press *INPUT* to bring up a file selector or directly enter the file in the entry box.
. Select the Output File to write to, press *OUTPUT* to bring up a file selector or directly enter the file in the entry box.
  This would normally be ~/linuxcnc/configs/__<machine_name>___material.cfg.
  If necessary, the user could select a different file and hand edit the __<machine_name>___material.cfg file.
. Click *CREATE/CONVERT* and the new material file will be created.

For both a Manual creation or a Fusion 360 conversion, a dialog box will show with all available parameters displayed for input.
Any entry marked with pass:[***] is mandatory and all other entries are optional depending on the user's configuration needs.

image::images/qtplasmac_material_manual_dialog.png[width=150,align="center"]

[NOTE]
If the user selects ~/linuxcnc/configs/__<machine_name>___material.cfg and the file already exists, it will be overwritten.

[[plasma:camera]]
=== CAMERA

image::images/qtplasmac_camview.png[width=800,align="center"]

QtPlasmaC has the ability to use a USB camera to set the origin with or without rotation compensation. The CAMERA button will be enabled after the machine is homed.

To use this feature, the user must set the camera's offset from the torch center by following the procedure described in <<peripheral-offsets,Peripheral Offsets>>.

To modify the offsets manually, the user could edit either or both the following axes lines in the *[CAMERA_OFFSET]* section of the _<machine_name>_.prefs file:

[source,{ini}]
----
X axis = n.n
Y axis = n.n
Camera port = 0
----

where _n.n_ is distance from the center line of the torch to the camera's cross hairs.

*To set the origin with zero rotation:*

. Jog until the cross hairs are on top of the desired origin point.
. Press *MARK EDGE*. The *MARK EDGE* button label will change to *SET ORIGIN* and the *GOTO ORIGIN* button will be disabled.
. Press *SET ORIGIN*. The *SET ORIGIN* button label will change to *MARK EDGE* and the *GOTO ORIGIN* button will be enabled.
. The torch will now move to the X0 Y0 position.
. The offset is now successful set.

*To set the origin with rotation:*

. Jog until the cross hairs are at the edge of the material a suitable distance away from the desired origin point.
. Press *MARK EDGE*. The *MARK EDGE* button label will change to *SET ORIGIN* and the *GOTO ORIGIN* button will be disabled.
. Jog until the cross hairs are at the origin point of the material.
. Press *SET ORIGIN*. The *SET ORIGIN* button label will change to *MARK EDGE* and the *GOTO ORIGIN* button will be enabled.
. The torch will now move to the X0 Y0 position.
. The offset is now successfully set.

In the CAMVIEW panel, the mouse can affect the cross hairs and the zoom level as follows:

* Mouse Wheel Scroll - Change cross hair diameter.
* Mouse Wheel Button Double Click - Restores cross hair diameter to default.
* Mouse Left Button Clicked + Wheel Scroll - Changes camera zoom level.
* Mouse Left Button Clicked + Wheel Button Double Click - Restores default camera zoom level.

[[plasma:laser]]
=== LASER

QtPlasmaC has the ability to use a laser to set the origin with or without rotation compensation. The LASER button will be enabled after the machine is homed.

To use this feature, the user must set the laser's offset from the torch center by following the procedure described in <<peripheral-offsets,Peripheral Offsets>>.

To modify the offsets manually, the user could edit either or both the following lines in the *[LASER_OFFSET]* section of the _<machine_name>_.prefs file:

[source,{ini}]
----
X axis = n.n
Y axis = n.n
----

where _n.n_ is distance from the center line of the torch to the laser's cross hairs.

Additionally, the laser can be tied to any available output to turn the laser on and off via a HAL pin with the following name:

[source,{hal}]
----
qtplasmac.laser_on
----

*To set the origin with zero rotation:*

. Click the *LASER* button.
. *LASER* button label will change to *MARK EDGE* and the HAL pin named qtplasmac.laser_on will be turned on.
. Jog until the laser cross hairs are on top of the desired origin point.
. Press *MARK EDGE*. The *MARK EDGE* button label will change to *SET ORIGIN*.
. Press *SET ORIGIN*. The *SET ORIGIN* button label will change to *MARK EDGE* and the HAL pin named qtplasmac.laser_on will be turned off.
. The torch will now move to the X0 Y0 position.
. The offset is now successful set.

*To set the origin with rotation:*

. Click the *LASER* button.
. *LASER* button label will change to *MARK EDGE* and the HAL pin named qtplasmac.laser_on will be turned on.
. Jog until the laser cross hairs are at the edge of the material a suitable distance away from the desired origin point.
. Press *MARK EDGE*. The *MARK EDGE* button label will change to *SET ORIGIN*.
. Jog until the laser cross hairs are at the origin point of the material.
. Press *SET ORIGIN*. The *SET ORIGIN* button label will change to *MARK EDGE* and the HAL pin named qtplasmac.laser_on will be turned off.
. The torch will now move to the X0 Y0 position.
. The offset is now successfully set.

*To turn the laser off and cancel an alignment:*

. Press the *LASER* button and hold for longer than 750 mSec.
. *LASER* button label will change to *LASER* and the HAL pin named qtplasmac.laser_on will be turned off.
. Release the *LASER* button.

If an alignment laser has been set up then it is possible to use the laser during <<plasma:cut-recovery,CUT RECOVERY>> for accurate positioning of the new start coordinates.

[[plasma:path-tolerance]]
=== Path Tolerance

Path tolerance is set with a G64 command and a following P value. The P value corresponds to the amount that the actual cut path followed by the machine may deviate from the programmed cut path.

The default LinuxCNC path tolerance is set for maximum speed which will severely round corners when used with normal plasma cutting speeds.

It is recommended that the path tolerance is set by placing the appropriate G64 command and P value in the header of each G-code file.

The provided G-code filter program will test for the existence of a `G64 P__n__` command prior to the first motion command.
If no G64 command is found it will insert a `G64 P0.1` command which sets the path tolerance to 0.1 mm.
For a imperial config the command will be `G64 P0.004`.

.For Metric:
[source,{ngc}]
----
G64 P0.1
----

.For Imperial:
[source,{ngc}]
----
G64 P0.004
----

[[plasma:paused-motion]]
=== Paused Motion

QtPlasmaC has the ability to allow the repositioning of the X and Y axes along the current cut path while the G-code program is paused.

In order to use this feature, LinuxCNC's Adaptive Feed Control (M52) must be turned on (P1).

To enable *Paused Motion* The preamble of the G-code must contain the following line:

[source,{ngc}]
----
M52 P1
----

To turn off *Paused Motion* at any point, use the following command:

[source,{ngc}]
----
M52 P0
----

[[plasma:pause-at-end]]
=== Pause At End Of Cut

This feature can be used to allow the arc to "catch up" to the torch position to fully finish the cut.
It is usually required for thicker materials and is especially useful when cutting stainless steel.

Using this feature will cause all motion to pause at the end of the cut while the torch is still on.
After the dwell time (in seconds) set by the *Pause At End* parameter in the MATERIAL section of the <<plasma:parameters-tab,PARAMETERS Tab>> has expired, QtPlasmaC will proceed with the M5 command to turn off and raise the torch.

[[plasma:multi-tool]]
=== Multiple Tools

QtPlasmaC has the ability to allow the use of more than one type of plasma tool by utilizing LinuxCNC spindles as a plasma tool when running a G-code program.

Valid plasma tools for use are:

[cols="3,2,10",options="header"]
|===
|Name         |TOOL # |Description
|Plasma Torch |0      |Used for normal Plasma cutting.
|Scribe       |1      |Used for material engraving.
|Plasma Torch |2      |Used for spotting (creating dimples to aid in drilling).
|===

A LinuxCNC spindle number (designated by $_n_) is required to be in the starting command and also the end command to be able to start and stop the correct plasma tool.
Examples:

* `M3 $0 S1` will select and start the plasma cutting tool.
* `M3 $1 S1` will select and start the scribe.
* `M3 $2 S1` will select and start the plasma spotting tool.

* `M5 $0` will stop the plasma cutting tool.
* `M5 $1` will stop the scribe.
* `M5 $2` will stop the plasma spotting tool.

It is permissible to use *M5 $-1* in lieu of the M5 $_n_ codes above to stop all tools.

In order to use a scribe, it is necessary for the user to add the X and Y axis offsets to the LinuxCNC tool table.
Tool 0 is assigned to the Plasma Torch and Tool 1 is assigned to the scribe.
Tools are selected with a *T__n__ M6* command, and then a *G43 H0* command is required to apply the offsets for the selected tool.
It is important to note that the LinuxCNC tool table and tool commands only come into play if the user is using a <<plasma:scribe,scribe>> in addition to a plasma torch.
For more information, see <<plasma:scribe,scribe>>.

[[plasma:velocity-reduction]]
=== Velocity Reduction

There is a HAL pin available named *motion.analog-out-03* that can be changed in G-code with the *M67 (Synchronized with Motion)/M68 (Immediate)* commands.
This pin will reduce the velocity to the percentage specified in the command.

It is important to thoroughly understand the difference between *Synchronized with Motion* and *Immediate*:

* `M67` (Synchronized with Motion) - The actual change of the specified output (P2 (THC) for example) will happen at the beginning of the next motion command. If there is no subsequent motion command, the output changes will not occur. It is best practice to program a motion code (G0 or G1 for example) right after a M67.
* `M68` (Immediate) - These commands happen immediately as they are received by the motion controller. Since these are not synchronized with motion, they will break blending. This means if these codes are used in the middle of active motion codes, the motion will pause to activate these commands.

Examples:

* `M67 E3 Q0` would set the velocity to 100% of *CutFeedRate*.
* `M67 E3 Q40` would set the velocity to 40% of *CutFeedRate*.
* `M67 E3 Q60` would set the velocity to 60% of *CutFeedRate*.
* `M67 E3 Q100` would set the velocity to 100% of *CutFeedRate*.

The minimum percentage allowed is 10%, values below this will be set to 10%.

The maximum percentage allowed is 100%, values above this will be set to 100%.

If the user intends to use this feature it would be prudent to add `M68 E3 Q0` to both the preamble and postamble of the G-code program so the machine starts and ends in a known state.

IMPORTANT: *G-CODE THC* AND *VELOCITY BASED THC* ARE NOT ABLE TO BE USED IF *CUTTER COMPENSATION* IS IN EFFECT; AN ERROR MESSAGE WILL BE DISPLAYED.

WARNING: If Cut Feed Rate in the MATERIAL section of the <<plasma:parameters-tab,PARAMETERS Tab>> is set to Zero then QtPlasmaC will use *motion.requested-velocity* (as set by a standard Feedrate call in the G-code) for the THC calculations. This is not recommended as it is not a reliable way of implementing velocity based THC.

[NOTE]
All references to CutFeedRate refer to the *Cut Feed Rate* value displayed in the MATERIAL section of the <<plasma:parameters-tab,PARAMETERS Tab>>.

[[plasma:thc]]
=== THC (Torch Height Controller)

The THC can be enabled or disabled from the THC frame of the <<plasma:main-tab,MAIN Tab>>.

The THC can also be enabled or disabled directly from the G-code program.

The THC does not become active until the velocity reaches 99.9% of the *CutFeedRate* and then the THC *Delay* time if any in the THC section of the <<plasma:parameters-tab,PARAMETERS Tab>> has timed out. This is to allow the arc voltage to stabilize.

QtPlasmaC uses a control voltage which is dependent on the state of the *AUTO VOLTS* checkbox on the <<plasma:main-tab,MAIN Tab>>:

. If *Use Auto Volts* is checked then the actual cut voltage is sampled at the end of the THC *Delay* time and this is used as the target voltage to adjust the height of the torch.
. If *Use Auto Volts* is not checked then the voltage displayed as Cut Volts in the MATERIAL section of the <<plasma:parameters-tab,PARAMETERS Tab>> is used as the target voltage to adjust the height of the torch.

.*G-code THC*

THC may be disabled and enabled directly from G-code, provided the THC is not disabled in the THC Section of the <<plasma:main-tab,MAIN Tab>>, by setting or resetting the *motion.digital-out-02* pin with the M-Codes M62-M65:

* `M62 P2` will disable THC (Synchronized with Motion)
* `M63 P2` will enable THC (Synchronized with Motion)
* `M64 P2` will disable THC (Immediately)
* `M65 P2` will enable THC (Immediately)

It is important to thoroughly understand the difference between *Synchronized with Motion* and *Immediate*:

* `M62` and `M63` (Synchronized with Motion) - The actual change of the specified output (P2 (THC) for example) will happen at the beginning of the next motion command. If there is no subsequent motion command, the output changes will not occur. It is best practice to program a motion code (G0 or G1 for example) right after a M62 or M63.
* `M64` and `M65` (Immediate) - These commands happen immediately as they are received by the motion controller. Since these are not synchronized with motion, they will break blending. This means if these codes are used in the middle of active motion codes, the motion will pause to activate these commands.

[[plasma:velocity_thc]]
.*Velocity Based THC*

If the cut velocity falls below a percentage of *CutFeedRate* (as defined by the VAD Threshold % value in the THC frame of the CONFIGURATION section of the <<plasma:parameters-tab,PARAMETERS Tab>>) the THC will be locked until the cut velocity returns to at least 99.9% of *CutFeedRate*.
This will be made apparent by the *VELOCITY ANTI DIVE* indicator illuminating in the <<plasma:control-panel,CONTROL Panel>> on the <<plasma:main-tab,MAIN Tab>>.

Velocity based THC prevents the torch height being changed when velocity is reduced for a sharp corner or a small hole.

It is important to note that <<plasma:velocity-reduction,Velocity Reduction>> affects the Velocity Based THC in the following ways:

. If Velocity Reduction is invoked in the middle of the cut, the THC will be locked.
. The THC will remain locked until the velocity reduction is canceled by returning it to a value that is above the *VAD Threshold*, and the torch actually reaches 99.9% of the *CutFeedRate*.

[[plasma:cutter-compensation]]
=== Cutter Compensation

LinuxCNC (QtPlasmaC) has the ability to automatically adjust the cut path of the current program by the amount specified in Kerf Width of the selected material's Cut Parameters.
This is helpful if the G-code is programmed to the nominal cut path and the user will be running the program on different thickness materials to help ensure consistently sized parts.

To use cutter compensation the user will need to use G41.1, G42.1 and G40 with the kerf width HAL pin:

* `G41.1 D#<_hal[plasmac.kerf-width]>` : offsets torch to the left of the programmed path
* `G42.1 D#<_hal[plasmac.kerf-width]>` : offsets torch to the right of the programmed path
* `G40` turns the cutter compensation off

IMPORTANT: IF *CUTTER COMPENSATION* IS IN EFFECT *G-CODE THC*, *VELOCITY BASED THC* AND *OVER CUT* ARE NOT ABLE TO BE USED; AN ERROR MESSAGE WILL BE DISPLAYED.

[[plasma:ihs-skip]]
=== Initial Height Sense (IHS) Skip

Initial Height Sense may be skipped in one of two different ways:

. If the THC is disabled, or the THC is enabled but not active, then the IHS skip will occur if the start of the cut is less than *Skip IHS*
  distance from the last successful probe.
. If the THC is enabled and active, then the IHS skip will occur if the start of the cut is less than *Skip IHS* distance from the end of the last cut.

A value of zero for *Skip IHS* will disable all IHS skipping.

Any errors encountered during a cut will disable IHS skipping for the next cut if *Skip IHS* is enabled.

[[plasma:probing]]
=== Probing

Probing may be done with either ohmic sensing or a float switch.
It is also possible to combine the two methods, in which case the float switch will provide a fallback to ohmic probing.
An alternative to ohmic probing is <<plasma:offset_probing,Offset Probing>>

If the machine's torch does not support ohmic probing, the user could have a separate probe next to the torch.
In this case the user would extend the probe below the torch.
The probe must NOT extend more than the minimum Cut Height below the torch and the Z axis offset distance needs to be entered as the *Ohmic Offset* in the PROBING frame of the CONFIGURATION section of the <<plasma:parameters-tab,PARAMETERS Tab>>.

Probing setup is done in the PROBING frame of the CONFIGURATION section of the <<plasma:parameters-tab,PARAMETERS Tab>>.

QtPlasmaC can probe at the full Z axis velocity so long as the machine has enough movement in the float switch to absorb any overrun.
If the machine's float switch travel is suitable, the user could set the Probe Height to near the Z axis MINIMUM_LIMIT and do all probing at full speed.

Some float switches can exhibit a large switching hysteresis which shows up in the probing sequence as an excessive time to complete the final probe up.

* This time may be decreased by changing the speed of the final probe up.
* This speed defaults to 0.001 mm (0.000039") per servo cycle.
* It is possible to increase this speed by up to a factor of 10 by adding the following line to the custom.hal file:

[source,{hal}]
----
setp plasmac.probe-final-speed n
----

where _n_ is a value from 1-10. It is recommended to keep this value as low as possible.

Using this feature will change the final height slightly and will require thorough probe testing to confirm the final height.

This speed value affects ALL probing so if the user uses ohmic probing and the user changes this speed value then the user will need to probe test to set the require offset to compensate for this speed change as well as the float travel.

The reliability of this feature will only be as good as the repeatability of the float switch.

[NOTE]
Probe Height refers to the height above the Z axis MINIMUM_LIMIT.

[[plasma:offset_probing]]
=== Offset Probing

Offset Probing is the use of a probe that is offset from the torch.
This method is an alternative to Ohmic Probing and uses the `plasmac.ohmic-enable` output pin to operate a solenoid for extending and retracting the probe.
The `plasmac.ohmic-probe` input pin is used to detect the material and the *Ohmic Offset* in the PROBING frame of the CONFIGURATION section of the <<plasma:parameters-tab,PARAMETERS Tab>> is used to set the correct measured height.

The probe could be a mechanically deployed probe, a permanently mounted proximity sensor or even simply a stiff piece of wire extending about 0.5 mm (0.2") below the torch tip.
If the probe is mechanically deployed then it needs to extend/retract rather quickly to avoid excessive probing times and would commonly be pneumatically operated.

To use this feature, the user must set the probe's offset from the torch center by following the procedure described in <<peripheral-offsets,Peripheral Offsets>>.

To modify the offsets manually, the user could edit either or both the following lines in the *[OFFSET_PROBING]* section of the _<machine_name>_.prefs file:

[source,{ini}]
----
X axis = n.n
Y axis = n.n
Delay = t.t
----

where _n.n_ is the offset of the probe from the torch center in machine units for the X and Y axes and _t.t_ is the time in seconds to allow for any mechanical deployment of the probe if required.

Each of these parameters is optional and also may appear in any order. If a parameter is not detected then the default is 0.0. There can be no space after the X or Z, lower case is permissible.

When this variable appears in the INI file with either X or Y not equal to zero then QtPlasmaC will do *all* Ohmic Probing as Offset Probing.
When a probe sequence has begun, the `plasmac.ohmic-enable` pin will be set True causing the probe to extend. When the material is detected the `plasmac.ohmic-enable` pin will be reset to false causing the probe to retract.

The probe will begin moving to the offset position simultaneously with the Z axis moving down to the Probe Height, probing will not commence unless the deployment timer has completed.
It is required that the *Probe Height* in the PROBING frame of the CONFIGURATION section of the <<plasma:parameters-tab,PARAMETERS Tab>> is above the top of the material to ensure that the probe is fully offset to the correct X/Y position before the final vertical probe down movement.

IMPORTANT: PROBE HEIGHT NEEDS TO BE SET ABOVE THE TOP OF THE MATERIAL FOR OFFSET PROBING.

[[plasma:cut-types]]
=== Cut Types

QtPlasmaC allows two different cut modes:

. *NORMAL CUT* - runs the loaded G-code program to pierce then cut.
. *PIERCE ONLY* - only pierces the material at each cut start position, useful prior to a *NORMAL CUT* on <<plasma:thick-materials,thick materials>>

There are two ways of enabling this feature:

. Utilize the default <<plasma:button-cut,custom user button>> to toggle between the cut types.
. Adding the following line to the G-code program before the first cut to enable *Pierce Only* mode for the current file:

[source,{ngc}]
----
#<pierce-only> = 1
----

If using a custom user button is utilized then QtPlasmaC will automatically reload the file when the cut type is toggled.

=== Hole Cutting - Intro

It is recommended that any holes to be cut have a diameter no less than one and a half times the thickness of the material to be cut.

It is also recommended that holes with a diameter of less than 32&#8239;mm (1.26") are cut at 60% of the feed rate used for profile cuts. This should also lock out THC due to velocity constraints.

QtPlasmaC can utilize G-code commands usually set by a CAM Post Processor (PP) to aid in hole cutting or if the user does not have a PP or the user's PP does not support these methods then QtPlasmaC can automatically adapt the G-code to suit. This automatic mode is disabled by default.

There are three methods available for improving the quality of small holes:

. *Velocity Reduction* - <<plasma:hole-cutting-velocity-reduction,Reducing the velocity>> to approximately 60% of the *CutFeedRate*.
. *Arc Dwell (<<plasma:pause-at-end,Pause At End>>)* - Keeping the torch on for a short time at the end of the hole while motion is stopped to allow the arc to catch up.
. *Over cut* - Turning the torch off at the end of the hole then continue along the path.

[NOTE]
If both *Arc Dwell* and *Over cut* are active at the same time then *Over cut* will take precedence.

IMPORTANT: *OVER CUT* IS NOT ABLE TO BE USED IF CUTTER COMPENSATION IS IN EFFECT; AN ERROR MESSAGE WILL BE DISPLAYED.

=== Hole Cutting

G-code commands can be set up by either by a CAM Post Processor (PP) or by hand coding.

[[plasma:hole-cutting-velocity-reduction]]
.*Hole Cutting Velocity Reduction*

If cutting a hole requires a reduced velocity then the user would use the following command to set the velocity:
`M67 E3 Qnn` where `nn` is the percentage of the velocity desired.
For example, `M67 E3 Q60` would set the velocity to 60% of the current material's *CutFeedRate*.

See the <<plasma:velocity_thc,Velocity Based THC>> section.

.Sample code for hole cutting with reduced velocity.
[source,{ngc}]
----
G21 (metric)
G64 P0.005
M52 P1 (allow paused motion)
F#<_hal[plasmac.cut-feed-rate]> (feed rate from cut parameters)
G0 X10 Y10
M3 $0 S1 (start cut)
G1 X0
M67 E3 Q60 (reduce feed rate to 60%)
G3 I10 (the hole)
M67 E3 Q0 (restore feed rate to 100%)
M5 $0 (end cut)
G0 X0 Y0
M2 (end job)
----

.*Arc Dwell (Pause At End)*

This method can be invoked by setting the <<plasma:pause-at-end,Pause At End>> parameter in the MATERIAL frame of the <<plasma:parameters-tab,PARAMETERS Tab>>.

[[plasma:overcut]]
.*Over cut*

The torch can be turned off at the end of the hole by setting the `motion.digital-out-03` pin with the M-Codes `M62` (Synchronized with Motion)* or `M64` (Immediate).
After turning the torch off it is necessary to allow the torch to be turned on again before beginning the next cut by resetting the `motion.digital-out-03` pin with the M-Codes `M63` or `M65`, this will be done automatically by the QtPlasmaC G-code parser if it reaches an M5 command without seeing a `M63 P3` or `M65 P3`.

After the torch is turned off the hole path will be followed for a default length of 4 mm (0.157"). This distance may be specified by adding `#<oclength> =` _n_ to the G-code file.

* `M62 P3` will turn the torch off (Synchronized with Motion)
* `M63 P3` will allow the torch to be turned on (Synchronized with Motion)
* `M64 P3` will turn the torch off (Immediately)
* `M65 P3` will allow the torch to be turned on (Immediately)

It is important to thoroughly understand the difference between *Synchronized with motion* and *Immediate*:

* `M62 and M63` (Synchronized with Motion) - The actual change of the specified output (P2 (THC) for example) will happen at the beginning of the next motion command.
  If there is no subsequent motion command, the output changes will not occur. It is best practice to program a motion code (G0 or G1 for example) right after a M62 or M63.
* `M64 and M65` (Immediate) - These commands happen immediately as they are received by the motion controller. Since these are not synchronized with motion, they will break blending.
  This means if these codes are used in the middle of active motion codes, the motion will pause to activate these commands.

Sample code:

[source,{ngc}]
----
G21 (metric)
G64 P0.005
M52 P1 (allow paused motion)
F#<_hal[plasmac.cut-feed-rate]> (feed rate from cut parameters)
G0 X10 Y10
M3 $0 S1 (start cut)
G1 X0
M67 E3 Q60 (reduce feed rate to 60%)
G3 I10 (the hole)
M62 P3 (turn torch off)
G3 X0.8 Y6.081 I10 (continue motion for 4 mm)
M63 P3 (allow torch to be turned on)
M67 E3 Q0 (restore feed rate to 100%)
M5 $0 (end cut)
G0 X0 Y0
M2 (end job)
----

[[plasma:hole-cutting]]
=== Hole Cutting - Automatic

QtPlasmaC has the ability to automatically modify the G-code to reduce the velocity and/or apply *Over cut* which can be useful when cutting holes.

For valid hole sensing it is required that all values in the G2 or G3 G-code line are explicit, an error dialog will be displayed if any values are mathematically calculated.

QtPlasmaC Hole Sensing is disabled by default. It can be enabled/disabled by using the following G-code parameters to select the desired hole sensing mode:

* `#<holes> = 0` - Causes QtPlasmaC to disable hole sensing if it was previously enabled.
* `#<holes> = 1` - Causes QtPlasmaC to reduce the speed of holes less than 32 mm (1.26") to 60% of *CutFeedRate*.
* `#<holes> = 2` - Causes QtPlasmaC to <<plasma:overcut,Over cut>> the hole in addition to the velocity changes in setting 1.
* `#<holes> = 3` - Causes QtPlasmaC to reduce the speed of holes less than 32 mm (1.26") and arcs less than 16 mm (0.63") to 60% of *CutFeedRate*.
* `#<holes> = 4` - Causes QtPlasmaC to <<plasma:overcut,Over cut>> the hole in addition to the velocity change in setting 3.

The default hole size for QtPlasmaC hole sensing is 32&#8239;mm (1.26"). It is possible to change this value with the following command in a G-code file:

* `#<h_diameter> =` _nn_ - To set a diameter (_nn_) in the same units system as the rest of the G-code file.

The default velocity for QtPlasmaC small holes is 60% of the current feed rate.
It is possible to change this value with the following command in a G-code file:

* `#<h_velocity> =` _nn_ - to set the percentage (_nn_) of the current feed rate required.

.*Over cut*

If Hole Sensing modes 2 or 4 are active, QtPlasmaC will over cut the hole in addition to the velocity changes associated with modes 1 and 3.

The default over cut length for QtPlasmaC hole sensing is 4&#8239;mm (0.157").
It is possible to change this value with the following command in a G-code file:

<<<<<<< HEAD
* *#<oclength> = __nn__* to specify an over cut length (_nn_) in the same units system as the rest of the G-code file.
=======
* `#<oclength> =` _nn_ to specify an over cut length (nn) in the same units system as the rest of the G-code file.
>>>>>>> bffd47d9

.*Arc Dwell (Pause At End)*

This feature can be used in addition to setting the desired hole sensing mode via the appropriate G-code parameter by setting the <<plasma:pause-at-end,Pause At End>> parameter in the MATERIAL frame of the <<plasma:parameters-tab,PARAMETERS Tab>>.

.Sample code:
[source,{ngc}]
----
G21 (metric)
G64 P0.005
M52 P1 (allow paused motion)
F#<_hal[plasmac.cut-feed-rate]> (feed rate from cut parameters)
#<holes> = 2 (over cut for holes)
#<oclength> = 6.5 (optional, 6.5 mm over cut length)
G0 X10 Y10
M3 $0 S1 (start cut)
G1 X0
G3 I10 (the hole)
M5 $0 (end cut)
G0 X0 Y0
M2 (end job)
----

[NOTE]
It is OK to have multiple and mixed hole commands in a single G-code file.

=== Single Cut

A single cut is a single unidirectional cutting move often used to cut a sheet into smaller pieces prior to running a G-code program.

The machine needs to be homed before commencing a single cut.

A single cut will commence from the machine's current X/Y position.

[[plasma:single-cut]]
.*Automatic Single Cut*

This is the preferred method. The parameters for this method are entered in the following dialog box that is displayed after pressing a <<plasma:button-single,user button>> which has been coded to run single cut:

image::images/qtplasmac_single_cut.png[width=300,align="center"]

. Jog to the required X/Y start position.
. Set required appropriate material, or edit the Feed Rate for the default material in the <<plasma:parameters-tab,PARAMETERS Tab>>.
. Press the assigned single cut user button.
. Enter the length of the cut along the X and/or Y axes.
. Press the *CUT* button and the cut will commence.

.*Pendant Single Cut*

If the machine is equipped with a pendant that can start and stop the spindle plus jog the X and Y axes, the user can manually perform a single cut.

. Jog to the required X/Y start position.
. Set the required feed rate with the Jog Speed slider.
. Start the cut process by starting the spindle.
. After probing the torch will fire.
. When the Arc OK is received the machine can be jogged along the cut line using the jog buttons.
. When the cut is complete stop the spindle.
. The torch will turn off and the Z axis will return to the starting position.

[[plasma:manual-single-cut]]
.*Manual Single Cut*

Manual single cut requires that either <<plasma:keyboard-shortcuts,keyboard shortcuts>> are enabled in the GUI SETTINGS section of the <<plasma:settings-tab,SETTINGS Tab>>,
or a custom user button is specified as a <<plasma:button-mancut,manual cut>> button.

If the user is using a custom user button then substitute *F9* with *User Button* in the following description.

. Jog to the required X/Y start position.
. Start the procedure by pressing *F9*. The jog speed will be automatically set to the feed rate of the currently selected material.
  The jog label will blink to indicate that the jog speed is temporarily being overridden (jog speed manipulation will be disabled while a manual cut is active).
  *CYCLE START* will change to *MANUAL CUT* and blink.
. After probing the torch will fire.
. When the Arc OK is received the machine can be jogged along the cut line using the jog keys.
. The Z height will remain locked at the cut height for the duration of the manual cut, regardless of the Torch Height Controller *ENABLE* status.
. When the cut is complete press *F9* or *Esc* or the *CYCLE STOP* button.
. The torch will turn off and the Z axis will return to the starting position.
. The jog speed will automatically be returned to the value it was prior to initiating the manual cut process, the label will stop blinking and the jog speed manipulation will be enabled. *MANUAL CUT* will stop blinking and revert to *CYCLE START*.

[NOTE]
If the torch flames out during cutting, the user must still press *F9* or *Esc* or the *CYCLE STOP* button to end the cut.
This clears the Z offsets and returns the torch to the starting position.

[[plasma:thick-materials]]
=== Thick Materials

Cutting thick materials can be problematic in that the large amount of molten metal caused by piercing can shorten the life of consumables and also may cause a puddle high enough that the torch may hit the puddle while moving to cut height.

The are two functions built into QtPlasmaC to help alleviate these issues.

.*Pierce Only*

*Pierce Only* mode converts the loaded G-code program and then runs the program to pierce the material at the start position of each cut. Scribe and Spotting commands will be ignored and no pierce will take place in those locations.

This mode is useful for thick materials which may produce enough dross on the material surface from piercing to interfere with the torch while cutting. The entire sheet can pierced and then cleaned off prior to cutting.

It is possible to use near-end-of-life consumables for piercing and then they can be swapped out for good consumables to be used while cutting.

*Pierce Only* is one of two different <<plasma:cut-types,cut types>>

.*Puddle Jump*

*Puddle Jump* is the height that the torch will move to after piercing and prior to moving to *Cut Height* and is expressed as a percentage of *Pierce Height*.
This allows the torch to clear any puddle of molten material tht may be caused by piercing.
The maximum allowable height is 200% of the *Pierce Height*

Setting for *Puddle Jump* are described in <<plasma:material,cut parameters>>

The recommended option is to use *Pierce Only* due to it being able to utilise near end of life consumables.

IMPORTANT: *PUDDLE JUMP* IS DISABLED DURING CUT RECOVERY

[[plasma:mesh-mode]]
=== Mesh Mode (Expanded Metal Cutting)

QtPlasmaC is capable of cutting of expand (mesh) metal provided the machine has a pilot arc torch and it is capable of Constant Pilot Arc (CPA) mode.

*Mesh Mode* disables the THC and also ignores a lost Arc OK signal during a cut.
It can be selected by checking the *Mesh Mode* check button in the CONTROL section of the <<plasma:main-tab,MAIN Tab>>.

If the machine has <<plasma:pm_comms,RS485>> communications enabled with a Hypertherm PowerMax plasma cutter, selecting *Mesh Mode* will automatically override the *Cut Mode* for the currently selected material and set it to cut mode 2 (CPA). When *Mesh Mode* is disabled, the *Cut Mode* will be return to the default cut mode for the currently selected material.

It is also possible to start a *Mesh Mode* cut without receiving an Arc OK signal by checking the *Ignore Arc OK* check button in the CONTROL section of the <<plasma:main-tab,MAIN Tab>>.

Both *Mesh Mode* and *Ignore Arc OK* can be enabled/disabled at any time during a job.

[[plasma:ignore-ok]]
=== Ignore Arc OK

*Ignore Arc OK* mode disables the THC, will begin a cut without requiring an Arc OK signal, and will ignore a lost Arc OK signal during a cut.

This mode can be selected by:

. Checking the *Ignore Arc OK* check button in the CONTROL section of the <<plasma:main-tab,MAIN Tab>>.
. Setting HAL pin *motion.digital-out-01* to 1 via G-code.

* `M62 P1` will enable *Ignore Arc OK* (Synchronized with Motion)
* `M63 P1` will disable *Ignore Arc OK* (Synchronized with Motion)
* `M64 P1` will enable *Ignore Arc OK* (Immediately)
* `M65 P1` will disable *Ignore Arc OK* (Immediately)

It is important to thoroughly understand the difference between *Synchronized with motion* and *Immediate*:

* `M62` and `M63` (Synchronized with Motion) - The actual change of the specified output (P2 (THC) for example) will happen at the beginning of the next motion command.
  If there is no subsequent motion command, the output changes will not occur.
  It is best practice to program a motion code (G0 or G1 for example) right after a M62 or M63.
* `M64` and `M65` (Immediate) - These commands happen immediately as they are received by the motion controller. Since these are not synchronized with motion, they will break blending.
  This means if these codes are used in the middle of active motion codes, the motion will pause to activate these commands.

This mode may also be used in conjunction with *Mesh Mode* if the user doesn't require an Arc OK signal to begin the cut.

Both *Mesh Mode* and *Ignore Arc OK* can be enabled/disabled at any time during a job.

[[plasma:cut-recovery]]
=== Cut Recovery

image::images/qtplasmac_cut_recovery.png[width=250,align="center"]

This feature will produce a CUT RECOVERY panel that will allow the torch to be moved away from the cut path during a <<plasma:paused-motion,paused motion>> event in order to position the torch over a scrap portion of the material being cut so that the cut restarts with a minimized arc-divot.
The CUT RECOVERY panel will display automatically over top of the JOGGING panel when motion is paused.

It is preferable to make torch position adjustments from the point at which paused motion occurred, however if moving along the cut path is necessary prior to setting the new start point, the user may use the paused motion controls (*REV*, *FWD*, and a *JOG-SPEED* slider) at the top of the CUT RECOVERY panel.
Once the user is satisfied with the positioning of the torch along the cut path, moving off the cut path is achieved by pressing the *DIRECTION* buttons.
Each press of the *DIRECTION* button will move the torch a distance equivalent to the *Kerf Width* parameter of the currently selected material.

The moment the torch has been moved off the cut path, the paused motion controls (*REV*, *FWD*, and a *JOG-SPEED* slider) at the top of the CUT RECOVERY panel will become disabled.

Once the torch position is satisfactory, press *CYCLE RESUME* and the cut will resume from the new position and travel the shortest distance to the original paused motion location. The CUT RECOVERY panel will close and the JOGGING panel will display when the torch returns to the original paused motion location.

Pressing *CANCEL MOVE* will cause the torch to move back to where it was positioned before the direction keys were used to offset the torch.
It will not reset any *REV* or *FWD* motion.

Pressing *CYCLE STOP* will cause the torch to move back to where it was positioned before the direction keys were used to offset the torch and the CUT RECOVERY panel overlay will return to the JOGGING panel.
It will not reset any *REV* or *FWD* motion.

If an alignment laser has been set up then it is possible to use the laser during cut recovery for very accurate positioning of the new start coordinates.
If either the X axis offset or Y axis offset for the laser would cause the machine to move out of bounds then an error message will be displayed.

*To use a laser for cut recovery when paused during a cut:*

. Click the *LASER* button.
. *LASER* button will change to disabled, the HAL pin named qtplasmac.laser_on will be turned on and the X and Y axis will offset so that the laser cross hairs will indicate the starting coordinates of the cut when it is resumed.
. Continue the cut recovery as described above.

If a laser offset is in effect when *CANCEL MOVE* is pressed then this offset will also be cleared.

[NOTE]
Cut recovery movements will be limited to a radius of 10&#8239;mm (0.4") from either the point the program was paused,
or from the last point on the cut path if paused motion was used.

IMPORTANT: PUDDLE JUMP IS DISABLED DURING CUT RECOVERY

[[plasma:run-from-line]]
=== Run From Line

If the user has the Run From Line option enabled in the GUI SETTINGS section of the <<plasma:settings-tab,SETTINGS Tab>> then they will have the ability to start from any line in a G-code program via the following methods:

. Clicking any line in the Preview Window
. Clicking any line in the G-code Window

Note that the "Run From Line"-function will run from the beginning of the selected line.

It is important to note that G-code programs can be run from any selected line using this method, however a leadin may not be possible depending on the line selected.
In this case, an error message will be displayed to let the user know the leadin calculation was not possible.

Once the user has selected the starting place, the *CYCLE START* button will blink *"SELECTED __nn__"* where _nn_ is the corresponding line number selected.
Clicking this button will bring up the following Run From Line dialog box:

It is not possible to use Run From Line from within a subroutine.
If the user selects a line within a subroutine and clicks *"SELECTED __nn__"* then an error message will be displayed that includes the O-code name of the subroutine.

It is not possible to use Run From Line if previous G-code has set cutter compensation active.
If the user selects a line while cutter compensation is active and clicks *"SELECTED __nn__"* then an error message will be displayed.

It is possible to select a new line while Run From Line is active.

image::images/qtplasmac_run_from_line.png[width=350,align="center"]

[cols="4,16",options="header"]
|===
|Name          |Description
|USE LEADIN    |This radio button will allow the user to start the selected line with a leadin.
|LEADIN LENGTH |If USE LEADIN is selected, this will set the length of the lead in the machine units.
|LEADIN ANGLE  |If USE LEADIN is selected, this will set the angle of approach for the leadin. +
The angle is measured such that positive increases in value move the leadin counter-clockwise: +
0 Degrees = 3 o'clock position +
90 Degrees = 12 o'clock position +
180 Degrees = 9 o'clock position +
270 Degrees = 6 o'clock position
|CANCEL |This button will cancel the Run From Line dialog box and any selections.
|LOAD |This button will load a temporary "rfl.ngc" program with any selected leadin parameters applied. +
If the leadin cannot be calculated for the selected line, the following error message will be displayed: +
"Unable to calculate a leadin for this cut +
Program will run from selected line with no leadin applied"
|===

After pressing *LOAD*, the blinking "SELECTED _nn_" button will change to *RUN FROM LINE CYCLE START* button.
Click this button to start the program from the beginning of the selected line.

*Run From Line selections may be canceled in the following ways:*

. Click the background of the preview window - this method will cancel a selection of either a cut line in the preview window, or a G-code line in the G-code window.
. Click the text of the first line of the G-code program in the G-code display - this method will cancel a selection of either a cut line in the preview window, or a G-code line in the G-code window.
. Clicking *RELOAD* in the G-code window header - this method will cancel the Run From Line process if LOAD was clicked on the Run From Line dialog box and "rfl.ngc" is displayed as the loaded file name in the G-code window header. This will return the user to the originally loaded file.

[[plasma:scribe]]
=== Scribe

A scribe may be operated by QtPlasmaC in addition to the plasma torch.

Using a scribe requires the use of the LinuxCNC tool table. Tool 0 is assigned to the plasma torch and Tool 1 is assigned to the scribe. The scribe X and Y axes offsets from the plasma torch need to be entered into the LinuxCNC tool table. This is done by editing the tool table via the main GUI, or by editing the *tool.tbl* file in the *_<machine_name>_* configuration directory. This will be done after the scribe can move to the work piece to help determine the appropriate offset.

The plasma torch offsets for X and Y will always be zero. The tools are selected by the *T__n__ M6* command followed by a *G43 H0* command which is required to apply the offsets.
The tool is then started with a *M3 $_n_ S1* command. For _n_, use 0 for torch cutting or 1 for scribing.

To stop the scribe, use the G-code command *M5 $1*.

If the user has not yet assigned the HAL pins for the scribe in the configuration wizard then they may do so by using the appropriate <<configuring,configuration wizard>> or by manually editing the HAL file,
see <<plasma:modify-config,modifying QtPlasmaC>>.

There are two HAL output pins used to operate the scribe, the first pin is used to arm the scribe which moves the scribe to the surface of the material.
After the <<plasma:scribe-config,Arm Delay>> has elapsed, the second pin is used to start the scribe. After the <<plasma:scribe-config,On Delay>> has elapsed, motion will begin.

Using QtPlasmaC after enabling the scribe requires the selection of either the torch or the scribe in each G-code file as a LinuxCNC tool.

The first step is to set the offsets for the scribe by following the procedure described in <<peripheral-offsets,Peripheral Offsets>>.

The final step is to set the <<plasma:scribe-config,scribe delays>> required:

. *Arm Delay* - allows time for the scribe to descend to the surface of the material.
. *On Delay* - allows time for the scribe to start before motion begins.

Save the parameters in the Config tab.

After the above directions are completed, the scribe may be tested manually by issuing a *M3 $1 S1* command in the MDI input. The user may find it helpful to use this method to scribe a small divot and then try to pulse the torch in the same location to align the offsets between the scribe and the torch.

To use the scribe from G-code:

[source,{ngc}]
----
...
M52 P1 (paused motion on)
F#<_hal[plasmac.cut-feed-rate]>
T1 M6 (select scribe)
G43 H0 (apply offsets for current tool)
M3 $1 S1 (start the scribe)
.
M5 $1 (stop the scribe)
.
T0 M6 (select torch)
G43 H0 (apply offsets for current tool)
G0 X0 Y0 (parking position)
M5 $-1 (end all)
----

It is a good idea to switch back to the torch at the end of the program before the final rapid parking move so the machine is always in the same state at idle.

The user can switch between the torch and the scribe any number of times during a program by using the appropriate G-codes.

Issuing *M3 S1* (without $_n_) will cause the machine to behave as if an *M3 $0 S1* had been issued and issuing *M5* (without $_n_) will cause the machine to behave as if an *M5 $0* had been issued.
This will control the torch firing by default in order to provide backward compatibility for previous G-code files.

WARNING: If there is an existing manual tool change parameter set in the _<machine_name>_.hal file then QtPlasmaC will convert it to an automatic tool change.

[[plasma:spotting]]
=== Spotting

To achieve spotting to mark the material prior to drilling etc., QtPlasmaC can pulse the torch for a short duration to mark the spot to drill.

Spotting can be configured by following these steps:

. Set the arc voltage *Threshold* in the Spotting section of the <<plasma:parameters-tab,PARAMETERS Tab>>. Setting the voltage threshold to zero will cause the delay timer to begin immediately upon starting the torch. Setting the voltage threshold above zero will cause the delay timer to begin when the arc voltage reaches the threshold voltage.
. Set the *Time On* in the Spotting section of the <<plasma:parameters-tab,PARAMETERS Tab>>. When the *Time On* timer has elapsed, the torch will turn off. Times are adjustable from 0 to 9999 milliseconds.

The torch is then turned on in G-code with the *M3 $2 S1* command which selects the plasma torch as a spotting tool.

To turn the torch off, use the G-code command *M5 $2*.

For more information on multiple tools, see <<plasma:multi-tool,multiple tools>>.

LinuxCNC (QtPlasmaC) requires some motion between any *M3* and *M5* commands.
For this reason, a minimal movement at a high speed is required to be programmed.

An example G-code is:

[source,{ngc}]
----
G21 (metric)
F99999 (high feed rate)
.
.
G0 X10 Y10
M3 $2 S1 (spotting on)
G91 (relative distance mode)
G1 X0.000001
G90 (absolute distance mode)
M5 $2 (spotting off)
.
.
G0 X0 Y0
G90
M2
----

[NOTE]
The *high feed rate* of 99999 is to ensure that the motion is at the machine's highest feed rate.

IMPORTANT: SOME PLASMA CUTTERS WILL NOT BE SUITABLE FOR THIS FEATURE. +
IT IS RECOMMENDED THAT THE USER CARRY OUT SOME TEST SPOTTING TO ENSURE THAT THE PLASMA CUTTER IS CAPABLE OF UTILIZING THIS FEATURE.

[[custom_kb_layouts]]
=== Virtual Keyboard Custom Layouts

Virtual keyboard support is available for only the "onboard" onscreen keyboard. If it is not already on the system it may be installed by typing the following in a terminal:

----
sudo apt install onboard
----

The following two custom layouts are used for soft key support:

image::images/qtplasmac_numpad.png[caption="", title="Number keypad - used for the CONVERSATIONAL Tab and the PARAMETERS Tab",width=240,align="center"]

image::images/qtplasmac_keypad.png[caption="", title="Alpha-numeric keypad - used for G-code editing and file management.",width=700,align="center"]

If the virtual keyboard has been repositioned and on the next opening of a virtual keyboard it is not visible then clicking twice on the onboard icon in the system tray will reposition the virtual keyboard so the move handle is visible.

[[plasma:keyboard-shortcuts]]
=== Keyboard Shortcuts

Below is a list of all available keyboard shortcuts in QtPlasmaC.

[NOTE]
All keyboard shortcuts are disabled by default.

In order to utilize them, *KB Shortcuts* must be enabled in the *GUI SETTINGS* section of the <<plasma:settings-tab,SETTINGS Tab>>.

[cols="4,16",options="header"]
|===
|Keyboard Shortcut |Action
|ESC |Aborts current automated motion (example: a running program, a probe test, etc.) as well as an active torch pulse (behaves the same as clicking CYCLE STOP).
|F1 |Toggles the GUI E-STOP button (if the GUI E-STOP button is enabled).
|F2 |Toggles the GUI power button.
|F9 |Toggles the "Cutting" command, used to begin or end a manual cut.
|F12 |Show stylesheet editor.
|ALT+RETURN |Places QtPlasmaC into Manual Data Input (MDI) mode. +
Note that ALT + ENTER will achieve the same result. +
In addition, pressing RETURN (or ENTER) with no entry in the MDI will close the MDI window.
|`, 1-9, 0 |Changes jog speed to 0%, 10%-90%, 100% of the value present in the DEFAULT_LINEAR_VELOCITY variable in the *[DISPLAY]* section of the _<machine_name>_.ini file.
|SHIFT+`, 1-9, 0 |Changes rapid speed to 0%, 10%-90%, 100%.
|CTRL+1-9, 0 |Changes feed rate to 10%-90%, 100%.
|CTRL+HOME |Homes all axes if they are not yet homed and have a homing sequence set in the _<machine_name>_.ini file. If they are already homed, they will no longer be homed.
|CTRL+R |Cycle Start if the program is not already running. Cycle Resume if the program is paused.
|END |Touches off X and Y to 0.
|DEL |Allows the user to use a laser to set an origin with or without rotation. See the <<plasma:laser,LASER section>> for detailed instructions.
|SPACE BAR |Pauses motion.
|CTRL+SPACE BAR |Clears notifications.
|O |Opens a new program.
|L |Loads the previously opened program if no program is loaded. Reloads the current program if there is a program loaded.
|→ |Jogs the X axis positive.
|← |Jogs the X axis negative.
|↑ |Jogs the Y axis positive.
|↓ |Jogs the Y axis negative.
|PAGE UP |Jogs the Z axis positive.
|PAGE DOWN |Jogs the Z axis negative.
|[ |Jogs the A axis positive.
|] |Jogs the A axis negative.
|. |Jogs the B axis positive.
|, |Jogs the B axis negative.
|SHIFT (+ Jog Key) |The shift key is used with any jog key to invoke a rapid jog.
|+ (+Jog Key) |The plus key can be used with any jog key to invoke a rapid jog (behaves the same as SHIFT).
|- (+Jog Key) |The minus key can be used with any jog key to invoke a slow jog (10% of the displayed jog speed) +
If SLOW jogging is already active, the axis will jog at the displayed jog speed.
|===

[[plasma:mdi]]
=== MDI

In addition to the typical G and M codes that are allowed by LinuxCNC in MDI mode, the MDI in QtPlasmaC can be used to access several other handy features.
The following link outlines the features and their use:  <<sub:qtvcp:widgets:mdiline>>[MDILine Widget]

[NOTE]
M3, M4, and M5 are not allowed in the QtPlasmaC MDI.

*In addition, pressing RETURN (or ENTER) with no entry in the MDI will close the MDI window.*

[[plasma:shape-library]]
== Conversational Shape Library

image::images/qtplasmac_conversational.png[width=800,align="center"]

The *Conversational Shape Library* consists of several basic shapes and functions to assist the user with generating quick G-code at the machine to cut simple shapes quickly.
This feature is found on the <<plasma:conversational-tab,CONVERSATIONAL Tab>>.

[NOTE]
The Conversational Library is not meant to be a CAD/CAM replacement as there are limitations to what can be achieved.

Blank entries in the shape input boxes will use the current setting at the time the G-code was generated. For example, if *X start* was left blank then the current X axis position would be used.

All leadins and leadouts are arcs except for *Circles* and *Stars*:

*Circles:*

- If the circle is external then any leadin or leadout will be an arc.
- If the circle is internal and a *small hole* then any leadin will be perpendicular and there will be no lead out.
- If the circle is internal and not a *small hole* then any leadin and leadout will be an arc.
  If the leadin has a length greater than half the radius then the leadin will revert to perpendicular and there will be no leadout.
  If the leadout has a length greater than half the radius then there will be no leadout.

*Stars:*

- The leadin is at the same angle as the first cut and the leadout is at the same angle as the last cut.

NOTE: A *small hole* is a circle that is smaller than the SMALL HOLE DIAMETER specified in the CONVERSATIONAL SETTINGS page.

NOTE: The holes in a BOLT CIRCLE shape will also abide by the above rules.

*The cut order will occur in the same order as the shape was built.*

Pressing *Return* on the keyboard while editing parameters will automatically show the preview of the shape if there are enough parameters entered to create the shape.
Clicking any of the available check boxes will do the same.

The general functions are as follows:

[cols="4,16",options="header"]
|===
|Name               |Description
|Material Drop Down |Allows the user to select the desired material for cutting. +
If "VIEW MATERIAL" is selected on the <<plasma:settings-tab,SETTINGS Tab>>, a visual reference showing key material cut settings will be displayed on the Conversational Preview Window. +
Examples are:  Feed Rate, Pierce Height, Pierce Delay, Cut Height, and Kerf Width (for Conversational only). Cut Amps will be shown if PowerMax communications are enabled.
|NEW |Removes the current G-code file and load a blank G-code file.
|SAVE |Opens a dialog box allowing the current shape to be saved as a G-code file.
|SETTINGS |Allows the changing of the global settings.
|SEND |Loads the current shape into LinuxCNC (QtPlasmaC). If the last edit was not added then it will be discarded.
|PREVIEW |Displays a preview of the current shape provided the required information is present.
|CONTINUE |This button is used for lines and arcs only. Allows another segment to be added to the current segment/segments.
|ADD |Stores the current shape into the current job.
|UNDO |Reverts to the previously stored state. +
|RELOAD |Reloads the original G-code file or a blank file if none was loaded.
|===

If there is a G-code file loaded in LinuxCNC (QtPlasmaC) when the <<plasma:conversational-tab,CONVERSATIONAL Tab>> is selected,
that code will be imported into the conversational as the first shape of the job.
If this code is not required then it can be removed by pressing the *NEW* button.

If there is an added shape that is unsaved or unsent then it is not possible to switch tabs in the GUI.
To re-enable switching tabs it is necessary to either *SAVE* the shape, *SEND* the shape, or press *NEW* to remove the shape.

If *NEW* is pressed to remove an added shape that is unsaved or unsent then a warning dialog will be displayed.

[NOTE]
All distances are in machine units relative to the current User Coordinate System and all angles are in degrees.

=== Conversational Settings

Global settings for the shape library can be set by pressing the *SETTINGS* button in the <<plasma:conversational-tab,CONVERSATIONAL Tab>>.
This will display all of the available settings parameters that are used for G-code program creation. These include:

* *Preamble*
* *Postamble*
* *Origin (Center or Bottom Left)*
* *Leadin length*
* *Leadout length*
* *Small hole diameter*
* *Small hole speed*
* *Preview Window Grid Size*

Any internal circle that has a diameter less than *Small hole diameter* is classified as a small hole and will have a straight leadin with a length that is the lesser of either the radius of the hole or the specified leadin length. It will also have its feed rate set to *Small hole speed*.

Preamble and Postamble may be entered as a string of G-Codes and M-Codes separate by spaces.
If the user wishes for the generated G-code to have each code on an individual line then this is made possible by separating the codes with *\n*.

This will place all codes on the same line:

[source,{ngc}]
----
G21 G40 G49 G64p0.1 G80 G90 G92.1 G94 G97
----

This will place each code on its own line:

[source,{ngc}]
----
G21\nG40\nG49\nG64p0.1\nG80\nG90\nG92.1\nG94\nG97
----

Pressing the *RELOAD* button will discard any changed but unsaved settings.

Pressing the *SAVE* button will save all the settings as displayed.

Pressing the *EXIT* button will close the setting panel and return to the previous shape.

=== Conversational Lines And Arcs

image::images/qtplasmac_conv_line.png[width=100,align="left"]

Lines and arcs have an additional option in that they may be strung together to create a complex shape.

There are two line types and three arc types available:

. *Line* given a start point and an end point.
. *Line* given a start point, length, and angle.
. *Arc* given a start point, way point, and end point.
. *Arc* given a start point, end point, and radius.
. *Arc* given a start point, length, angle, and radius.

To use lines and arcs:

. Select the *Lines and Arcs* icon.
. Select the type of line or arc to create.
. Choose the material from the MATERIAL drop down.
  If no material is chosen, the default material (00000) will be used.
. Enter the desired parameters.
. Press *PREVIEW* to see the shape.
. If satisfied with the shape press *CONTINUE*.
. Change the line or arc type if needed and continue this procedure until the shape is complete.
. Press *SEND* to send the G-code file to LinuxCNC (QtPlasmaC) for cutting.

If the user wishes to create a closed shape, they will need to create any required leadin as the first segment of the shape. If a leadout is required it will need to be the last segment of the shape.

[NOTE]
At this stage there is no automatic option for a leadin/leadout creation if the shape is closed.

=== Conversational Single Shape

The following shapes are available for creation:

image::images/qtplasmac_conv_shapes.png[width=400,align="center"]

To create a shape:

. Select the corresponding icon for the shape to create.
  The available parameters will be displayed.
. Choose the material from the MATERIAL drop down.
  If no material is chosen, the default material (00000) will be used.
. Enter the appropriate values and press *PREVIEW* to display the shape.
. If the shape is not correct, edit the values and press *PREVIEW* and the new shape will be displayed. Repeat until satisfied with the shape.
. Press *ADD* to add the shape to the G-code file.
. Press *SEND* to send the G-code file to LinuxCNC (QtPlasmaC) for cutting.

For *CIRCLE*, the *OVER CUT* button will become valid when a CUT TYPE of INTERNAL is selected
and the value entered in the DIAMETER field is less than the Small Hole Diameter parameter in the Conversational SETTINGS section.

For *BOLT CIRCLE* the *OVER CUT* button will become valid if the value entered in the HOLE DIA field is less than the SMALL HOLES DIAMETER parameter in the Conversational SETTINGS section.

For the following shapes, KERF OFFSET will become active once a LEAD IN is specified:

. TRIANGLE
. RECTANGLE
. POLYGON
. SLOT
. STAR
. GUSSET

=== Conversational Group Of Shapes

Multiple shapes can be added together to create a complex group.

The cut order of the group is determined by the order in which the individual shapes are added to the group.

Once a shape is added to the group it cannot be edited or removed.

Groups cannot have shapes removed, only added to.

To create a group of shapes:

. Create the first shape as in *Single Shape*.
. Press *ADD* and the shape will be added to the group.
. If the user wishes to add another version of the same shape then edit the required parameters and press *ADD* when satisfied with the shape.
. If the user wishes to add a different shape, select that shape and create it as in *Single Shape*.
. Repeat until all the required shapes to complete the group have been added.
. Press *SEND* to send the G-code file to LinuxCNC (QtPlasmaC) for cutting.

=== Conversational Block

image::images/qtplasmac_conv_block.png[width=100,align="left"]

The Conversational Block feature allows block operations to be performed on the current shape or group of shapes displayed in the <<plasma:conversational-tab,CONVERSATIONAL Tab>>.
This can include a G-code file not created using the Conversational Shape Library that has been previously loaded from the <<plasma:main-tab,MAIN Tab>>.

A previously saved Block G-code file may also be loaded from the <<plasma:main-tab,MAIN Tab>> and then have any of its operations edited using the Conversational Block feature.

Block operations:

- Rotate
- Scale
- Array
- Mirror
- Flip

To create a block:

. Create a shape, a group, or use a previously loaded G-code file.
. Click the *Block* icon to open the Block tab.
. Enter the appropriate values in the Block tab and press *PREVIEW* to display the resulting changes.
. If the result is not correct, edit the values and press *PREVIEW* and the new result will be shown. Repeat until satisfied with the result.
. Press *ADD* to complete the procedure.
. Press *SEND* to send the G-code file to LinuxCNC (QtPlasmaC) for cutting, or *SAVE* to save the G-code file.

COLUMNS & ROWS:: specifies the number of duplicates of the original shape arranged in columns and rows as well as the offset distance from the original shape.
ORIGIN:: offset the result from the origin coordinates.
ANGLE:: rotate the result.
SCALE:: scale the result.
ROTATION:: rotate the shape within the result.
MIRROR:: mirror the shape about its X coordinates within the result.
FLIP:: flip the shape about its Y coordinates within the result.

If the result is an array of shapes then the cut order of the result is from the left column to the right column, starting at the bottom row and ending at the top row.

=== Conversational Saving A Job

The current job displayed in the Preview Panel may be saved at any time by using the bottom *SAVE* button.
If the G-code has been sent to LinuxCNC (QtPlasmaC) and the user has left the <<plasma:conversational-tab,CONVERSATIONAL Tab>>, the user may still save the G-code file from the GUI.
Alternatively, the user could click the <<plasma:conversational-tab,CONVERSATIONAL Tab>> which will reload the job, at which time they can press the *SAVE* button.

== Error Messages

=== Error Logging

All errors are logged into the machine log which is able to be viewed in the <<plasma:statistics-tab,STATISTICS Tab>>.
The log file is saved into the configuration directory when QtPlasmaC is shutdown.
The five last logfiles are kept, after which the oldest logfile is deleted each time a new log file is created.
These saved log files may be viewed with any text editor.

=== Error Message Display

By default, QtPlasmaC will display error messages via a Operator Error popup window.
In addition, QtPlasmaC will alert the user that an error has been sent to the machine log by displaying the message *"ERROR SENT TO MACHINE LOG"* in the lower left portion of the status bar.

The user may opt to disable the Operator Error popup window,
and view the error messages by going to the <<plasma:statistics-tab,STATISTICS Tab>>
by changing the following preference to *False* in the *[SCREEN_OPTIONS]* of the _<machine_name>_.prefs file in the _<machine_name>_ directory:

----
desktop_notify
----

[NOTE]
_<machine_name>_.prefs must be edited with QtPlasmaC closed or any changes will be overwritten on exit.

Additionally, it is possible for *ERROR SENT TO MACHINE LOG* to flash to get the user's attention by adding or editing the following line in the *[GUI_OPTIONS]* section of the _<machine_name>_.prefs file:

[source,{ini}]
----
Flash error = True
----

=== Critical Errors

There are a number of error messages printed by QtPlasmaC to inform the user of faults as they occur. The messages can be split into two groups, *Critical* and *Warning*.

Critical Errors will cause the running program to pause, and the operator will need to clear the cause of the error before proceeding.

If the error was received during cutting then forward or reverse motion is allowed while the machine is paused to enable the user to reposition the machine prior to resuming the cut.

When the error is cleared the program may be resumed.

These errors indicate the corresponding sensor was activated during cutting:

* *breakaway switch activated, program is paused*
* *float switch activated, program is paused*
* *ohmic probe activated, program is paused*

These errors indicate the corresponding sensor was activated before probing commenced:

* *ohmic probe detected before probing program is paused*
* *float switch detected before probing program is paused*
* *breakaway switch detected before probing program is paused*

The Arc OK signal was lost during cutting motion, before the *M5* command was reached:

* *valid arc lost program is paused*

The Z axis reached the bottom limit before the work piece was detected:

* *bottom limit reached while probing down program is paused*

The work piece is too high for any safe rapid removes:

* *material too high for safe traverse, program is paused*

One of these values in MATERIAL section of the <<plasma:parameters-tab,PARAMETERS Tab>> is invalid (For example: if they are set to zero):

* *invalid pierce height or invalid cut height or invalid cut volts, program is paused*

No arc has been detected after attempting to start the number of times indicated by *Max Starts* in the ARC frame of the CONFIGURATION section of the <<plasma:parameters-tab,PARAMETERS Tab>>:

* *no arc detected after __<n>__d start attempts program is paused*
* *no arc detected after __<n>__d start attempts manual cut is stopped*

THC has caused the bottom limit to be reached while cutting:

* *bottom limit reached while THC moving down program is paused*

THC has caused the top limit to be reached while cutting:

* *top limit reached while THC moving up program is paused*

These errors indicate move to pierce height would exceed the Z Axis MAX_LIMIT for the corresponding probe method:

* *pierce height would exceed Z axis maximum limit condition found while moving to probe height during float switch probing*
* *pierce height would exceed Z axis maximum limit condition found while moving to probe height during ohmic probing*

These errors indicate the move to pierce height would exceed the Z axis maximum safe height for the corresponding probe method:

* *pierce height would exceed Z axis maximum safe height condition found while float switch probing*
* *pierce height would exceed Z axis maximum safe height condition found while ohmic probing*

=== Warning Messages

Warning messages will not pause a running program and are informational only.

These messages indicate the corresponding sensor was activated before a probe test commenced:

* *ohmic probe detected before probing probe test aborted*
* *float switch detected before probing probe test aborted*
* *breakaway switch detected before probing probe test aborted*

This indicates that the corresponding sensor was activated during a consumable change:

* *breakaway, float, or ohmic activated during consumable change, motion is paused* +
  *WARNING: MOTION WILL RESUME IMMEDIATELY UPON RESOLVING THIS CONDITION!*

WARNING: CONSUMABLE CHANGE MOTION WILL RESUME IMMEDIATELY UPON RESOLVING THE CORRESPONDING SENSOR ACTIVATION.

This indicates that the corresponding sensor was activated during probe testing:

* *breakaway switch detected during probe test*

This indicates that probe contact was lost before probing up to find the zero point:

* *probe trip error while probing*

This indicates that the bottom limit was reached during a probe test:

* *bottom limit reached while probe testing*

This indicates that the move to pierce height would exceed the Z Axis MAX_LIMIT during the corresponding probe method:

* *pierce height would exceed Z axis maximum limit condition found while moving to probe height during float switch probe testing*
* *pierce height would exceed Z axis maximum limit condition found while moving to probe height during ohmic probe testing*

This indicates that the safe height has been reduced due to THC raising the Z axis during cutting:

* *safe traverse height has been reduced*

This indicates that the value for the Arc Voltage was invalid (NAN or INF) when QtPlasmaC launched.

* *invalid arc-voltage-in*

[[plasma:update]]
== Updating QtPlasmaC

=== Standard Update

QtPlasmaC update notices are posted at https://forum.linuxcnc.org/plasmac/37233-plasmac-updates .

*Users are strongly encouraged to create a Username and subscribe to the above thread to receive update notices.*

For a standard ISO installation, LinuxCNC will only be updated when a new minor release has been released.
QtPlasmaC will then automatically update its configuration the first time it is run after a LinuxCNC update.

LinuxCNC is normally updated by entering the following commands into a terminal window (one at a time):

----
sudo apt update
sudo apt dist-upgrade
----

=== Continuous Update

Enhancements and bug fixes will not be available on a standard installation until a new minor release of LinuxCNC has been released.
If the user wishes to update whenever a new QtPlasmaC version has been pushed, they could use the LinuxCNC Buildbot repository rather than the standard LinuxCNC repository by following the instructions at http://buildbot.linuxcnc.org/ .

== Modify An Existing QtPlasmaC Configuration

There are two ways to modify an existing QtPlasmaC configuration:

. Running the appropriate <<configuring,configuration wizard>> and loading the .conf file saved by the wizard.
. Manually edit the INI and/or the HAL file of the configuration.

IMPORTANT: Any manual modification to the _<machine_name>_.ini and _<machine_name>_.hal files will not be registered in PnCconf or StepConf.

[NOTE]
If unsure of the HAL pin's full name, the user may start LinuxCNC and run *HalShow* for a full listing of all HAL pins.

== Customizing QtPlasmaC GUI

Styling of the QtPlasmaC GUI is done with Qt stylesheets and some customization may be achieved by the use of a custom stylesheet.
This allows the user to change some GUI items such as color, border, size, etc. It cannot change the layout of the GUI.

Information on Qt stylesheets is available link:https://doc.qt.io/archives/qt-5.11/stylesheet.html[here].

There are two methods available to apply custom styles:

. Add A Custom Style: use this for minor style changes.
. Create A New Style use this for a complete style change.

=== Add A Custom Style

Adding style changes to the default stylesheet is achieved by creating a file in the _<machine_name>_ configuration directory.
This file MUST be named qtplasmac_custom.qss. Any required style changes are then added to this file.

For example the user may want the arc voltage display in red, a green Torch On LED of a larger size and a larger Torch Enable button.
This would be done with the following code in qtplasmac_custom.qss:

----
#arc_voltage {
    color: #ff0000 }

#led_torch_on {
    qproperty-diameter: 30;
    qproperty-color: green }

#torch_enable::indicator {
    width: 30;
    height: 30}
----

=== Create A New Style

Custom stylesheets are enable by a setting in the *[GUI_OPTIONS]* section of the _<machine_name>_.prefs file giving the filename of the stylesheet.

[source,{ini}]
----
Custom style = the_cool_style.qss
----

The filename may be any valid filename. The standard extension name is .qss but this is not mandatory.

There are some constraints on the custom stylesheet for QtPlasmaC, e.g., the jog buttons, cut-recovery buttons, and the conversational shape buttons are image files and are not able to be custom styled.

The custom style file requires a header in the following format:

----
/*****************************
Custom Stylesheet Header

color1 = #000000
#QtPlasmaC default = #ffee06

color2 = #e0e0e0
#QtPlasmaC default = #16160e

color3 = #c0c0c0
#QtPlasmaC default = #ffee06

color4 = #e0e0e0
#QtPlasmaC default = #26261e

color5 = #808080
#QtPlasmaC default = #b0b0b0

*****************************/
----

The colors may be expressed in any valid stylesheet format.

The above colors are used for the following widgets. So any custom styling will need to take these into account.
The colors shown below are the defaults used in QtPlasmaC along with the color name from the <<plasma:settings-tab,SETTINGS Tab>>.

[cols="1,1,2",options="header"]
|===
|Color |Parameter |Affects
|color1 (#ffee06) |Foreground |foreground of jog buttons +
foreground of latching user buttons +
foreground of camera/laser buttons +
foreground of conversational shape buttons +
background of active conversational shape buttons
|color2 (#16160e) |Background |background of latching user buttons +
background of camera/laser buttons +
background of G-code editor active line +
background of conversational shape buttons
|color3 (#ffee06) |Highlight |background of active latching user buttons +
background of active camera/laser buttons +
foreground of G-code editor cursor
|color4 (#36362e) |Alt Background |background of G-code display active line
|color5 (#b0b0b0) |foreground of disabled buttons
|===

[[plasma:default_styling]]
=== Returning To The Default Styling

The user may return to the default styling at any time by following the following steps:

. Close QtPlasmaC if open.
. Delete qtplasmac.qss from the machine config directory.
. Delete qtplasmac_custom.qss from the machine config directory (if it exists).
. Open _<machine_name>_.prefs file.
. Delete the *[COLOR_OPTIONS]* section.
. Delete the Custom style line from the *[GUI_OPTIONS]* section.
. Save the file.

The next time QtPlasmaC is loaded all custom styling will be removed and the default styling will return.

Below is an example of the section to be deleted from _<machine_name>_.prefs:

----
[COLOR_OPTIONS]
Foreground = #ffee06
Highlight = #ffee06
LED = #ffee06
Background = #16160e
Background Alt = #36362e
Frames = #ffee06
Estop = #ff0000
Disabled = #b0b0b0
Preview = #000000
----

=== Custom Python Code

It is possible to add custom Python code to change some existing functions or to add new ones.
Custom code can be added in two different way, a user command file or a user periodic file.

A user command file is specified in the DISPLAY section of the _<machine_name>_.ini file and contains Python code that is processed during startup.

[source,{ini}]
----
n USER_COMMAND_FILE = my_custom_code.py
----

A user periodic file must be named user_periodic.py and must be loated in the machines config directory.
This file is processed every cycle (usually 100 ms) and is used for functions that require regular updating.

== QtPlasmaC Advanced Topics

[[plasma:custom-user-buttons]]
=== Custom User Buttons

The QtPlasmaC GUI offers user buttons that can be customized by adding commands in the <<plasma:button_entries,USER BUTTON ENTRIES>> section of the <<plasma:settings-tab,SETTINGS Tab>> in the _<machine_name>_.prefs file.

The number of user buttons varies by display type and resolution as follows:

* 16:9 and 4:3 - Minimum 8, Maximum 20
* 9:16 - Minimum 15, Maximum 20

The user will need to run QtPlasmaC at the desired screen size to determine how many user buttons are available for use.

All _<machine_name>_.prefs file settings for the buttons are found in the *[BUTTONS]* section.

.Button Names

The text that appears on the button is set the following way:

[source,{ini}]
----
n Name = HAL Show
----

Where _n_ is the button number and *HAL Show* is the text.

For text on multiple lines, split the text with a \ (backslash):

[source,{ini}]
----
n Name = HAL\Show
----

If an ampersand is required to be displayed as text then two consecutive ampersands are required:

[source,{ini}]
----
n Name = PIERCE&&CUT
----

.Button Code

Buttons can run the following:

. <<plasma:button-cmds,External commands>>
. <<plasma:button-py,External python scripts>>
. <<plasma:button-code,G-code commands>>
. <<plasma:button-toggle,Toggle a HAL pin>>
. <<plasma:button-laser,Toggle the alignment laser HAL pin>>
. <<plasma:button-pulse,Pulse a HAL pin>>
. <<plasma:button-probe,Probe test>>
. <<plasma:button-ohmic,Ohmic Test>>
. <<plasma:button-cut,Cut Type>>
. <<plasma:button-consumables,Change consumables>>
. <<plasma:button-load,Load a G-code program>>
. <<plasma:button-torch,Pulse the torch on>>
. <<plasma:button-single,Single unidirectional cut>>
. <<plasma:button-framing,Framing a job>>
. <<plasma:button-mancut,Begin/End a manual cut>>
. <<plasma:button-offsets,Display/Hide an offsets viewer>>
. <<plasma:button-latest,Load the latest modified NGC file found in a directory>>

[[plasma:button-cmds]]
.External Commands

To run an external command, the command is preceded by a % character.

[source,{ini}]
----
n Code = %halshow
----

[[plasma:button-py]]
.External Python Scripts

To run an external Python script, the script name is preceded by a % character and it also requires a .py extension.
It is valid to use the ~ character as a shortcut for the users home directory.

[source,{ini}]
----
n Code = %halshow
----

[[plasma:button-code]]
.*G-code*

To run G-code, just enter the code to be run.

[source,{ini}]
----
n Code = G0 X100
----

To run an existing subroutine.

[source,{ini}]
----
n Code = o<the_subroutine> call
----

_<machine_name>_.ini file variables can be entered by using the standard LinuxCNC G-code format.
If expressions are included then they need to be surrounded by brackets.

[source,{ini}]
----
n Code = G0 X#<_ini[joint_0]home> Y1
n Code = G53 G0 Z[#<_ini[axis_z]max_limit> - 1.001]
----

[NOTE]
The original method of entering _<machine_name>_.ini file variables by enclosing in braces is deprecated and may be removed in the future.

Multiple codes can be run by separating the codes with a "\" (backslash) character.
The exception is the special commands which are required to be a single command per button.

[source,{ini}]
----
n Code = G0 X0 Y0 \ G1 X5 \ G1 Y5
----

External commands and G-code may be mixed on the same button.

[source,{ini}]
----
n Code = %halshow \ g0x.5y.5 \ %halmeter
----

[[plasma:button-toggle]]
.*Toggle HAL Pin*

The following code will allow the user to use a button to invert the current state of a HAL bit pin:

[source,{ini}]
----
n Code = toggle-halpin the-hal-pin-name
----

This code is required to be used as a single command and may only control one HAL bit pin per button.

The button colors will follow the state of the HAL pin.

After setting the code, upon clicking, the button will invert colors and the HAL pin will invert pin state.
The button will stay "latched" until the button is clicked again, which will return the button to the original colors and the HAL pin to the original pin state.

There are three <<plasma:ext-hal-pin,External HAL Pins>> that are available to toggle as an output,
the pin names are `qtplasmac.ext_out_0`, `qtplasmac.ext_out_1`, and `qtplasmac.ext_out_2`.
HAL connections to these HAL pins need to be specified in a postgui HAL file as the HAL pins are not available until the QtPlasmac GUI has loaded.

For toggle-halpin buttons, it is possible for the user to mark the associated HAL pin as being required to be turned "ON" before starting a cut cycle by adding "runcritical" after the HAL pin in the button code. If *TORCH ENABLE* is checked and *CYCLE START* is pressed while the "runcritical" button is not "ON" then the user will receive a dialog warning them as such and asking to CONTINUE or CANCEL.

[source,{ini}]
----
n Code = toggle-halpin the-hal-pin-name runcritical
----

[[plasma:button-laser]]
.*Toggle Alignment Laser HAL Pin*

The following code will allow the user to use a button to invert the current state of the alignment laser HAL bit pin:

[source,{ini}]
----
n Code = toggle-laser
----

This code is also able to be used as a multiple command with G-code or external commands but may control only the alignment laser HAL bit pin.

The button colors will follow the state of the alignment laser HAL pin.

After setting the code, upon clicking, the button will invert colors and the alignment laser HAL pin will invert pin state.
The button will stay "latched" until the button is clicked again,
which will return the button to the original colors and the alignment laser HAL pin to the original pin state.

The following code would allow the user to use a button to invert the current state of the alignment laser HAL bit pin and then move the X and Y axes to the offset for the alignment laser as specified in the _<machine_name>_.prefs file:

[source,{ini}]
----
n Code = G0 {QTPLASMAC LASER_TOUCHOFF} \ toggle-laser
----

The position of the "toggle-laser" command is not important as it is always the first command actioned regardless of position.

[[plasma:button-pulse]]
.Pulse HAL Pin

The following code will allow the user to use a button to pulse a HAL bit pin for a duration of 0.5 seconds:

[source,{ini}]
----
n Code = pulse-halpin the-hal-pin-name 0.5
----

This code is required to be used as a single command and may only control one HAL bit pin per button.

The pulse duration is specified in seconds, if the pulse duration is not specified then it will default to one second.

The button colors will follow the state of the HAL pin.

After setting the code, upon clicking the button, the button will invert colors, the HAL pin will invert pin state, and the time remaining will be displayed on the button.
The button color and the pin state will stay inverted until the pulse duration timer has completed, which will return the button to the original colors, the HAL pin to the original pin state, and the original button name.

An active pulse can be canceled by clicking the button again.

There are three <<plasma:ext-hal-pin,External HAL Pins>> that are available to pulse as an output, the pin names are qtplasmac.ext_out_0, qtplasmac.ext_out_1, and qtplasmac.ext_out_2.
HAL connections to these HAL pins need to be specified in a postgui HAL file as the HAL pins are not available until the QtPlasmac GUI has loaded.

[[plasma:button-probe]]
.Probe Test

QtPlasmaC will begin a probe and when the material is detected, the Z axis will rise to the Pierce Height currently displayed in the MATERIAL section of the <<plasma:parameters-tab,PARAMETERS Tab>>.
If the user has "View Material" selected in the GUI SETTINGS section of the <<plasma:settings-tab,SETTINGS Tab>>, this value will be displayed in the top left corner of the PREVIEW Window next to *PH:*.

QtPlasmaC will then wait in this state for the time specified (rounded to no decimal places) before returning the Z axis to the starting position.
An example of a 6 second delay is below. If there is no time specified then the probe time will default to 10 seconds.

[source,{ini}]
----
n Code = probe-test 6
----

[NOTE]
Enabling a user button as a Probe Test button will add an <<plasma:ext-hal-pin,external HAL pin>> that may be connected from a pendant etc. HAL connections to this HAL pin needs to be specified in a postgui HAL file as the HAL pin is not available until the QtPlasmac GUI has loaded.

[[plasma:button-ohmic]]
.Ohmic Test

QtPlasmaC will enable the Ohmic Probe Enable output signal and if the Ohmic Probe input is sensed, the LED indicator in the SENSOR Panel will light.
The main purpose of this is to allow a quick test for a shorted torch tip.

[source,{ini}]
----
n Code = ohmic-test
----

[NOTE]
Enabling a user button as an Ohmic Test button will add an <<plasma:ext-hal-pin,external HAL pin>> that may be connected from a pendant etc.
HAL connections to this HAL pin needs to be specified in a postgui HAL file as the HAL pin is not available until the QtPlasmac GUI has loaded.

[[plasma:button-cut]]
.Cut Type

This button if selected will toggle between the two <<plasma:cut-types,cut types>>, Pierce and Cut (default cutting mode) or Pierce Only.

[source,{ini}]
----
n Code = cut-type
----

[[plasma:button-consumables]]
.Change Consumables

Pressing this button moves the torch to the specified coordinates when the machine is paused to allow the user easy access to change the torch consumables.

Valid entries are X__nnn__ Y__nnn__ F__nnn__. Feed Rate (F) is mandatory and at least one of the X or Y coordinates are required.

The X and Y coordinates are in absolute machine coordinates. If X or Y are missing then the current coordinate for that axis will be used.

There are three methods to return to the previous coordinates:

. Press the *Change Consumables* button again - the torch will return to the original coordinates and the machine will wait in this position for the user to resume the program.
. Press *CYCLE RESUME* - the torch will return to the original coordinates and the program will resume.
. Press *CYCLE STOP* - the torch will return to the original coordinates and the program will abort.

[source,{ini}]
----
n Code = change-consumables X10 Y10 F1000
----

[NOTE]
Enabling a user button as a Change Consumables button will add an <<plasma:ext-hal-pin,external HAL pin>> that may be connected from a pendant etc.
HAL connections to this HAL pin needs to be specified in a postgui HAL file as the HAL pin is not available until the QtPlasmac GUI has loaded.

[[plasma:button-load]]
.Load

Loading a G-code program from the directory specified by the *PROGRAM_PREFIX* variable in the _<machine_name>_.ini file (usually ~/linuxcnc/nc_files) is possible by using the following format:

[source,{ini}]
----
n Code = load G-code.ngc
----

If the user's G-code file is located in a sub-directory of the *PROGRAM_PREFIX* directory, it would be accessed by adding the sub-directory name to the beginning of the G-code file name.
Example for a sub-directory named *plasma*:

[source,{ini}]
----
n Code = load plasma/G-code.ngc
----

Note that the first "/" is not necessary as it will be added automatically.

[[plasma:button-torch]]
.Torch Pulse

Pulse the torch on for a predetermined time.
The time must be specified in seconds using up to one decimal place.
The maximum allowable time is 3 seconds, anything specified above that value will be limited to 3 seconds.
An example of a 0.5 second pulse is below.
It there is no time specified then it will default to 1 second.
Pulse times with more than one decimal place will be rounded to one decimal place.

Pressing the button again during the countdown will cause the torch to be turned off,
as will pressing 'Esc' if keyboard shortcuts are enabled in the <<plasma:settings-tab,SETTINGS Tab>>.

If the button is released before the countdown is complete then the torch will turn off at countdown completion,
holding the button on until after the countdown has completed will cause the torch to remain on until the button has been released.

[source,{ini}]
----
n Code = torch-pulse 0.5
----

[NOTE]
Enabling a user button as a Torch Pulse button will add an <<plasma:ext-hal-pin,external HAL pin>> that may be connected from a pendant etc.
HAL connections to this HAL pin needs to be specified in a postgui HAL file as the HAL pin is not available until the QtPlasmac GUI has loaded.

[[plasma:button-single]]
.Single Cut

Run a single unidirectional cut. This utilises the automatic <<plasma:single-cut,Single Cut>> feature.

[source,{ini}]
----
n Code = single-cut
----

[[plasma:button-framing]]
.Framing

Framing is the ability to move the torch around the perimeter of a rectangle that encompasses the bounds of the current job.

The laser enable HAL pin (qtplasmac.laser_on) will be turned on during the framing moves
and any X/Y offsets for the laser pointer in the _<machine_name>_.prefs file will also be applied to the X/Y motion.
After the framing motion is completed,
the torch will move to the X0 Y0 position to clear any applied laser offsets and qtplasmac.laser_on will be turned off.

Upon starting a Framing cycle,
it is important to note that by default the Z axis will be moved to a height of [AXIS_Z]MAX_LIMIT - 5 mm (0.2") before X/Y motion begins.

The velocity for the XY movements of the Framing motion can be specified so that Framing motion always occurs at a set velocity.
This can be achieved by adding the feed rate (F) as the as the last portion of the button code.
If the feed rate is omitted from the button code, framing motion velocity will default to the feed rate for the currently selected material.

The following GUI buttons and Keyboard Shortcuts (if enabled in the <<plasma:settings-tab,SETTINGS Tab>>) are valid during Framing motion:

. Pressing *CYCLE STOP* or the ESC <<plasma:keyboard-shortcuts,keyboard shortcut>> - Stops Framing motion.
. Pressing *CYCLE PAUSE* or the SPACE BAR <<plasma:keyboard-shortcuts,keyboard shortcut>>- Pauses Framing motion.
. Pressing *CYCLE RESUME* or the CTRL+r <<plasma:keyboard-shortcuts,keyboard shortcut>>- Resumes paused Framing motion.
. Changing the *FEED SLIDER* or any of the CTRL+0-9 <<plasma:keyboard-shortcuts,keyboard shortcuts>> - Slows the feed rate.

[NOTE]
IF THE FEED RATE IS CHANGED FOR THE FRAMING MOTION, IT WILL BE NECESSARY TO RETURN THE FEED SLIDER TO 100% BEFORE PRESSING CYCLE START AND CUTTING THE LOADED JOB.

[source,{ini}]
----
n Code = framing
----

It is possible for the user to omit the initial default Z movement and run the framing sequence at the current Z height by adding "usecurrentzheight" after "framing".

[source,{ini}]
----
n Code = framing usecurrentzheight
----

To specify a feed rate:

[source,{ini}]
----
n Code = framing F100
----

or:

[source,{ini}]
----
n Code = framing usecurrentzheight F100
----

Enabling a user button as a framing button will add an <<plasma:ext-hal-pin,external HAL pin>> that may be connected from a pendant etc.
HAL connections to this HAL pin needs to be specified in a postgui HAL file as the HAL pin is not available until the QtPlasmac GUI has loaded.

[[plasma:button-mancut]]
.Manual Cut

Manual Cut functions identically to the *F9* button to begin or end a <<plasma:manual-single-cut,manual cut>>.

[source,{ini}]
----
n Code = manual-cut
----

[[plasma:button-offsets]]
.Offset Viewer

This allows the showing/hiding of an offset viewing screen that displays all machine offsets. All relative offsets can be edited and the G54 ~ G59.3 work system coordinates are able to be given custom names.

[source,{ini}]
----
n Code = offsets-view
----

[[plasma:button-latest]]
.Load Latest File

this allows the loading of the last modified file in a directory.
The directory name is optional and if omitted will default to the last directory a file was loaded from.

[source,{ini}]
----
n Code = latest-file /home/me/linuxcnc/nc_files/qtplasmac-test
----

[[peripheral-offsets]]
=== Peripheral Offsets (Laser, Camera, Scribe, Offset Probe)

Use the following sequence to set the offsets for a laser, camera, scribe, or offset probe:

. Place a piece of scrap material under the torch.
. The machine must be homed and idle before proceeding.
. Open the <<plasma:settings-tab,SETTINGS tab>>.
. Click the SET OFFSETS button which opens the Set Peripheral Offsets dialog.
+
image::images/qtplasmac_peripheral_offsets_set.png[width=400,align="left"]
. Click the X0Y0 button to set the torch position to zero.
. Make a mark on the material by one of:
.. Jog the torch down to pierce height then pulse the torch on to make a dimple in the material.
.. Place marking dye on the torch shield then jog the torch down to mark the material.
. Click the appropriate button to activate the peripheral.
. The Get Peripheral Offsets dialog will now be showing.
+
image::images/qtplasmac_peripheral_offsets_get.png[width=400,align="left"]
. Raise the Z axis so the torch and peripheral are clear of the material.
. Jog the X/Y axes so that the peripheral is centered in the mark from the torch.
. Click the GET OFFSETS button to get the offsets and a confirmation dialog will open.
+
image::images/qtplasmac_peripheral_offsets_confirm.png[width=300,align="left"]
. Click SET OFFSETS and the offsets will now be saved.

Canceling may be done at any stage by pressing the CANCEL button which will close the dialog and no changes will be saved.

If CAMERA was selected at item 7 above and more than one camera exists then a camera selection dialog will show.
The appropriate camera needs to be selected before the Get Peripheral Offsets dialog will appear.

image::images/qtplasmac_peripheral_offsets_cam.png[width=200,align="left"]

If PROBE was selected at item 7 above then a delay dialog will show prior to the confirmation dialog at item 11.
This is for the delay required for the probe to deploy to its working position.

image::images/qtplasmac_peripheral_offsets_delay.png[width=200,align="left"]

[NOTE]
It may be necessary to click the preview window to enable jogging.
By following the above procedure the offsets are available for use immediately and no restart of LinuxCNC is required.

=== Keep Z Motion

By default, QtPlasmaC will remove all Z motion from a loaded G-code file and add an initial Z movement to bring the torch near the top of travel at the beginning of the file.
If the user wishes to use their table with a marker, a drag knife, diamond scribe, etc. mounted in the torch holder,
QtPlasmaC has the ability to retain the Z movements when executing a program by adding the following command in a G-code file:

[source,{ngc}]
----
#<keep-z-motion> = 1
----

Omitting this command, or setting this value to anything but 1 will cause QtPlasmaC to revert to the default behavior of stripping all Z motion from a loaded G-code file
and making an initial Z movement to bring the torch near the top of travel at the beginning of the file.

[[plasma:ext-hal-pin]]
=== External HAL Pins

QtPlasmaC creates some HAL pins that may be used to connect a momentary external button or pendant etc.

HAL connections to these HAL pins need to be specified in a postgui HAL file as the HAL pins are not available until the QtPlasmac GUI has loaded.

The following HAL bit pins are always created. The HAL pin has the identical behaviour of the related QtPlasmaC GUI button.

[cols="3,2,3",options="header"]
//[grid=none,frame=ends]
|===
|User Button Function |HAL Pin |GUI Function
|Toggle machine power m|qtplasmac.ext_power |POWER
|Run the loaded G-code program m|qtplasmac.ext_run |CYCLE START
|Pause/Resume the loaded G-code program m|qtplasmac.ext_pause |CYCLE PAUSE
|Abort the loaded G-code program m|qtplasmac.ext_abort |CYCLE STOP
|Touchoff X & Y axes to zero m|qtplasmac.ext_touchoff |X0Y0
|Use a laser to set an origin with or without rotation m|qtplasmac.ext_laser_touchoff |LASER
|Run/Pause/Resume the loaded G-code program m|qtplasmac.ext_run_pause |CYCLE START, CYCLE PAUSE, CYCLE RESUME in sequence
|Torch height override plus m|qtplasmac.ext_height_ovr_plus |OVERRIDE + 
|Torch height override minus m|qtplasmac.ext_height_ovr_minus |OVERRIDE -
|Torch height override reset m|qtplasmac.ext_height_ovr_reset |OVERRIDE RESET TO 0.00
|Torch height override scale m|qtplasmac.ext_height_ovr_scale |N/A
|Toggle jogging speed between fast and slow m|qtplasmac.ext_jog_slow |JOGGING FAST/SLOW
|Toggle THC enable m|qtplasmac.ext_thc_enable |THC ENABLE
|Toggle torch enable m|qtplasmac.ext_torch_enable |TORCH ENABLE
|Toggle corner Lock enable m|qtplasmac.ext_cornerlock_enable |VELOCITY ANTI DIVE ENABLE
|Toggle voidlock enable m|qtplasmac.ext_voidlock_enable |VOID ANTI DIVE ENABLE
|Toggle use auto volts m|qtplasmac.ext_auto_volts_enable |AUTO VOLTS
|Toggle ohmic probe enable m|qtplasmac.ext_ohmic_probe_enable |OHMIC ENABLE
|Toggle mesh mode m|qtplasmac.ext_mesh_mode |MESH MODE
|Toggle arc ignore OK m|qtplasmac.ext_ignore_arc_ok |IGNORE OK
|Forward along the programmed path m|qtplasmac.ext_cutrec_fwd |CUT RECOVERY FWD
|Reverse along the programmed path m|qtplasmac.ext_cutrec_rev |CUT RECOVERY REV
|Cancel any Cut Recovery movement m|qtplasmac.ext_cutrec_cancel | CUT RECOVERY CANCEL MOVE
|Move up m|qtplasmac.ext_cutrec_n | CUT RECOVERY arrow up
|Move down m|qtplasmac.ext_cutrec_s | CUT RECOVERY arrow down
|Move right m|qtplasmac.ext_cutrec_e | CUT RECOVERY arrow right
|Move left m|qtplasmac.ext_cutrec_w | CUT RECOVERY arrow left
|Move up-right m|qtplasmac.ext_cutrec_ne | CUT RECOVERY arrow up-right
|Move up-left m|qtplasmac.ext_cutrec_nw | CUT RECOVERY arrow up-left
|Move down-right m|qtplasmac.ext_cutrec_se | CUT RECOVERY arrow down-right
|Move down-left m|qtplasmac.ext_cutrec_sw | CUT RECOVERY arrow down-left
|===

The following HAL pins which allow the use of an MPG to control height override are always created.

[cols="2,3",options="header"]
//[grid=none,frame=ends]
|===
|Function                   |HAL Pin
|Enable MPG height control m|qtplasmac.ext_height_ovr_count_enable
|MPG height change         m|qtplasmac.ext_height_ovr_counts
|===

The following HAL bit pins are only created if the function is specified in a <<plasma:custom-user-buttons,custom user button>>.
The HAL pin has the identical behaviour of the related custom user button.

[cols="1,1",options="header"]
//[grid=none,frame=ends]
|===
|User Button Function  |HAL Pin
|Probe Test           m|qtplasmac.ext_probe
|Torch Pulse          m|qtplasmac.ext_pulse
|Ohmic Test           m|qtplasmac.ext_ohmic
|Change Consumables   m|qtplasmac.ext_consumables
|Framing              m|qtplasmac.ext_frame_job
|===

The following HAL bit output pins are always created and can be used by either the <<plasma:button-toggle,Toggle HAL Pin>> or <<plasma:button-pulse,Pulse HAL Pin>> custom user buttons to change the state of an output.

[options="header"]
//[frame=ends,grid=none]
|===
|HAL Pin
|qtplasmac.ext_out_0
|qtplasmac.ext_out_1
|qtplasmac.ext_out_2
|===

=== Hide Program Buttons

If the user has external buttons and/or a pendant that emulates any of the program buttons, CYCLE START, CYCLE PAUSE, or CYCLE STOP
then it is possible to hide any or all of these GUI program buttons by adding the following code to the *[GUI_OPTIONS]* section of the _<machine_name>_.prefs file:

[source,{ini}]
----
Hide run = True
Hide pause = True
Hide abort = True
----

For the 16:9 or 4:3 GUIs, the hiding of each of these GUI buttons will expose two more custom user buttons in the GUI.

[[mode0-arcok]]
=== Tuning Mode 0 Arc OK

Mode 0 Arc OK relies on the arc voltage to set the Arc OK signal.
This is accomplished by sampling the arc voltage every servo thread cycle.
There needs to be a specified number of consecutive samples, all within a specified threshold for the Arc OK signal to be set.
These voltages are also required to be within a specified range.

There are two settings in the <<plasma:parameters-tab,PARAMETERS Tab>> for setting the range, these are:

- *OK High Volts* which is the upper value of the voltage range. The default is 250 V.

- *OK Low Volts* which is the lower value of the voltage range. The default is 60 V.

Both of these values may be changed by direct entry or by the use of the increment/decrement buttons.

There are also two HAL pins that have been provided to allow the user to tune the set point. These HAL pins are:

- `plasmac.arc-ok-counts` which is the number of consecutive readings within the threshold that are required to set the Arc OK signal. The default is 10.

- `plasmac.arc-ok-threshold` which is the maximum voltage deviation that is allowed for a valid voltage to set the Arc OK signal. The default is 10.

The following example would set the number of valid consecutive readings required to 6:

[source,{hal}]
----
setp plasmac.arc-ok-counts 6
----

These settings if used should be in the custom.hal file of the configuration.

=== Lost Arc Delay

Some plasma power sources/machine configurations may lose the Arc OK signal either momentarily during a cut, or permanently near the end of a cut causing QtPlasmaC to pause the program and report a "valid arc lost" error.

There is a HAL pin named `plasmac.arc-lost-delay` that may be used to set a delay (in seconds) that will prevent a paused program/error if the lost Arc OK signal is regained, or the *M5* command is reached before the set delay period expires.

It is important to note that the THC will be disabled and locked at the cutting height at the time the Arc OK signal was lost.

The following code would set a delay of 0.1 seconds:

[source,{hal}]
----
setp plasmac.arc-lost-delay 0.1
----

It is recommended that the user set this pin in the custom.hal file.

This setting should only be used if the user experiences the above symptoms.
It should also be noted that the user could use the appropriate <<plasma:ignore-ok,Ignore Arc OK>> G-code commands to achieve a similar result.

=== Zero Window

Small fluctuations in the arc voltage displayed while the machine is at idle are possible depending on many different variables (electrical noise, incorrect THCAD tuning, etc.).

After all contributing factors have been mitigated, if a small fluctuation still exists it is possible to eliminate it by widening the voltage window for which QtPlasmaC will display 0 V.

The pin for adjusting this value is named plasmac.zero-window and the default value is set to 0.1. To change this value, add the pin and the required value to the custom.hal file.

The following example would set the voltage window to be displayed as 0 V from -5 V to +5 V:

[source,{hal}]
----
setp plasmac.zero-window 5
----

=== Tuning Void Sensing

In addition to the *Void Slope* setting in the <<plasma:parameters-tab,PARAMETERS Tab>> there are two HAL pins to aid in the fine tuning of void anti-dive.
These HAL pins are:

- *plasmac.void-on-cycles* which is the number of times the slope rate needs to be exceeded to activate void anti-dive. The default is 2.
- *plasmac.void-off-cycles* which is the number of cycles without the slope rate being exceeded to deactivate void anti-dive. The default is 10.

The following example would set the number of on cycles required to 3:

[source,{hal}]
----
setp plasmac.void-on-cycles 3
----

The objective is to have as low a value of Void Slope as possible without any false triggering then adjust on and off cycles to ensure clean activation and deactivation of void anti-dive.
In most cases it should not be necessary to change on and off cycles from the default value.

These settings if used should be in the custom.hal file of the configuration.

=== Max Offset

Max Offset is the distance (in millimeters) away from the Z MAX_LIMIT that QtPlasmaC will allow the Z axis to travel while under machine control.

The pin for adjusting this value is named plasmac.max-offset and the default value (in millimeters) is set to 5.
To change this value, add the pin and the required value to the custom.hal file.
It is not recommended to use values less than 5 mm as offset overrun may cause unforeseen issues.

The following example would set the distance from Z MAX_LIMIT to 10 mm:

[source,{hal}]
----
setp plasmac.max-offset 10
----

=== Enable Tabs During Automated Motion

By default, all tabs except the <<plasma:main-tab,MAIN Tab>> are disabled during automated motion.
It is possible for every tab but the <<plasma:conversational-tab,CONVERSATIONAL Tab>> to be enabled during automated motion by setting the following HAL pin True:

[source,{hal}]
----
setp qtplasmac.tabs_always_enabled 1
----

[WARNING]
====
It is the responsibility of the operator to ensure that the machine is equipped with a suitable, working hardware E-stop.
If using only a touchscreen to navigate the QtPlasmaC GUI, there is no way to stop automated machine motion on any tab but the MAIN tab.
====

=== Override Jog Inhibit Via Z+ Jog

It is possible to override the jog inhibit by using the GUI or keyboard to jog in the Z+ direction rather than checking the Override Jog box on the <<plasma:settings-tab,SETTINGS Tab>>.

This is done by changing the following preference to *True* in the *[GUI_OPTIONS]* of the _<machine_name>_.prefs file in the _<machine_name>_ folder: +
`Override jog inhibit via Z+`

=== QtPlasmaC State Outputs

The plasmac HAL component has a HAL pin named *plasmac.state-out* which can be used to interface with user-coded components to provide the current state of the component.

.Different states QtPlasmaC could encounter
[width="100%",cols="1,4,12",options="header"]
//[grid=none,frame=ends]
|===
|State |Name                  |Description
|0    m|IDLE                  |idle and waiting for a start command
|1    m|PROBE_HEIGHT          |move down to probe height
|2    m|PROBE_DOWN            |probe down until material sensed
|3    m|PROBE_UP              |probe up until material not sensed, this sets the zero height
|4    m|ZERO_HEIGHT           |not used at present
|5    m|PIERCE_HEIGHT         |move up to pierce height
|6    m|TORCH_ON              |turn the torch on
|7    m|ARC_OK                |wait until arc ok detected
|8    m|PIERCE_DELAY          |wait for pierce delay time
|9    m|PUDDLE_JUMP           |xy motion begins, move to puddle jump height
|10   m|CUT_HEIGHT            |move to cut height
|11   m|CUT_MODE_01           |cutting in either mode 0 or mode 1
|12   m|CUT_MODE_2            |cutting in mode 2
|13   m|PAUSE_AT_END          |pause motion at end of cut
|14   m|SAFE_HEIGHT           |move to safe height
|15   m|MAX_HEIGHT            |move to maximum height
|16   m|END_CUT               |end the current cut
|17   m|END_JOB               |end the current job
|18   m|TORCHPULSE            |a torch pulse is active
|19   m|PAUSED_MOTION         |cut recovery motion is active while paused
|20   m|OHMIC_TEST            |an ohmic test is active
|21   m|PROBE_TEST            |a probe test is active
|22   m|SCRIBING              |a scribing job is active
|23   m|CONSUMABLE_CHANGE_ON  |move to consumable change coordinates
|24   m|CONSUMABLE_CHANGE_OFF |return from consumable change coordinates
|25   m|CUT_RECOVERY_ON       |cut recovery is active
|26   m|CUT_RECOVERY_OFF      |cut recovery is deactivated
|27   m|DEBUG
|===

The DEBUG state is for testing purposes only and will not normally be encountered.

=== QtPlasmaC Debug Print

The plasmac HAL component has a HAL pin named *plasmac.debug-print* which if set to 1 (true) will print to terminal every state change as a debug aid.

[[plasma:pm_comms]]
=== Hypertherm PowerMax Communications

Communications can be established with a Hypertherm PowerMax plasma cutter that has a RS485 port.
This feature enables the setting of *Cut Mode*, *Cutting Amperage* and *Gas Pressure* automatically from the *Cut Parameters* of the material file.
In addition, the user will be able to view the PowerMax's *Arc On Time* in hh:mm:ss format on the <<plasma:statistics-tab,STATISTICS Tab>>.

If *Gas Pressure* is set to Zero then the PowerMax will automatically calculate the required pressure from the *Cut Mode*, *Cut Current*, torch type, and torch length.

Changing the cutting mode will set the gas pressure to zero causing the machine to use its automatic gas pressure mode.

The maximum and minimum values of these parameters are read from the plasma cutter and the related spin-buttons in the Cut Parameters are then limited by these values.
Gas pressure cannot be changed from zero until communications have been established.

This feature is enabled by setting the correct port name for the PM_PORT option in the *[POWERMAX]* section of the _<machine_name>_.prefs file.
If the PM_PORT option is not set in the _<machine_name>_.prefs file then the widgets associated with this feature will not be visible.

Example showing enabling the Hypertherm PowerMax Communications on USB0:

[source,{ini}]
----
[POWERMAX]
Port = /dev/ttyusb0
----

If the user is unsure of the name of the port, there is a Python script in the configuration directory
that will show all available ports and can also be used to test communications with the plasma unit prior to enabling this feature in the QtPlasmaC GUI.

To use the test script follow these instructions:

For a package installation (Buildbot) enter the following command in a terminal window: +
`pmx485-test`

For a run in place installation enter the following two commands in a terminal window: +
`source ~/linuxcnc-dev/scripts/rip-environment +
pmx485-test`

The gas pressure units display (psi or bar) is determined by the data received during initial setup of the communication link
and is then shown next to the Gas Pressure setting in the MATERIAL section of the <<plasma:parameters-tab,PARAMETERS Tab>>.

The PowerMax machine will go into remote mode after communications have been established and may only be controlled remotely (via the QtPlasmaC GUI) at this point.
The connection can be validated by observing the PowerMax display.

To switch the PowerMax back to local mode the user can either:

. Disable PowerMax Comms from the <<plasma:main-tab, MAIN Tab>>
. Close LinuxCNC which will put the PowerMax into local mode during shutdown.
. Turn the PowerMax off for 30 seconds and then power it back on.

TIP: If PowerMax communications is active then selecting <<plasma:mesh-mode,Mesh Mode>> will automatically select CPA mode on the PowerMax unit.

[NOTE]
To use the PowerMax communications feature it is necessary to have the Python pyserial module installed. +
If pyserial is not installed an error message will be displayed.

To install pyserial, enter the following command into a terminal window: +
`sudo apt install python-serial`

A typical <<plasma:rs485_connections,connection diagram>> is shown in the appendix of this document as well as confirmed working interfaces.

== Internationalisation

It is possible to create translation files for QtPlasmaC to display in the language of the current locale.

To create and or edit a translation file requires that LinuxCNC has been installed as run in place.

The following assumes that the linuxcnc git directory is ~/linuxcnc-dev.

The *$* indicates a terminal prompt.

All language files are kept in ~/linuxcnc-dev/share/screens/qtplasmac/languages.

The qtplasmac.py file is a Python version of the GUI file used for translation purposes.

The .ts files are the translation source files for the translations.
These are the files that require creating/editing for each language.

The .qm files are the compiled translation files used by pyqt.

The language is determined by an underscore plus the first two letters of the locale,
for example if an Italian translation was being done then it would be "\_it".
It will be referred to as "_xx" in this document, so "qtplasmac_xx.ts" in this document would actually be "qtplasmac_it.ts" for an Italian translation.

The default locale for QtPlasmaC is "_en" which means that any translation files created as "qtplasmac_en.*" will not be used for translations.

If any of the required utilities (pyuic5, pylupdate5, linguist) are not installed then the user will need to install pyqt5-dev-tools: +
`sudo apt install pyqt5-dev-tools`

Change to the languages directory: +
`cd ~/linuxcnc-dev/share/qtvcp/screens/qtplasmac/languages`

If any text changes have been made to the GUI then run the following to update the GUI Python file: +
`pyuic5 ../qtplasmac.ui > qtplasmac.py`
+
The user can either create a new translation source file for a non-existing language translation
or modify an existing translation source file due to changes being made to some text in a QtPlasmaC source file.
If modifying an existing translation that has had no source file changes then this step is not required.

Create or edit a .ts file: +
`langfile xx`
+
[NOTE]
this command is a script which runs the following: $ pylupdate5 *.py ../*.py ../../../../../lib/python/qtvcp/lib/qtplasmac/*.py -ts qtplasmac_xx.ts

The editing of the translation is done with the linguist application: +
`linguist`

. Open the TS file and translate the strings

It is not necessary to provide a translation for every text string, if no translation is specified for a string then the original string will be used in the application.
The user needs to be careful with the length of strings that appear on widgets as space is limited. If possible try to make the translation no longer than the original.

When editing is complete save the file:
----
File > Save
----

Then create the .qm file:
----
File > Release
----

Then create links to the compiled .qm file for the other QtPlasmaC GUIs.
----
$ ln -s qtplasmac_en.qm ../../qtplasmac_4x3/languages/
$ ln -s qtplasmac_en.qm ../../qtplasmac_9x16/languages/
----

QtPlasmaC will be translated to the language of the current locale on the next start so long as a .qm file exists in that language.

== Appendix

=== Example Configurations

There are example configuration files which use the QtPlasmaC GUI to simulate plasma cutting machines.

They can be found in the LinuxCNC chooser under: Sample Configurations -> sim -> qtplasmac

Three versions are available in both metric and imperial units:

. qtplasmac_l - 16:9 format, minimum resolution 1366x768
. qtplasmac_p - 9:16 format, minimum resolution 786x1366
. qtplasmac_s - 4:3 format, minimum resolution 1024x768

Each sample configuration includes a popup control panel to simulate various inputs to the GUI such as:

. ARC VOLTAGE
. OHMIC SENSE
. FLOAT SWITCH
. BREAKAWAY SWITCH
. ESTOP

=== NGC Samples

There are some sample G-code files in the ~/linuxcnc/nc_files/examples/plasmac directory.

=== QtPlasmaC Specific G-codes

[cols="1,2",options="header"]
//[frame=ends,grid=none]
|===
|Description |Code
|Begin <<plasma:multi-tool,cut>> m|M3 $0 S1
|End <<plasma:multi-tool,cut>> m|M5 $0
|Begin <<plasma:scribe,scribe>> m|M3 $1 S1
|End <<plasma:scribe,scribe>> m|M5 $1
|Begin <<plasma:spotting,center spot>> m|M3 $2 S1
|End <<plasma:spotting,center spot>> m|M5 $2
|End all the above. m|M5 $-1
|Select a <<plasma:material-handling,material>>. m|`M190 P`__n__ +
_n_ denotes the material number.
|Wait for <<plasma:material-handling,material>> change confirmation. |`M66 P3 L3 Q`__n __+
_n_ is delay time (in seconds).
This value may need to be increased for very large material files.
|Set feed rate from <<plasma:material-handling,material>>. m|F#<_hal[plasmac.cut-feed-rate]>
|Enable <<plasma:ignore-ok,Ignore Arc OK>> |`M62 P1` (synchronized with motion) +
`M64 P1` (immediate)
|Disable <<plasma:ignore-ok,Ignore Arc OK>> |`M63 P1` (synchronized with motion) +
`M65 P1` (immediate)
|Disable <<plasma:thc,THC>> |`M62 P2` (synchronized with motion) +
`M64 P2` (immediate)
|Enable <<plasma:thc,THC>> |`M63 P2` (synchronized with motion) +
`M65 P2` (immediate)
|Disable <<plasma:overcut,Torch>> |`M62 P3` (synchronized with motion) +
`M64 P3` (immediate)
|Enable <<plasma:overcut,Torch>> |`M63 P3` (synchronized with motion) +
`M65 P3` (immediate)
|Set <<plasma:velocity_thc,velocity>> to a percentage of feed rate. |`M67 E3 Q`__n__ (synchronized with motion) +
`M68 E3 Q`__n__ (immediate) +
_n_ is the percentage to set +
10 is the minimum, below this will be set to 100% +
100 is the maximum, above this will be set to 100% +
*It is recommended to have M68 E3 Q0 in both the preamble and postamble.*
|Cutter <<plasma:cutter-compensation,compensation>> - left of path m|G41.1 D#<_hal[plasmac.kerf-width]>
|Cutter <<plasma:cutter-compensation,compensation>> - right of path m|G42.1 D#<_hal[plasmac.kerf-width]>
|Cutter <<plasma:cutter-compensation,compensation>> off |`G40` +
*Note that M62 through M68 are invalid while cutter compensation is on.*
|Cut <<plasma:hole-cutting,holes>> at 60% feed rate |`#<holes> = 1` +
for holes less than 32 mm (1.26") diameter
|Cut <<plasma:hole-cutting,holes>> at 60% feed rate, turn torch off at hole end, continue hole path for over cut. |`#<holes> = 2` +
for holes less than 32 mm (1.26") diameter +
over cut length = 4 mm (0.157")
|Cut <<plasma:hole-cutting,holes>> and arcs at 60% feed rate. |`#<holes> = 3` +
for holes less than 32 mm (1.26") diameter +
for arcs less than 16 mm (0.63") radius
|Cut <<plasma:hole-cutting,holes>> and arcs at 60% feed rate, turn torch off at hole end, continue hole path for over cut. |`#<holes> = 4` +
for holes less than 32 mm (1.26") diameter +
for arcs less than 16 mm (0.63") radius +
over cut length = 4 mm (0.157")
|Specify <<plasma:hole-cutting,hole>> diameter for +
 #<holes> = 1-4. |`#<h_diameter> =` _n_ +
(_n_ is the diameter, use the same units system as the rest of the G-code file)
|Specify <<plasma:hole-cutting,hole>> velocity for +
 #<holes>=1-4. |`#<h_velocity> =` _n_ +
(_n_ is the percentage, set the percentage of the current feed rate)
|Specify <<plasma:overcut,over cut>> length. |`#<oclength> =` _n_ +
(_n_ is the length, use the same units system as the rest of the G-code file)
|Specify <<plasma:cut-types,pierce-only>> mode. |`#<pierce-only> =` _n_ +
(_n_ is the mode, 0=normal cut mode, 1=pierce only mode)
|Create or edit materials. +
Options: +
0 - Create temporary default +
1 - Add if not existing +
2 - Overwrite if existing else add new |mandatory parameters: +
(o=<option>, nu=<__nn__>, na=<__ll__>, ph=<__nn__>, pd=<__nn__>, ch=<__nn__>, fr=<__nn__>) +
optional parameters: +
(kw=<__nn__>, th=<__nn__>, ca=<__nn__>, cv=<__nn__>, pe=<__nn__>, gp=<__nn__>, cm=<__nn__>, jh=<__nn__>, jd=<__nn__>)
|<<plasma:magic-comments,Keep Z Motion>> |#<keep-z-motion> = 1
|===

=== QtPlasmaC G-code Examples

[cols="1,2",options="header"]
//[grid=none,frame=ends]
|===
|Description |Example
|Select material and do a normal cut m|M190 P3 +
M66 P3 L3 Q1 +
F#<_hal[plasmac.cut-feed-rate]> +
M3 $0 S1 +
. +
. +
M5 $0
|Set velocity to 100% of CutFeedRate m|M67 E3 Q0 or M67 E3 Q100
|Set velocity to 60% of CutFeedRate m|M67 E3 Q60
|Set velocity to 40% of CutFeedRate m|M67 E3 Q40
|Cut a hole with 60% reduced speed using velocity setting m|G21 (metric) +
G64 P0.05 +
M52 P1 (allow paused motion) +
F#<_hal[plasmac.cut-feed-rate]> +
G0 X10 Y10 +
M3 $0 S1 (start cut) +
G1 X0 +
M67 E3 Q60 (reduce feed rate to 60%) +
G3 I10 (the hole) +
M67 E3 Q100 (restore feed rate to 100%) +
M5 $0 (end cut) +
G0 X0 Y0 +
M2 (end job)
|Cut a hole with 60% reduced speed using the #<holes> command |G21 (metric) +
G64 P0.05 +
M52 P1 (allow paused motion) +
\#<holes> = 1 (velocity reduction for holes) +
F#<_hal[plasmac.cut-feed-rate]> +
G0 X10 Y10 +
M3 $0 S1 (start cut) +
G1 X0 +
G3 I10 (the hole) +
M5 $0 (end cut) +
G0 X0 Y0 +
M2 (end job)
|Cut a hole with over cut using torch disable |G21 (metric) +
G64 P0.05 +
M52 P1 (allow paused motion) +
F#<_hal[plasmac.cut-feed-rate]> +
G0 X10 Y10 +
M3 $0 S1 (start cut) +
G1 X0 +
M67 E3 Q60 (reduce feed rate to 60%) +
G3 I10 (the hole) +
M62 P3 (turn torch off) +
G3 X0.8 Y6.081 I10 (continue motion for 4 mm) +
M63 P3 (allow torch to be turned on) +
M67 E3 Q0 (restore feed rate to 100%) +
M5 $0 (end cut) +
G0 X0 Y0 +
M2 (end job)
|Cut a hole with over cut using the #<holes> command |G21 (metric) +
G64 P0.05 +
M52 P1 (allow paused motion) +
\#<holes> = 2 (over cut for holes) +
F#<_hal[plasmac.cut-feed-rate]> +
G0 X10 Y10 +
M3 $0 S1 (start cut) +
G1 X0 +
G3 I10 (the hole) +
M5 $0 (end cut) +
G0 X0 Y0 +
M2 (end job) +
|Cut a hole with 6.5 mm over cut using the #<holes> command |G21 (metric) +
G64 P0.05 +
M52 P1 (allow paused motion) +
\#<holes> = 2 (over cut for holes) +
#<oclength> = 6.5 (6.5 mm over cut length) +
F#<_hal[plasmac.cut-feed-rate]> +
G0 X10 Y10 +
M3 $0 S1 (start cut) +
G1 X0 +
G3 I10 (the hole) +
M5 $0 (end cut) +
G0 X0 Y0 +
M2 (end job)
|Select scribe and select torch at end of scribing m|. +
. +
M52 P1 (paused motion on) +
F#<_hal[plasmac.cut-feed-rate]> +
T1 M6 (select scribe) +
G43 H0 (apply offsets) +
M3 $1 S1 (start plasmac with scribe) +
. +
. +
T0 M6 (select torch) +
G43 H0 (apply offsets) +
G0 X0 Y0 (parking position) +
M5 $1 (end)
|Hole center spotting. +
|(Requires a small motion command or nothing happens) +
G21 (metric) +
F99999 (high feed rate) +
G0 X10 Y10 +
M3 $2 S1 (spotting on) +
G91 (relative distance mode) +
G1 X0.000001 +
G90 (absolute distance mode) +
M5 $2 (spotting off) +
G0 X0 Y0 +
G90 +
M2
|Create temporary default material m|(o=0, nu=2, na=5mm Mild Steel 40A, ph=3.1, pd=0.1, ch=0.75, fr=3000)
|Edit material, if not existing create a new one |(o=2, nu=2, na=5mm Mild Steel 40A, ph=3.1, pd=0.1, ch=0.75, fr=3000, kw=1.0)
|===

[[plasma:mesa-thcad]]
=== Mesa THCAD

The Mesa THCAD is a common way of obtaining the arc voltage from a plasma cutter and is also useful for ohmic sensing of the material during probing.
The THCAD may be used for parallel port configurations as well as configurations using Mesa Electronics hardware.
The THCAD is available in three different models, THCAD-5, THCAD-10, and THCAD-300.

There is a mode jumper on each THCAD card which should be set to *UNIPOLAR*

There is a frequency divider jumper on each THCAD card which should be set according to the hardware type:

[options="header"]
//[grid=none,frame=ends]
|===
|Input Device |Recommended Setting
|Parallel Port with very low latency |F/32
|Parallel Port recommended starting point |F/64
|Parallel Port with higher latency, or when cutting thick material |F/128
|Mesa Card |F/32
|===

This value is required to be entered into PnCconf during installation.

[NOTE]
If using a parallel port it may be necessary for the user to adjust the jumper setting and the subsequent scaling values on the <<plasma:parameters-tab,Parameters Tab>> to achieve optimal results.
Symptoms may include random torch raises or dives during otherwise stable cutting. Halscope plots may be useful in diagnosing these issues.

[[plasma:calibration-values]]
Located on the rear of the THCAD is a calibration sticker showing:

----
    THCAD-nnn

 0V  121.1 kHz
 5V  925.3 kHz
----

or similar values, these values are required to be entered into PnCconf during installation.

PnCconf has entries for all required THCAD parameters and will calculate and configure any required settings.
The calculations used are as follows:

.Voltage Scale

----
vs = r / ((f - z) / d / v)
----

.Voltage Offset

----
vo = z / d
----

_r_ = divider ratio (see below).

_f_ = full scale value from calibration sticker.

_z_ = 0 V value from calibration sticker.

_d_ = value from jumper above.

_v_ = full scale voltage of THCAD

.Divider Ratio

_THCAD-5 or THCAD-10_

If connecting to a plasma CNC port then the divider ratio is selected from the plasma machine. A common ratio used is 20:1.

If connecting to the plasma machines full arc voltage then a common setup for a THCAD-10 is to use a 1 MΩ resistor from arc negative to THCAD negative
and a 1 MΩ resistor from arc positive to THCAD positive.
The divider ratio is obtained by:

----
r = (total_resistance + 100000) / 100000
----

_THCAD-300_

----
r = 1
----

IMPORTANT: IF THE USER IS USING A HF START PLASMA POWER SUPPLY THEN EACH OF THESE RESISTANCES SHOULD BE MADE UP OF SEVERAL HIGH VOLTAGE RESISTORS.

CAUTION: IF THE USER IS USING A HF START PLASMA POWER SUPPLY THEN OHMIC SENSING IS NOT RECOMMENDED.

[NOTE]
These values can be calculated by using https://jscalc.io/calc/NTr5QDX6WgMThBVb[this online calculator].

[NOTE]
There is a <<plasma:lowpass,lowpass filter>> available which may be useful if using a THCAD and there is a lot of noise on the returned arc voltage.

[[plasma:rs485_connections]]
=== RS485 Connections

Hypertherm RS485 Wiring Diagram (wire colors inside the Hypertherm in parentheses):

[cols="1,1",options="header"]
|===
|Connection at Machine Pin # |Connection at Breakout Board
|*1* - Tx+ (Red)             |->RXD+
|*2* - Tx- (Black)           |->RXD-
|*3* - Rx+ (Brown)           |->T/R+
|*4* - Rx- (White)           |->T/R-
|*5* - GND (Green)           |->GND
|===

image::images/qtplasmac_rs485_pmx.png[width=400,align="center"]

RS485 interfaces that are known to work:

DTECH DT-5019 USB to RS-485 converter adapter:

image::images/qtplasmac_rs485_dtech.png[width=400,align="center"]

The following is necessary to convert a motherboard Serial connection or Serial card (RS232) to RS485:

DTECH RS-232 to RS-485 converter:

image::images/qtplasmac_rs485_converter.png[width=400,align="center"]

Serial card example (Sunnix SER5037A PCI Card shown with Breakout Board):

image::images/qtplasmac_rs485_sunnix.png[width=400,align="center"]

[[plasma:reed-arc-ok]]
=== Arc OK With A Reed Relay

An effective and very reliable method of obtaining an Arc OK signal from a plasma power supply without a CNC port
is to mount a reed relay inside a non-conductive tube and wrap and secure three turns of the work lead around the tube.

This assembly will now act as a relay that will switch on when current is flowing through the work lead which only occurs when a cutting arc has been established.

This will require that QtPlasmaC be operated in Mode 1 rather than Mode 0.
See the <<plasma:modes,QtPlasmaC Modes>> sections for more information.

image::images/qtplasmac_reed_arc_ok.png[width=600,align="center"]

[[plasma:contact-load-schematics]]
=== Contact Load Schematics

image::images/qtplasmac_relay_contact.png[width=600,align="center"]

A full description is at <<plasma:qt-contact-load,Contact Load>>.

== Known Issues

=== Keyboard Jogging

There is a known issue with some combinations of hardware and keyboards that may affect the autorepeat feature of the keyboard
and will then affect keyboard jogging by intermittent stopping and starting during jogging.
This issue can be prevented by disabling the Operating System's autorepeat feature for all keys.
QtPlasmaC uses this disabling feature by default for all keys only when the <<plasma:main-tab,MAIN Tab>> is visible,
with the following exceptions when autorepeat is allowed with the <<plasma:main-tab,MAIN Tab>> visible:
G-code editor is active, MDI is active. When QtPlasmaC is shut down, the Operating System's autorepeat feature will be enabled for all keys.

If the user wishes to prevent QtPlasmaC from changing the Operating System's autorepeat settings,
enter the following in the *[GUI_OPTIONS]* section of the _<machine_name>_.prefs file:

[source,{ini}]
----
Autorepeat all == True
----

This issue does not affect any jogging using the GUI jog buttons.

[NOTE]
Disconnecting and reconnecting a keyboard during an active QtPlasmaC session will cause the autorepeat feature to re-enable itself automatically which may cause intermittent stopping and starting during jogging.
The user must restart QtPlasmaC to disable the autorepeat feature again.

== Support

Online help and support is available from the https://forum.linuxcnc.org/plasmac[PlasmaC section] of the https://forum.linuxcnc.org/[LinuxCNC Forum].

The user can create a compressed file containing the complete machine configuration to aid in fault diagnosis by pressing following the directions in the <<plasma:backup,backup>> section.
The resulting file is suitable for attaching to a post on the LinuxCNC Forum to help the community diagnose specific issues.

// vim: set syntax=asciidoc:<|MERGE_RESOLUTION|>--- conflicted
+++ resolved
@@ -521,15 +521,7 @@
 
 [[plasma:calculations]]
 .*Calculations:*
-<<<<<<< HEAD
-If using a Mesa card, the input resistance of a 7i96 is 4700 Ω (symbol R)(always consult the product manual associated with the revision being used as these values sometimes vary between revisions), giving a contact current of 5.1 mA (symbol I) assuming a supply voltage (symbol U) of 24 V (I = U/R)footnote:[In the US, the letter V is commonly used as a symbol (Voltage) and as a unit (Volt).].
-
-If using a Mesa card, the input resistance of a 7I96 is 47006&#8239;Ω
-(always consult the product manual associated with the revision being used as these values sometimes vary between revisions),
-giving a contact current of 5.1&#8239;mA assuming a supply voltage of 24&#8239;V (I = V/R).
-=======
 If using a Mesa card, the input resistance of a 7I96 is 4700 Ω (symbol R)(always consult the product manual associated with the revision being used as these values sometimes vary between revisions), giving a contact current of 5.1 mA (symbol I) assuming a supply voltage (symbol U) of 24 V (I = U/R)footnote:[In the US, the letter V is commonly used as a symbol (Voltage) and as a unit (Volt).].
->>>>>>> bffd47d9
 
 As an example, the typical relay used in a Hypertherm Powermax 65 plasma cutter (link:https://www.te.com/commerce/DocumentDelivery/DDEController?Action=showdoc&DocId=Data+Sheet%7F1308242_T77%7F1011%7Fpdf%7FEnglish%7FENG_DS_1308242_T77_1011.pdf%7F1-1393194-0[TE T77S1D10-24]) requires a minimum contact load of 100&#8239;mA @ 5&#8239;VDC which will dissipate 0.5&#8239;W (P = I * V).
 If using a 24&#8239;VDC power supply this would then equate to a minimum current of 20.8&#8239;mA.
@@ -2181,11 +2173,7 @@
 The default over cut length for QtPlasmaC hole sensing is 4&#8239;mm (0.157").
 It is possible to change this value with the following command in a G-code file:
 
-<<<<<<< HEAD
-* *#<oclength> = __nn__* to specify an over cut length (_nn_) in the same units system as the rest of the G-code file.
-=======
-* `#<oclength> =` _nn_ to specify an over cut length (nn) in the same units system as the rest of the G-code file.
->>>>>>> bffd47d9
+* `#<oclength> =` _nn_ to specify an over cut length (_nn_) in the same units system as the rest of the G-code file.
 
 .*Arc Dwell (Pause At End)*
 
