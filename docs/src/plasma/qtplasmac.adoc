--- conflicted
+++ resolved
@@ -498,15 +498,9 @@
 Debounce delay periods can be changed by editing the appropriate debounce value in the custom.hal file in the _<machine_name>_ config directory.
 
 Each increment of delay adds one servo thread cycle to the debounce time.
-<<<<<<< HEAD
 For example: given a servo thread period of 1000000 (measured in nano seconds), a debounce delay of 5 would equate to 5000000&#8239;ns, or 5&#8239;ms.
 
 For the Float and Ohmic switches this equates to a 0.001&#8239;mm (0.00004") increase in the probed height result.
-=======
-For example: given a servo thread period of 1000000 (measured in nano seconds), a debounce delay of 5 would equate to 5000000 ns, or 5 ms.
-
-For the Float and Ohmic switches this equates to a 0.001 mm (0.00004") increase in the probed height result.
->>>>>>> 48a78926
 
 It is recommended to keep the debounce values as low as possible while still achieving consistent results.
 Using link:../hal/tutorial.html#sec:tutorial-halscope[Halscope] to plot the inputs is a good way to establish the correct value.
@@ -535,13 +529,8 @@
 
 There are two different methods available to provide this minimum current if it is required:
 
-<<<<<<< HEAD
 . A 0.1&#8239;μF film capacitor placed across the contacts.
 . A 1200&#8239;Ω 1&#8239;W resistor across the load (see calculations below).
-=======
-. A 0.1 μF film capacitor placed across the contacts.
-. A 1200 Ω 1 W resistor across the load (see calculations below).
->>>>>>> 48a78926
 
 Schematics are shown at <<qt_contact-load-schematics,contact load schematics>>.
 
@@ -549,13 +538,9 @@
 
 [underline]*Calculations:*
 
-<<<<<<< HEAD
-If using a Mesa card, the input resistance of a 7I96 is 47006#8239;Ω (always consult the product manual associated with the revision being used as these values sometimes vary between revisions), giving a contact current of 5.1&#8239;mA assuming a supply voltage of 24&#8239;V (I = V/R).
-=======
-If using a Mesa card, the input resistance of a 7I96 is 4700 Ω
+If using a Mesa card, the input resistance of a 7I96 is 47006#8239;Ω
 (always consult the product manual associated with the revision being used as these values sometimes vary between revisions),
-giving a contact current of 5.1 mA assuming a supply voltage of 24 V (I = V/R).
->>>>>>> 48a78926
+giving a contact current of 5.1&#8239;mA assuming a supply voltage of 24&#8239;V (I = V/R).
 
 As an example, the typical relay used in a Hypertherm Powermax 65 plasma cutter (link:https://www.te.com/commerce/DocumentDelivery/DDEController?Action=showdoc&DocId=Data+Sheet%7F1308242_T77%7F1011%7Fpdf%7FEnglish%7FENG_DS_1308242_T77_1011.pdf%7F1-1393194-0[TE T77S1D10-24]) requires a minimum contact load of 100&#8239;mA @ 5&#8239;VDC which will dissipate 0.5&#8239;W (P = I * V).
 If using a 24&#8239;VDC power supply this would then equate to a minimum current of 20.8&#8239;mA.
@@ -568,13 +553,8 @@
 - I~m~ = minimum current required
 - I~i~ = input current
 
-<<<<<<< HEAD
 Using a 7I96 with an input current of 5.1&#8239;mA gives a calculated value of 1529&#8239;Ω ( = 24&#8239;V / (.0208 - .0051)&#8239;A).
 This could then be rounded down to a commonly available 1500&#8239;Ω resistor, giving a small safety margin.
-=======
-Using a 7I96 with an input current of 5.1 mA gives a calculated value of 1529 Ω ( = 24 V / (.0208 - .0051) A).
-This could then be rounded down to a commonly available 1500 Ω resistor, giving a small safety margin.
->>>>>>> 48a78926
 
 The power dissipation can by calculated using P = U~s~^2^ / R~s~ where:
 
@@ -582,14 +562,9 @@
 - U~s~ = supply voltage
 - R~s~ = selected resistance
 
-<<<<<<< HEAD
 This gives a value of 0.38&#8239;W.
 This could then be rounded up to 1&#8239;W, giving a good safety margin.
 The final selection would be a 1500&#8239;Ω 1&#8239;W resistor.
-=======
-This gives a value of 0.38 W. This could then be rounded up to 1 W, giving a good safety margin.
-The final selection would be a 1500 Ω 1 W resistor.
->>>>>>> 48a78926
 
 === Desktop Launcher
 
@@ -2181,12 +2156,8 @@
 
 If Hole Sensing modes 2 or 4 are active, QtPlasmaC will over cut the hole in addition to the velocity changes associated with modes 1 and 3.
 
-<<<<<<< HEAD
-The default over cut length for QtPlasmaC hole sensing is 4&#8239;mm (0.157"). It is possible to change this value with the following command in a G-code file:
-=======
-The default over cut length for QtPlasmaC hole sensing is 4 mm (0.157").
+The default over cut length for QtPlasmaC hole sensing is 4&#8239;mm (0.157").
 It is possible to change this value with the following command in a G-code file:
->>>>>>> 48a78926
 
 * *#<oclength> = __nn__* to specify an over cut length (_nn_) in the same units system as the rest of the G-code file.
 
@@ -2368,12 +2339,8 @@
 If a laser offset is in effect when *CANCEL MOVE* is pressed then this offset will also be cleared.
 
 [NOTE]
-<<<<<<< HEAD
-Cut recovery movements will be limited to a radius of 10&#8239;mm (0.4") from either the point the program was paused, or from the last point on the cut path if paused motion was used.
-=======
-Cut recovery movements will be limited to a radius of 10 mm (0.4") from either the point the program was paused,
+Cut recovery movements will be limited to a radius of 10&#8239;mm (0.4") from either the point the program was paused,
 or from the last point on the cut path if paused motion was used.
->>>>>>> 48a78926
 
 IMPORTANT: PUDDLE JUMP IS DISABLED DURING CUT RECOVERY
 
