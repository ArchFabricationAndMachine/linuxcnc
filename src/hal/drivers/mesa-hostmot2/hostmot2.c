--- conflicted
+++ resolved
@@ -82,14 +82,11 @@
 
     hm2_tram_read(hm2);
     if ((*hm2->llio->io_error) != 0) return;
-<<<<<<< HEAD
-=======
     hm2_raw_queue_read(hm2);
     hm2_tp_pwmgen_queue_read(hm2);
     hm2_finish_read(hm2);
     if ((*hm2->llio->io_error) != 0) return;
 
->>>>>>> bc4a0dfc
     hm2_watchdog_process_tram_read(hm2);
     hm2_ioport_gpio_process_tram_read(hm2);
     hm2_encoder_process_tram_read(hm2, period);
