--- conflicted
+++ resolved
@@ -41,15 +41,8 @@
 
 MODULE_LICENSE("GPL");
 
-<<<<<<< HEAD
-static int ioaddr[HM2_7I90_MAX_BOARDS] = { 0x378, 0x3f8, [2 ... (HM2_7I90_MAX_BOARDS-1)] = 0 };
+static int ioaddr[HM2_7I90_MAX_BOARDS] = { 0x378, 0x278, [2 ... (HM2_7I90_MAX_BOARDS-1)] = 0 };
 RTAPI_MP_ARRAY_INT(ioaddr, HM2_7I90_MAX_BOARDS, "base address of the parallel port(s) (see hm2_7i90(9) manpage)");
-=======
-static int ioaddr[HM2_7I90_MAX_BOARDS] = { 0x378, 0x278, [2 ... (HM2_7I90_MAX_BOARDS-1)] = 0 };
-static int num_ioaddrs = HM2_7I90_MAX_BOARDS;
-module_param_array(ioaddr, int, &num_ioaddrs, S_IRUGO);
-MODULE_PARM_DESC(ioaddr, "base address of the parallel port(s) (see hm2_7i90(9) manpage)");
->>>>>>> 66c4b2b5
 
 static int ioaddr_hi[HM2_7I90_MAX_BOARDS] = { [0 ... (HM2_7I90_MAX_BOARDS-1)] = 0 };
 RTAPI_MP_ARRAY_INT(ioaddr_hi, HM2_7I90_MAX_BOARDS, "secondary address of the parallel port(s) (see hm2_7i90(9) manpage)");
