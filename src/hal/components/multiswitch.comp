--- conflicted
+++ resolved
@@ -30,14 +30,8 @@
 
 pin out bit bit-##[32:personality] = false       "Output bits";
 
-<<<<<<< HEAD
-modparam dummy cfg              """cfg should be a comma-separated list of sizes
-for example cfg=2,4,6 would create 3 instances of 2, 4 and 6 bits respectively.
-Ignore the "personality" parameter, that is auto-generated""";
-=======
 modparam dummy cfg              """cfg should be a comma-separated list of sizes, for example cfg=2,4,6 would create 3 instances of 2, 4 and 6 bits respectively.
 Ignore the "personality" parameter, that is auto-generated.""";
->>>>>>> 08794927
 
 function _ ;
 option extra_setup yes;
