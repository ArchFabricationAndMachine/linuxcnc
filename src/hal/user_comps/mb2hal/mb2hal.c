--- conflicted
+++ resolved
@@ -366,11 +366,7 @@
     //set response and byte timeout according to each mb_tx
     timeout.tv_sec  = this_mb_tx->mb_response_timeout_ms / 1000;
     timeout.tv_usec = (this_mb_tx->mb_response_timeout_ms % 1000) * 1000;
-<<<<<<< HEAD
-#if (LIBMODBUS_VERSION_CHECK(3, 1, 2))
-=======
 #if LIBMODBUS_VERSION_CHECK(3, 1, 2)
->>>>>>> 4517c078
     modbus_set_response_timeout(this_mb_link->modbus, timeout.tv_sec, timeout.tv_usec);
 #else
     modbus_set_response_timeout(this_mb_link->modbus, &timeout);
@@ -381,11 +377,7 @@
 
     timeout.tv_sec  = this_mb_tx->mb_byte_timeout_ms / 1000;
     timeout.tv_usec = (this_mb_tx->mb_byte_timeout_ms % 1000) * 1000;
-<<<<<<< HEAD
-#if (LIBMODBUS_VERSION_CHECK(3, 1, 2))
-=======
 #if LIBMODBUS_VERSION_CHECK(3, 1, 2)
->>>>>>> 4517c078
     modbus_set_byte_timeout(this_mb_link->modbus, timeout.tv_sec, timeout.tv_usec);
 #else
     modbus_set_byte_timeout(this_mb_link->modbus, &timeout);
