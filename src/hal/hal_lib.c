/** HAL stands for Hardware Abstraction Layer, and is used by EMC to
    transfer realtime data to and from I/O devices and other low-level
    modules.
*/
/********************************************************************
* Description:  hal_libc.c
*               This file, 'hal_lib.c', implements the HAL API, for 
*               both user space and realtime modules.  It uses the 
*               RTAPI and ULAPI #define symbols to determine which 
*               version to compile.
*
* Author: John Kasunich
* License: LGPL Version 2
*    
* Copyright (c) 2003 All rights reserved.
*
* Last change: 
********************************************************************/

/** Copyright (C) 2003 John Kasunich
                       <jmkasunich AT users DOT sourceforge DOT net>

    Other contributors:
                       Paul Fox
                       <pgf AT foxharp DOT boston DOT ma DOT us>
		       Alex Joni
		       <alex_joni AT users DOT sourceforge DOT net>
*/

/** This library is free software; you can redistribute it and/or
    modify it under the terms of version 2.1 of the GNU Lesser General
    Public License as published by the Free Software Foundation.
    This library is distributed in the hope that it will be useful,
    but WITHOUT ANY WARRANTY; without even the implied warranty of
    MERCHANTABILITY or FITNESS FOR A PARTICULAR PURPOSE.  See the
    GNU Lesser General Public License for more details.

    You should have received a copy of the GNU Lesser General Public
    License along with this library; if not, write to the Free Software
    Foundation, Inc., 51 Franklin Street, Fifth Floor, Boston, MA 02110-1301 USA.

    THE AUTHORS OF THIS LIBRARY ACCEPT ABSOLUTELY NO LIABILITY FOR
    ANY HARM OR LOSS RESULTING FROM ITS USE.  IT IS _EXTREMELY_ UNWISE
    TO RELY ON SOFTWARE ALONE FOR SAFETY.  Any machinery capable of
    harming persons must have provisions for completely removing power
    from all motors, etc, before persons enter any danger area.  All
    machinery must be designed to comply with local and national safety
    codes, and the authors of this software can not, and do not, take
    any responsibility for such compliance.

    This code was written as part of the EMC HAL project.  For more
    information, go to www.linuxcnc.org.

*/

#include "rtapi.h"		/* RTAPI realtime OS API */
#include "hal.h"		/* HAL public API decls */
#include "hal_priv.h"		/* HAL private decls */

#include "rtapi_string.h"
#include "rtapi_atomic.h"

#ifdef RTAPI
#include "rtapi_app.h"
/* module information */
MODULE_AUTHOR("John Kasunich");
MODULE_DESCRIPTION("Hardware Abstraction Layer for EMC");
MODULE_LICENSE("GPL");
#endif /* RTAPI */

#if defined(ULAPI)
#include <sys/types.h>		/* pid_t */
#include <unistd.h>		/* getpid() */
#include <time.h>
#endif

char *hal_shmem_base = 0;
hal_data_t *hal_data = 0;
static int lib_module_id = -1;	/* RTAPI module ID for library module */
static int lib_mem_id = 0;	/* RTAPI shmem ID for library module */

/***********************************************************************
*                  LOCAL FUNCTION DECLARATIONS                         *
************************************************************************/

/* These functions are used internally by this file.  The code is at
   the end of the file.  */

/** init_hal_data() initializes the entire HAL data structure, only
    if the structure has not already been initialized.  (The init
    is done by the first HAL component to be loaded.
*/
static int init_hal_data(void);

/** The 'shmalloc_xx()' functions allocate blocks of shared memory.
    Each function allocates a block that is 'size' bytes long.
    If 'size' is 3 or more, the block is aligned on a 4 byte
    boundary.  If 'size' is 2, it is aligned on a 2 byte boundary,
    and if 'size' is 1, it is unaligned.
    These functions do not test a mutex - they are called from
    within the hal library by code that already has the mutex.
    (The public function 'hal_malloc()' is a wrapper that gets the
    mutex and then calls 'shmalloc_up()'.)
    The only difference between the two functions is the location
    of the allocated memory.  'shmalloc_up()' allocates from the
    base of shared memory and works upward, while 'shmalloc_dn()'
    starts at the top and works down.
    This is done to improve realtime performance.  'shmalloc_up()'
    is used to allocate data that will be accessed by realtime
    code, while 'shmalloc_dn()' is used to allocate the much
    larger structures that are accessed only occaisionally during
    init.  This groups all the realtime data together, improving
    cache performance.
*/
static void *shmalloc_up(long int size);
static void *shmalloc_dn(long int size);

/** The alloc_xxx_struct() functions allocate a structure of the
    appropriate type and return a pointer to it, or 0 if they fail.
    They attempt to re-use freed structs first, if none are
    available, then they call hal_malloc() to create a new one.
    The free_xxx_struct() functions add the structure at 'p' to
    the appropriate free list, for potential re-use later.
    All of these functions assume that the caller has already
    grabbed the hal_data mutex.
*/
hal_comp_t *halpr_alloc_comp_struct(void);
static hal_pin_t *alloc_pin_struct(void);
static hal_sig_t *alloc_sig_struct(void);
static hal_param_t *alloc_param_struct(void);
static hal_oldname_t *halpr_alloc_oldname_struct(void);
#ifdef RTAPI
static hal_funct_t *alloc_funct_struct(void);
#endif /* RTAPI */
static hal_funct_entry_t *alloc_funct_entry_struct(void);
#ifdef RTAPI
static hal_thread_t *alloc_thread_struct(void);
#endif /* RTAPI */

static void free_comp_struct(hal_comp_t * comp);
static void unlink_pin(hal_pin_t * pin);
static void free_pin_struct(hal_pin_t * pin);
static void free_sig_struct(hal_sig_t * sig);
static void free_param_struct(hal_param_t * param);
static void free_oldname_struct(hal_oldname_t * oldname);
#ifdef RTAPI
static void free_funct_struct(hal_funct_t * funct);
#endif /* RTAPI */
static void free_funct_entry_struct(hal_funct_entry_t * funct_entry);
#ifdef RTAPI
static void free_thread_struct(hal_thread_t * thread);
#endif /* RTAPI */

#ifdef RTAPI
/** 'thread_task()' is a function that is invoked as a realtime task.
    It implements a thread, by running down the thread's function list
    and calling each function in turn.
*/
static void thread_task(void *arg);
#endif /* RTAPI */

/***********************************************************************
*                  PUBLIC (API) FUNCTION CODE                          *
************************************************************************/

static int ref_cnt = 0;

int hal_init(const char *name)
{
    int comp_id;
#ifdef ULAPI
    int retval;
    void *mem;
#endif
    char rtapi_name[RTAPI_NAME_LEN + 1];
    char hal_name[HAL_NAME_LEN + 1];
    hal_comp_t *comp;

    if (name == 0) {
	rtapi_print_msg(RTAPI_MSG_ERR, "HAL: ERROR: no component name\n");
	return -EINVAL;
    }
    if (strlen(name) > HAL_NAME_LEN) {
	rtapi_print_msg(RTAPI_MSG_ERR,
	    "HAL: ERROR: component name '%s' is too long\n", name);
	return -EINVAL;
    }

#ifdef ULAPI
    if(!lib_mem_id) {
	rtapi_print_msg(RTAPI_MSG_DBG, "HAL: initializing hal_lib\n");
	rtapi_snprintf(rtapi_name, RTAPI_NAME_LEN, "HAL_LIB_%d", (int)getpid());
	lib_module_id = rtapi_init(rtapi_name);
	if (lib_module_id < 0) {
	    rtapi_print_msg(RTAPI_MSG_ERR,
		"HAL: ERROR: could not initialize RTAPI\n");
	    return -EINVAL;
	}

	/* get HAL shared memory block from RTAPI */
	lib_mem_id = rtapi_shmem_new(HAL_KEY, lib_module_id, HAL_SIZE);
	if (lib_mem_id < 0) {
	    rtapi_print_msg(RTAPI_MSG_ERR,
		"HAL: ERROR: could not open shared memory\n");
	    rtapi_exit(lib_module_id);
	    return -EINVAL;
	}
	/* get address of shared memory area */
	retval = rtapi_shmem_getptr(lib_mem_id, &mem);
	if (retval < 0) {
	    rtapi_print_msg(RTAPI_MSG_ERR,
		"HAL: ERROR: could not access shared memory\n");
	    rtapi_exit(lib_module_id);
	    return -EINVAL;
	}
	/* set up internal pointers to shared mem and data structure */
        hal_shmem_base = (char *) mem;
        hal_data = (hal_data_t *) mem;
	/* perform a global init if needed */
	retval = init_hal_data();
	if ( retval ) {
	    rtapi_print_msg(RTAPI_MSG_ERR,
		"HAL: ERROR: could not init shared memory\n");
	    rtapi_exit(lib_module_id);
	    return -EINVAL;
	}
    }
#endif
    rtapi_print_msg(RTAPI_MSG_DBG, "HAL: initializing component '%s'\n",
	name);
    /* copy name to local vars, truncating if needed */
    rtapi_snprintf(rtapi_name, RTAPI_NAME_LEN, "HAL_%s", name);
    rtapi_snprintf(hal_name, sizeof(hal_name), "%s", name);
    /* do RTAPI init */
    comp_id = rtapi_init(rtapi_name);
    if (comp_id < 0) {
	rtapi_print_msg(RTAPI_MSG_ERR, "HAL: ERROR: rtapi init failed\n");
	return -EINVAL;
    }
    /* get mutex before manipulating the shared data */
    rtapi_mutex_get(&(hal_data->mutex));
    /* make sure name is unique in the system */
    if (halpr_find_comp_by_name(hal_name) != 0) {
	/* a component with this name already exists */
	rtapi_mutex_give(&(hal_data->mutex));
	rtapi_print_msg(RTAPI_MSG_ERR,
	    "HAL: ERROR: duplicate component name '%s'\n", hal_name);
	rtapi_exit(comp_id);
	return -EINVAL;
    }
    /* allocate a new component structure */
    comp = halpr_alloc_comp_struct();
    if (comp == 0) {
	/* couldn't allocate structure */
	rtapi_mutex_give(&(hal_data->mutex));
	rtapi_print_msg(RTAPI_MSG_ERR,
	    "HAL: ERROR: insufficient memory for component '%s'\n", hal_name);
	rtapi_exit(comp_id);
	return -ENOMEM;
    }
    /* initialize the structure */
    comp->comp_id = comp_id;
#ifdef RTAPI
    comp->type = COMPONENT_TYPE_REALTIME;
    comp->pid = 0;
#else /* ULAPI */
    comp->type = COMPONENT_TYPE_USER;
    comp->pid = getpid();
#endif
    comp->ready = 0;
    comp->shmem_base = hal_shmem_base;
    comp->insmod_args = 0;
    rtapi_snprintf(comp->name, sizeof(comp->name), "%s", hal_name);
    /* insert new structure at head of list */
    comp->next_ptr = hal_data->comp_list_ptr;
    hal_data->comp_list_ptr = SHMOFF(comp);
    /* done with list, release mutex */
    rtapi_mutex_give(&(hal_data->mutex));
    /* done */
    rtapi_print_msg(RTAPI_MSG_DBG,
	"HAL: component '%s' initialized, ID = %02d\n", hal_name, comp_id);
    ref_cnt ++;
    return comp_id;
}

int hal_exit(int comp_id)
{
    rtapi_intptr_t *prev, next;
    hal_comp_t *comp;
    char name[HAL_NAME_LEN + 1];

    if (hal_data == 0) {
	rtapi_print_msg(RTAPI_MSG_ERR,
	    "HAL: ERROR: exit called before init\n");
	return -EINVAL;
    }
    rtapi_print_msg(RTAPI_MSG_DBG, "HAL: removing component %02d\n", comp_id);
    /* grab mutex before manipulating list */
    rtapi_mutex_get(&(hal_data->mutex));
    /* search component list for 'comp_id' */
    prev = &(hal_data->comp_list_ptr);
    next = *prev;
    if (next == 0) {
	/* list is empty - should never happen, but... */
	rtapi_mutex_give(&(hal_data->mutex));
	rtapi_print_msg(RTAPI_MSG_ERR,
	    "HAL: ERROR: component %d not found\n", comp_id);
	return -EINVAL;
    }
    comp = SHMPTR(next);
    while (comp->comp_id != comp_id) {
	/* not a match, try the next one */
	prev = &(comp->next_ptr);
	next = *prev;
	if (next == 0) {
	    /* reached end of list without finding component */
	    rtapi_mutex_give(&(hal_data->mutex));
	    rtapi_print_msg(RTAPI_MSG_ERR,
		"HAL: ERROR: component %d not found\n", comp_id);
	    return -EINVAL;
	}
	comp = SHMPTR(next);
    }
    /* found our component, unlink it from the list */
    *prev = comp->next_ptr;
    /* save component name for later */
    rtapi_snprintf(name, sizeof(name), "%s", comp->name);
    /* get rid of the component */
    free_comp_struct(comp);
/*! \todo Another #if 0 */
#if 0
    /*! \todo FIXME - this is the beginning of a two pronged approach to managing
       shared memory.  Prong 1 - re-init the shared memory allocator whenever 
       it is known to be safe.  Prong 2 - make a better allocator that can
       reclaim memory allocated by components when those components are
       removed. To be finished later. */
    /* was that the last component? */
    if (hal_data->comp_list_ptr == 0) {
	/* yes, are there any signals or threads defined? */
	if ((hal_data->sig_list_ptr == 0) && (hal_data->thread_list_ptr == 0)) {
	    /* no, invalidate "magic" number so shmem will be re-inited when
	       a new component is loaded */
	    hal_data->magic = 0;
	}
    }
#endif
    /* release mutex */
    rtapi_mutex_give(&(hal_data->mutex));
    --ref_cnt;
#ifdef ULAPI
    if(ref_cnt == 0) {
        rtapi_print_msg(RTAPI_MSG_DBG, "HAL: releasing RTAPI resources\n");
	/* release RTAPI resources */
	rtapi_shmem_delete(lib_mem_id, lib_module_id);
	rtapi_exit(lib_module_id);
	lib_mem_id = 0;
	lib_module_id = -1;
	hal_shmem_base = NULL;
	hal_data = NULL;
    }
#endif
    rtapi_exit(comp_id);
    /* done */
    rtapi_print_msg(RTAPI_MSG_DBG,
	"HAL: component %02d removed, name = '%s'\n", comp_id, name);


    return 0;
}

void *hal_malloc(long int size)
{
    void *retval;

    if (hal_data == 0) {
	rtapi_print_msg(RTAPI_MSG_ERR,
	    "HAL: ERROR: hal_malloc called before init\n");
	return 0;
    }
    /* get the mutex */
    rtapi_mutex_get(&(hal_data->mutex));
    /* allocate memory */
    retval = shmalloc_up(size);
    /* release the mutex */
    rtapi_mutex_give(&(hal_data->mutex));
    /* check return value */
    if (retval == 0) {
	rtapi_print_msg(RTAPI_MSG_DBG,
	    "HAL: hal_malloc() can't allocate %ld bytes\n", size);
    }
    return retval;
}

#ifdef RTAPI
int hal_set_constructor(int comp_id, constructor make) {
    int next;
    hal_comp_t *comp;

    rtapi_mutex_get(&(hal_data->mutex));

    /* search component list for 'comp_id' */
    next = hal_data->comp_list_ptr;
    if (next == 0) {
	/* list is empty - should never happen, but... */
	rtapi_mutex_give(&(hal_data->mutex));
	rtapi_print_msg(RTAPI_MSG_ERR,
	    "HAL: ERROR: component %d not found\n", comp_id);
	return -EINVAL;
    }

    comp = SHMPTR(next);
    while (comp->comp_id != comp_id) {
	/* not a match, try the next one */
	next = comp->next_ptr;
	if (next == 0) {
	    /* reached end of list without finding component */
	    rtapi_mutex_give(&(hal_data->mutex));
	    rtapi_print_msg(RTAPI_MSG_ERR,
		"HAL: ERROR: component %d not found\n", comp_id);
	    return -EINVAL;
	}
	comp = SHMPTR(next);
    }
    
    comp->make = make;

    rtapi_mutex_give(&(hal_data->mutex));
    return 0;
}
#endif

int hal_ready(int comp_id) {
    int next;
    hal_comp_t *comp;

    rtapi_mutex_get(&(hal_data->mutex));

    /* search component list for 'comp_id' */
    next = hal_data->comp_list_ptr;
    if (next == 0) {
	/* list is empty - should never happen, but... */
	rtapi_mutex_give(&(hal_data->mutex));
	rtapi_print_msg(RTAPI_MSG_ERR,
	    "HAL: ERROR: component %d not found\n", comp_id);
	return -EINVAL;
    }

    comp = SHMPTR(next);
    while (comp->comp_id != comp_id) {
	/* not a match, try the next one */
	next = comp->next_ptr;
	if (next == 0) {
	    /* reached end of list without finding component */
	    rtapi_mutex_give(&(hal_data->mutex));
	    rtapi_print_msg(RTAPI_MSG_ERR,
		"HAL: ERROR: component %d not found\n", comp_id);
	    return -EINVAL;
	}
	comp = SHMPTR(next);
    }
    if(comp->ready > 0) {
        rtapi_print_msg(RTAPI_MSG_ERR,
                "HAL: ERROR: Component '%s' already ready\n", comp->name);
        rtapi_mutex_give(&(hal_data->mutex));
        return -EINVAL;
    }
    comp->ready = 1;
    rtapi_mutex_give(&(hal_data->mutex));
    return 0;
}

char *hal_comp_name(int comp_id)
{
    hal_comp_t *comp;
    char *result = NULL;
    rtapi_mutex_get(&(hal_data->mutex));
    comp = halpr_find_comp_by_id(comp_id);
    if(comp) result = comp->name;
    rtapi_mutex_give(&(hal_data->mutex));
    return result;
}

/***********************************************************************
*                      "LOCKING" FUNCTIONS                             *
************************************************************************/
/** The 'hal_set_lock()' function sets locking based on one of the 
    locking types defined in hal.h
*/
int hal_set_lock(unsigned char lock_type) {
    if (hal_data == 0) {
	rtapi_print_msg(RTAPI_MSG_ERR,
	    "HAL: ERROR: set_lock called before init\n");
	return -EINVAL;
    }
    hal_data->lock = lock_type;
    return 0;
}

/** The 'hal_get_lock()' function returns the current locking level 
    locking types defined in hal.h
*/

unsigned char hal_get_lock() {
    if (hal_data == 0) {
	rtapi_print_msg(RTAPI_MSG_ERR,
	    "HAL: ERROR: get_lock called before init\n");
	return -EINVAL;
    }
    return hal_data->lock;
}


/***********************************************************************
*                        "PIN" FUNCTIONS                               *
************************************************************************/

/* wrapper functs for typed pins - these call the generic funct below */

int hal_pin_bit_new(const char *name, hal_pin_dir_t dir,
    hal_bit_t ** data_ptr_addr, int comp_id)
{
    return hal_pin_new(name, HAL_BIT, dir, (void **) data_ptr_addr, comp_id);
}

int hal_pin_float_new(const char *name, hal_pin_dir_t dir,
    hal_float_t ** data_ptr_addr, int comp_id)
{
    return hal_pin_new(name, HAL_FLOAT, dir, (void **) data_ptr_addr,
	comp_id);
}

int hal_pin_u32_new(const char *name, hal_pin_dir_t dir,
    hal_u32_t ** data_ptr_addr, int comp_id)
{
    return hal_pin_new(name, HAL_U32, dir, (void **) data_ptr_addr, comp_id);
}

int hal_pin_s32_new(const char *name, hal_pin_dir_t dir,
    hal_s32_t ** data_ptr_addr, int comp_id)
{
    return hal_pin_new(name, HAL_S32, dir, (void **) data_ptr_addr, comp_id);
}

int hal_pin_port_new(const char *name, hal_pin_dir_t dir,
    hal_port_t ** data_ptr_addr, int comp_id)
{
    return hal_pin_new(name, HAL_PORT, dir, (void **)data_ptr_addr, comp_id);
}


static int hal_pin_newfv(hal_type_t type, hal_pin_dir_t dir,
    void ** data_ptr_addr, int comp_id, const char *fmt, va_list ap)
{
    char name[HAL_NAME_LEN + 1];
    int sz;
    sz = rtapi_vsnprintf(name, sizeof(name), fmt, ap);
    if(sz == -1 || sz > HAL_NAME_LEN) {
        rtapi_print_msg(RTAPI_MSG_ERR,
	    "hal_pin_newfv: length %d too long for name starting '%s'\n",
	    sz, name);
        return -ENOMEM;
    }
    return hal_pin_new(name, type, dir, data_ptr_addr, comp_id);
}

int hal_pin_bit_newf(hal_pin_dir_t dir,
    hal_bit_t ** data_ptr_addr, int comp_id, const char *fmt, ...)
{
    va_list ap;
    int ret;
    va_start(ap, fmt);
    ret = hal_pin_newfv(HAL_BIT, dir, (void**)data_ptr_addr, comp_id, fmt, ap);
    va_end(ap);
    return ret;
}

int hal_pin_float_newf(hal_pin_dir_t dir,
    hal_float_t ** data_ptr_addr, int comp_id, const char *fmt, ...)
{
    va_list ap;
    int ret;
    va_start(ap, fmt);
    ret = hal_pin_newfv(HAL_FLOAT, dir, (void**)data_ptr_addr, comp_id, fmt, ap);
    va_end(ap);
    return ret;
}

int hal_pin_u32_newf(hal_pin_dir_t dir,
    hal_u32_t ** data_ptr_addr, int comp_id, const char *fmt, ...)
{
    va_list ap;
    int ret;
    va_start(ap, fmt);
    ret = hal_pin_newfv(HAL_U32, dir, (void**)data_ptr_addr, comp_id, fmt, ap);
    va_end(ap);
    return ret;
}

int hal_pin_s32_newf(hal_pin_dir_t dir,
    hal_s32_t ** data_ptr_addr, int comp_id, const char *fmt, ...)
{
    va_list ap;
    int ret;
    va_start(ap, fmt);
    ret = hal_pin_newfv(HAL_S32, dir, (void**)data_ptr_addr, comp_id, fmt, ap);
    va_end(ap);
    return ret;
}

int hal_pin_port_newf(hal_pin_dir_t dir,
    hal_port_t **data_ptr_addr, int comp_id, const char *fmt, ...)
{
    va_list ap;
    int ret;
    va_start(ap, fmt);
    ret = hal_pin_newfv(HAL_PORT, dir, (void**)data_ptr_addr, comp_id, fmt, ap);
    va_end(ap);
    return ret;
}


/* this is a generic function that does the majority of the work. */

int hal_pin_new(const char *name, hal_type_t type, hal_pin_dir_t dir,
    void **data_ptr_addr, int comp_id)
{
    rtapi_intptr_t *prev, next;
    int cmp;
    hal_pin_t *new, *ptr;
    hal_comp_t *comp;

    if (hal_data == 0) {
	rtapi_print_msg(RTAPI_MSG_ERR,
	    "HAL: ERROR: pin_new called before init\n");
	return -EINVAL;
    }

    if(*data_ptr_addr) 
    {
        rtapi_print_msg(RTAPI_MSG_ERR,
            "HAL: ERROR: pin_new(%s) called with already-initialized memory\n",
            name);
    }
    if (type != HAL_BIT && type != HAL_FLOAT && type != HAL_S32 && type != HAL_U32 && type != HAL_PORT) {
	rtapi_print_msg(RTAPI_MSG_ERR,
	    "HAL: ERROR: pin type not one of HAL_BIT, HAL_FLOAT, HAL_S32, HAL_U32 or HAL_PORT\n");
	return -EINVAL;
    }
    
    if(dir != HAL_IN && dir != HAL_OUT && dir != HAL_IO) {
	rtapi_print_msg(RTAPI_MSG_ERR,
	    "HAL: ERROR: pin direction not one of HAL_IN, HAL_OUT, or HAL_IO\n");
	return -EINVAL;
    }
    if(type == HAL_PORT && dir == HAL_IO) {
    rtapi_print_msg(RTAPI_MSG_ERR,
        "HAL: ERROR: pin direction must be one of HAL_IN or HAL_OUT for hal port\n");
    return -EINVAL;
    }
    if (strlen(name) > HAL_NAME_LEN) {
	rtapi_print_msg(RTAPI_MSG_ERR,
	    "HAL: ERROR: pin name '%s' is too long\n", name);
	return -EINVAL;
    }
    if (hal_data->lock & HAL_LOCK_LOAD)  {
	rtapi_print_msg(RTAPI_MSG_ERR,
	    "HAL: ERROR: pin_new called while HAL locked\n");
	return -EPERM;
    }

    rtapi_print_msg(RTAPI_MSG_DBG, "HAL: creating pin '%s'\n", name);
    /* get mutex before accessing shared data */
    rtapi_mutex_get(&(hal_data->mutex));
    /* validate comp_id */
    comp = halpr_find_comp_by_id(comp_id);
    if (comp == 0) {
	/* bad comp_id */
	rtapi_mutex_give(&(hal_data->mutex));
	rtapi_print_msg(RTAPI_MSG_ERR,
	    "HAL: ERROR: component %d not found\n", comp_id);
	return -EINVAL;
    }
    /* validate passed in pointer - must point to HAL shmem */
    if (! SHMCHK(data_ptr_addr)) {
	/* bad pointer */
	rtapi_mutex_give(&(hal_data->mutex));
	rtapi_print_msg(RTAPI_MSG_ERR,
	    "HAL: ERROR: data_ptr_addr not in shared memory\n");
	return -EINVAL;
    }
    if(comp->ready) {
	rtapi_mutex_give(&(hal_data->mutex));
	rtapi_print_msg(RTAPI_MSG_ERR,
	    "HAL: ERROR: pin_new called after hal_ready\n");
	return -EINVAL;
    }
    /* allocate a new variable structure */
    new = alloc_pin_struct();
    if (new == 0) {
	/* alloc failed */
	rtapi_mutex_give(&(hal_data->mutex));
	rtapi_print_msg(RTAPI_MSG_ERR,
	    "HAL: ERROR: insufficient memory for pin '%s'\n", name);
	return -ENOMEM;
    }
    /* initialize the structure */
    new->data_ptr_addr = SHMOFF(data_ptr_addr);
    new->owner_ptr = SHMOFF(comp);
    new->type = type;
    new->dir = dir;
    new->signal = 0;
    memset(&new->dummysig, 0, sizeof(hal_data_u));
    rtapi_snprintf(new->name, sizeof(new->name), "%s", name);
    /* make 'data_ptr' point to dummy signal */
    *data_ptr_addr = comp->shmem_base + SHMOFF(&(new->dummysig));
    /* search list for 'name' and insert new structure */
    prev = &(hal_data->pin_list_ptr);
    next = *prev;
    while (1) {
	if (next == 0) {
	    /* reached end of list, insert here */
	    new->next_ptr = next;
	    *prev = SHMOFF(new);
	    rtapi_mutex_give(&(hal_data->mutex));
	    return 0;
	}
	ptr = SHMPTR(next);
	cmp = strcmp(ptr->name, new->name);
	if (cmp > 0) {
	    /* found the right place for it, insert here */
	    new->next_ptr = next;
	    *prev = SHMOFF(new);
	    rtapi_mutex_give(&(hal_data->mutex));
	    return 0;
	}
	if (cmp == 0) {
	    /* name already in list, can't insert */
	    free_pin_struct(new);
	    rtapi_mutex_give(&(hal_data->mutex));
	    rtapi_print_msg(RTAPI_MSG_ERR,
		"HAL: ERROR: duplicate variable '%s'\n", name);
	    return -EINVAL;
	}
	/* didn't find it yet, look at next one */
	prev = &(ptr->next_ptr);
	next = *prev;
    }
}

int hal_pin_alias(const char *pin_name, const char *alias)
{
    rtapi_intptr_t *prev, next;
    int cmp;
    hal_pin_t *pin, *ptr;
    hal_oldname_t *oldname;

    if (hal_data == 0) {
	rtapi_print_msg(RTAPI_MSG_ERR,
	    "HAL: ERROR: pin_alias called before init\n");
	return -EINVAL;
    }
    if (hal_data->lock & HAL_LOCK_CONFIG)  {
	rtapi_print_msg(RTAPI_MSG_ERR,
	    "HAL: ERROR: pin_alias called while HAL locked\n");
	return -EPERM;
    }
    if (alias != NULL ) {
	if (strlen(alias) > HAL_NAME_LEN) {
	    rtapi_print_msg(RTAPI_MSG_ERR,
	        "HAL: ERROR: alias name '%s' is too long\n", alias);
	    return -EINVAL;
	}
    }
    /* get mutex before accessing shared data */
    rtapi_mutex_get(&(hal_data->mutex));
    if (alias != NULL ) {
	pin = halpr_find_pin_by_name(alias);
	if ( pin != NULL ) {
	    rtapi_mutex_give(&(hal_data->mutex));
	    rtapi_print_msg(RTAPI_MSG_ERR,
	        "HAL: ERROR: duplicate pin/alias name '%s'\n", alias);
	    return -EINVAL;
	}
    }
    /* once we unlink the pin from the list, we don't want to have to
       abort the change and repair things.  So we allocate an oldname
       struct here, then free it (which puts it on the free list).  This
       allocation might fail, in which case we abort the command.  But
       if we actually need the struct later, the next alloc is guaranteed
       to succeed since at least one struct is on the free list. */
    oldname = halpr_alloc_oldname_struct();
    if ( oldname == NULL ) {
	rtapi_mutex_give(&(hal_data->mutex));
	rtapi_print_msg(RTAPI_MSG_ERR,
	    "HAL: ERROR: insufficient memory for pin_alias\n");
	return -EINVAL;
    }
    free_oldname_struct(oldname);
    /* find the pin and unlink it from pin list */
    prev = &(hal_data->pin_list_ptr);
    next = *prev;
    while (1) {
	if (next == 0) {
	    /* reached end of list, not found */
	    rtapi_mutex_give(&(hal_data->mutex));
	    rtapi_print_msg(RTAPI_MSG_ERR,
		"HAL: ERROR: pin '%s' not found\n", pin_name);
	    return -EINVAL;
	}
	pin = SHMPTR(next);
	if ( strcmp(pin->name, pin_name) == 0 ) {
	    /* found it, unlink from list */
	    *prev = pin->next_ptr;
	    break;
	}
	if (pin->oldname != 0 ) {
	    oldname = SHMPTR(pin->oldname);
	    if (strcmp(oldname->name, pin_name) == 0) {
		/* found it, unlink from list */
		*prev = pin->next_ptr;
		break;
	    }
	}
	/* didn't find it yet, look at next one */
	prev = &(pin->next_ptr);
	next = *prev;
    }
    if ( alias != NULL ) {
	/* adding a new alias */
	if ( pin->oldname == 0 ) {
	    /* save old name (only if not already saved) */
	    oldname = halpr_alloc_oldname_struct();
	    pin->oldname = SHMOFF(oldname);
	    rtapi_snprintf(oldname->name, sizeof(oldname->name), "%s", pin->name);
	}
	/* change pin's name to 'alias' */
	rtapi_snprintf(pin->name, sizeof(pin->name), "%s", alias);
    } else {
	/* removing an alias */
	if ( pin->oldname != 0 ) {
	    /* restore old name (only if pin is aliased) */
	    oldname = SHMPTR(pin->oldname);
	    rtapi_snprintf(pin->name, sizeof(pin->name), "%s", oldname->name);
	    pin->oldname = 0;
	    free_oldname_struct(oldname);
	}
    }
    /* insert pin back into list in proper place */
    prev = &(hal_data->pin_list_ptr);
    next = *prev;
    while (1) {
	if (next == 0) {
	    /* reached end of list, insert here */
	    pin->next_ptr = next;
	    *prev = SHMOFF(pin);
	    rtapi_mutex_give(&(hal_data->mutex));
	    return 0;
	}
	ptr = SHMPTR(next);
	cmp = strcmp(ptr->name, pin->name);
	if (cmp > 0) {
	    /* found the right place for it, insert here */
	    pin->next_ptr = next;
	    *prev = SHMOFF(pin);
	    rtapi_mutex_give(&(hal_data->mutex));
	    return 0;
	}
	/* didn't find it yet, look at next one */
	prev = &(ptr->next_ptr);
	next = *prev;
    }
}

/***********************************************************************
*                      "SIGNAL" FUNCTIONS                              *
************************************************************************/

int hal_signal_new(const char *name, hal_type_t type)
{

    rtapi_intptr_t *prev, next;
    int cmp;
    hal_sig_t *new, *ptr;
    void *data_addr;

    if (hal_data == 0) {
	rtapi_print_msg(RTAPI_MSG_ERR,
	    "HAL: ERROR: signal_new called before init\n");
	return -EINVAL;
    }

    if (strlen(name) > HAL_NAME_LEN) {
	rtapi_print_msg(RTAPI_MSG_ERR,
	    "HAL: ERROR: signal name '%s' is too long\n", name);
	return -EINVAL;
    }
    if (hal_data->lock & HAL_LOCK_CONFIG) {
	rtapi_print_msg(RTAPI_MSG_ERR,
	    "HAL: ERROR: signal_new called while HAL is locked\n");
	return -EPERM;
    }

    rtapi_print_msg(RTAPI_MSG_DBG, "HAL: creating signal '%s'\n", name);
    /* get mutex before accessing shared data */
    rtapi_mutex_get(&(hal_data->mutex));
    /* check for an existing signal with the same name */
    if (halpr_find_sig_by_name(name) != 0) {
	rtapi_mutex_give(&(hal_data->mutex));
	rtapi_print_msg(RTAPI_MSG_ERR,
	    "HAL: ERROR: duplicate signal '%s'\n", name);
	return -EINVAL;
    }
    /* allocate memory for the signal value */
/*
because accesses will later be through pointer of type hal_data_u,
allocate something that big.  Otherwise, gcc -fsanitize=undefined will
issue diagnostics like
    hal/hal_lib.c:3203:35: runtime error: member access within misaligned address 0x7fcf3d11f10b for type 'union hal_data_u', which requires 8 byte alignment
on accesses through hal_data_u.

This does increase memory usage somewhat, but is required for compliance
with the C standard.
*/
    switch (type) {
    case HAL_BIT:
    case HAL_S32:
    case HAL_U32:
    case HAL_FLOAT:
    case HAL_PORT:
        data_addr = shmalloc_up(sizeof(hal_data_u));
    break;
    default:
	rtapi_mutex_give(&(hal_data->mutex));
	rtapi_print_msg(RTAPI_MSG_ERR,
	    "HAL: ERROR: illegal signal type %d'\n", type);
	return -EINVAL;
	break;
    }
    /* allocate a new signal structure */
    new = alloc_sig_struct();
    if ((new == 0) || (data_addr == 0)) {
	/* alloc failed */
	rtapi_mutex_give(&(hal_data->mutex));
	rtapi_print_msg(RTAPI_MSG_ERR,
	    "HAL: ERROR: insufficient memory for signal '%s'\n", name);
	return -ENOMEM;
    }
    /* initialize the signal value */
    switch (type) {
    case HAL_BIT:
	*((hal_bit_t *) data_addr) = 0;
	break;
    case HAL_S32:
	*((hal_s32_t *) data_addr) = 0;
        break;
    case HAL_U32:
	*((hal_u32_t *) data_addr) = 0;
        break;
    case HAL_FLOAT:
	*((hal_float_t *) data_addr) = 0.0;
	break;
    case HAL_PORT:
	*((int *) data_addr) = 0;
	break;
    default:
	break;
    }
    /* initialize the structure */
    new->data_ptr = SHMOFF(data_addr);
    new->type = type;
    new->readers = 0;
    new->writers = 0;
    new->bidirs = 0;
    rtapi_snprintf(new->name, sizeof(new->name), "%s", name);
    /* search list for 'name' and insert new structure */
    prev = &(hal_data->sig_list_ptr);
    next = *prev;
    while (1) {
	if (next == 0) {
	    /* reached end of list, insert here */
	    new->next_ptr = next;
	    *prev = SHMOFF(new);
	    rtapi_mutex_give(&(hal_data->mutex));
	    return 0;
	}
	ptr = SHMPTR(next);
	cmp = strcmp(ptr->name, new->name);
	if (cmp > 0) {
	    /* found the right place for it, insert here */
	    new->next_ptr = next;
	    *prev = SHMOFF(new);
	    rtapi_mutex_give(&(hal_data->mutex));
	    return 0;
	}
	/* didn't find it yet, look at next one */
	prev = &(ptr->next_ptr);
	next = *prev;
    }
}

int hal_signal_delete(const char *name)
{
    hal_sig_t *sig;
    rtapi_intptr_t *prev, next;

    if (hal_data == 0) {
	rtapi_print_msg(RTAPI_MSG_ERR,
	    "HAL: ERROR: signal_delete called before init\n");
	return -EINVAL;
    }
    
    if (hal_data->lock & HAL_LOCK_CONFIG)  {
	rtapi_print_msg(RTAPI_MSG_ERR,
	    "HAL: ERROR: signal_delete called while HAL locked\n");
	return -EPERM;
    }
    
    rtapi_print_msg(RTAPI_MSG_DBG, "HAL: deleting signal '%s'\n", name);
    /* get mutex before accessing shared data */
    rtapi_mutex_get(&(hal_data->mutex));
    /* search for the signal */
    prev = &(hal_data->sig_list_ptr);
    next = *prev;
    while (next != 0) {
	sig = SHMPTR(next);
	if (strcmp(sig->name, name) == 0) {
	    /* this is the right signal, unlink from list */
	    *prev = sig->next_ptr;
	    /* and delete it */
	    free_sig_struct(sig);
	    /* done */
	    rtapi_mutex_give(&(hal_data->mutex));
	    return 0;
	}
	/* no match, try the next one */
	prev = &(sig->next_ptr);
	next = *prev;
    }
    /* if we get here, we didn't find a match */
    rtapi_mutex_give(&(hal_data->mutex));
    rtapi_print_msg(RTAPI_MSG_ERR, "HAL: ERROR: signal '%s' not found\n",
	name);
    return -EINVAL;
}

int hal_link(const char *pin_name, const char *sig_name)
{
    hal_pin_t *pin;
    hal_sig_t *sig;
    hal_comp_t *comp;
    void **data_ptr_addr, *data_addr;

    if (hal_data == 0) {
	rtapi_print_msg(RTAPI_MSG_ERR,
	    "HAL: ERROR: link called before init\n");
	return -EINVAL;
    }

    if (hal_data->lock & HAL_LOCK_CONFIG)  {
	rtapi_print_msg(RTAPI_MSG_ERR,
	    "HAL: ERROR: link called while HAL locked\n");
	return -EPERM;
    }
    /* make sure we were given a pin name */
    if (pin_name == 0) {
	rtapi_print_msg(RTAPI_MSG_ERR, "HAL: ERROR: pin name not given\n");
	return -EINVAL;
    }
    /* make sure we were given a signal name */
    if (sig_name == 0) {
	rtapi_print_msg(RTAPI_MSG_ERR, "HAL: ERROR: signal name not given\n");
	return -EINVAL;
    }
    rtapi_print_msg(RTAPI_MSG_DBG,
	"HAL: linking pin '%s' to '%s'\n", pin_name, sig_name);
    /* get mutex before accessing data structures */
    rtapi_mutex_get(&(hal_data->mutex));
    /* locate the pin */
    pin = halpr_find_pin_by_name(pin_name);
    if (pin == 0) {
	/* not found */
	rtapi_mutex_give(&(hal_data->mutex));
	rtapi_print_msg(RTAPI_MSG_ERR,
	    "HAL: ERROR: pin '%s' not found\n", pin_name);
	return -EINVAL;
    }
    /* locate the signal */
    sig = halpr_find_sig_by_name(sig_name);
    if (sig == 0) {
	/* not found */
	rtapi_mutex_give(&(hal_data->mutex));
	rtapi_print_msg(RTAPI_MSG_ERR,
	    "HAL: ERROR: signal '%s' not found\n", sig_name);
	return -EINVAL;
    }
    /* found both pin and signal, are they already connected? */
    if (SHMPTR(pin->signal) == sig) {
	rtapi_mutex_give(&(hal_data->mutex));
	rtapi_print_msg(RTAPI_MSG_WARN,
	    "HAL: Warning: pin '%s' already linked to '%s'\n", pin_name, sig_name);
	return 0;
    }
    /* is the pin connected to something else? */
    if(pin->signal) {
	rtapi_mutex_give(&(hal_data->mutex));
	sig = SHMPTR(pin->signal);
	rtapi_print_msg(RTAPI_MSG_ERR,
	    "HAL: ERROR: pin '%s' is linked to '%s', cannot link to '%s'\n",
	    pin_name, sig->name, sig_name);
	return -EINVAL;
    }
    /* check types */
    if (pin->type != sig->type) {
	rtapi_mutex_give(&(hal_data->mutex));
	rtapi_print_msg(RTAPI_MSG_ERR,
	    "HAL: ERROR: type mismatch '%s' <- '%s'\n", pin_name, sig_name);
	return -EINVAL;
    }
    /* linking output pin to sig that already has output or I/O pins? */
    if ((pin->dir == HAL_OUT) && ((sig->writers > 0) || (sig->bidirs > 0 ))) {
	/* yes, can't do that */
	rtapi_mutex_give(&(hal_data->mutex));
	rtapi_print_msg(RTAPI_MSG_ERR,
	    "HAL: ERROR: signal '%s' already has output or I/O pin(s)\n", sig_name);
	return -EINVAL;
    }
    /* linking bidir pin to sig that is a port?*/
    if ((pin->dir == HAL_IO) && (pin->type == HAL_PORT)) {
    rtapi_mutex_give(&(hal_data->mutex));
    rtapi_print_msg(RTAPI_MSG_ERR,
        "HAL: ERROR: signal '%s' is a port and cannot have I/O pin(s)\n", sig_name);
    return -EINVAL;
    }
    /* linking bidir pin to sig that already has output pin? */
    if ((pin->dir == HAL_IO) && (sig->writers > 0)) {
	/* yes, can't do that */
	rtapi_mutex_give(&(hal_data->mutex));
	rtapi_print_msg(RTAPI_MSG_ERR,
	    "HAL: ERROR: signal '%s' already has output pin\n", sig_name);
	return -EINVAL;
    }

    /* linking input pin to port sig that already has an input port? */
    if ((pin->type == HAL_PORT) && (pin->dir == HAL_IN) && (sig->readers > 0)) {
	/* ports can only have one reader */
	rtapi_mutex_give(&(hal_data->mutex));
	rtapi_print_msg(RTAPI_MSG_ERR,
	    "HAL: ERROR: siganl '%s' can only have one input pin\n", sig_name);
	return -EINVAL;
    }
    
    /* everything is OK, make the new link */
    data_ptr_addr = SHMPTR(pin->data_ptr_addr);
    comp = SHMPTR(pin->owner_ptr);
    data_addr = comp->shmem_base + sig->data_ptr;
    *data_ptr_addr = data_addr;

    /* if the pin is a HAL_PORT the buffer belongs to the signal, port pins not linked
      to a signal will always be empty (unreadable and unwritable)*/
    bool drive_pin_default_value_onto_signal =
        (pin->type != HAL_PORT) && (pin->dir != HAL_IN || sig->readers == 0 )
            && ( sig->writers == 0 ) && ( sig->bidirs == 0 );
    if (drive_pin_default_value_onto_signal) {
	/* this is the first pin for this signal, copy value from pin's "dummy" field */
	data_addr = hal_shmem_base + sig->data_ptr;

        // assure proper typing on assignment, assigning a hal_data_u is
        // a surefire cause for memory corrupion as hal_data_u is larger
        // than hal_bit_t, hal_s32_t, and hal_u32_t - this works only for 
        // hal_float_t (!)
        // my old, buggy code:
        //*((hal_data_u *)data_addr) = pin->dummysig;

        switch (pin->type) {
        case HAL_BIT:
            *((hal_bit_t *) data_addr) = pin->dummysig.b;
            break;
        case HAL_S32:
            *((hal_s32_t *) data_addr) = pin->dummysig.s;
            break;
        case HAL_U32:
            *((hal_u32_t *) data_addr) = pin->dummysig.u;
            break;
        case HAL_FLOAT:
            *((hal_float_t *) data_addr) = pin->dummysig.f;
            break;
        default:
            rtapi_print_msg(RTAPI_MSG_ERR,
                          "HAL: BUG: pin '%s' has invalid type %d !!\n",
                          pin->name, pin->type);
            return -EINVAL;
        }
    }
    /* update the signal's reader/writer/bidir counts */
    if ((pin->dir & HAL_IN) != 0) {
	sig->readers++;
    }
    if (pin->dir == HAL_OUT) {
	sig->writers++;
    }
    if (pin->dir == HAL_IO) {
	sig->bidirs++;
    }
    /* and update the pin */
    pin->signal = SHMOFF(sig);
    /* done, release the mutex and return */
    rtapi_mutex_give(&(hal_data->mutex));
    return 0;
}

int hal_unlink(const char *pin_name)
{
    hal_pin_t *pin;

    if (hal_data == 0) {
	rtapi_print_msg(RTAPI_MSG_ERR,
	    "HAL: ERROR: unlink called before init\n");
	return -EINVAL;
    }

    if (hal_data->lock & HAL_LOCK_CONFIG)  {
	rtapi_print_msg(RTAPI_MSG_ERR,
	    "HAL: ERROR: unlink called while HAL locked\n");
	return -EPERM;
    }
    /* make sure we were given a pin name */
    if (pin_name == 0) {
	rtapi_print_msg(RTAPI_MSG_ERR, "HAL: ERROR: pin name not given\n");
	return -EINVAL;
    }
    rtapi_print_msg(RTAPI_MSG_DBG,
	"HAL: unlinking pin '%s'\n", pin_name);
    /* get mutex before accessing data structures */
    rtapi_mutex_get(&(hal_data->mutex));
    /* locate the pin */
    pin = halpr_find_pin_by_name(pin_name);
    if (pin == 0) {
	/* not found */
	rtapi_mutex_give(&(hal_data->mutex));
	rtapi_print_msg(RTAPI_MSG_ERR,
	    "HAL: ERROR: pin '%s' not found\n", pin_name);
	return -EINVAL;
    }
    /* found pin, unlink it */
    unlink_pin(pin);
    /* done, release the mutex and return */
    rtapi_mutex_give(&(hal_data->mutex));
    return 0;
}

/***********************************************************************
*                       "PARAM" FUNCTIONS                              *
************************************************************************/

/* wrapper functs for typed params - these call the generic funct below */

int hal_param_bit_new(const char *name, hal_param_dir_t dir, hal_bit_t * data_addr,
    int comp_id)
{
    return hal_param_new(name, HAL_BIT, dir, (void *) data_addr, comp_id);
}

int hal_param_float_new(const char *name, hal_param_dir_t dir, hal_float_t * data_addr,
    int comp_id)
{
    return hal_param_new(name, HAL_FLOAT, dir, (void *) data_addr, comp_id);
}

int hal_param_u32_new(const char *name, hal_param_dir_t dir, hal_u32_t * data_addr,
    int comp_id)
{
    return hal_param_new(name, HAL_U32, dir, (void *) data_addr, comp_id);
}

int hal_param_s32_new(const char *name, hal_param_dir_t dir, hal_s32_t * data_addr,
    int comp_id)
{
    return hal_param_new(name, HAL_S32, dir, (void *) data_addr, comp_id);
}

static int hal_param_newfv(hal_type_t type, hal_param_dir_t dir,
	void *data_addr, int comp_id, const char *fmt, va_list ap) {
    char name[HAL_NAME_LEN + 1];
    int sz;
    sz = rtapi_vsnprintf(name, sizeof(name), fmt, ap);
    if(sz == -1 || sz > HAL_NAME_LEN) {
        rtapi_print_msg(RTAPI_MSG_ERR,
	    "hal_param_newfv: length %d too long for name starting '%s'\n",
	    sz, name);
	return -ENOMEM;
    }
    return hal_param_new(name, type, dir, (void *) data_addr, comp_id);
}

int hal_param_bit_newf(hal_param_dir_t dir, hal_bit_t * data_addr,
    int comp_id, const char *fmt, ...)
{
    va_list ap;
    int ret;
    va_start(ap, fmt);
    ret = hal_param_newfv(HAL_BIT, dir, (void*)data_addr, comp_id, fmt, ap);
    va_end(ap);
    return ret;
}

int hal_param_float_newf(hal_param_dir_t dir, hal_float_t * data_addr,
    int comp_id, const char *fmt, ...)
{
    va_list ap;
    int ret;
    va_start(ap, fmt);
    ret = hal_param_newfv(HAL_FLOAT, dir, (void*)data_addr, comp_id, fmt, ap);
    va_end(ap);
    return ret;
}

int hal_param_u32_newf(hal_param_dir_t dir, hal_u32_t * data_addr,
    int comp_id, const char *fmt, ...)
{
    va_list ap;
    int ret;
    va_start(ap, fmt);
    ret = hal_param_newfv(HAL_U32, dir, (void*)data_addr, comp_id, fmt, ap);
    va_end(ap);
    return ret;
}

int hal_param_s32_newf(hal_param_dir_t dir, hal_s32_t * data_addr,
    int comp_id, const char *fmt, ...)
{
    va_list ap;
    int ret;
    va_start(ap, fmt);
    ret = hal_param_newfv(HAL_S32, dir, (void*)data_addr, comp_id, fmt, ap);
    va_end(ap);
    return ret;
}


/* this is a generic function that does the majority of the work. */

int hal_param_new(const char *name, hal_type_t type, hal_param_dir_t dir, void *data_addr,
    int comp_id)
{
    rtapi_intptr_t *prev, next;
    int cmp;
    hal_param_t *new, *ptr;
    hal_comp_t *comp;

    if (hal_data == 0) {
	rtapi_print_msg(RTAPI_MSG_ERR,
	    "HAL: ERROR: param_new called before init\n");
	return -EINVAL;
    }

    if (type != HAL_BIT && type != HAL_FLOAT && type != HAL_S32 && type != HAL_U32) {
	rtapi_print_msg(RTAPI_MSG_ERR,
	    "HAL: ERROR: pin type not one of HAL_BIT, HAL_FLOAT, HAL_S32 or HAL_U32\n");
	return -EINVAL;
    }

    if(dir != HAL_RO && dir != HAL_RW) {
	rtapi_print_msg(RTAPI_MSG_ERR,
	    "HAL: ERROR: param direction not one of HAL_RO, or HAL_RW\n");
	return -EINVAL;
    }

    if (strlen(name) > HAL_NAME_LEN) {
	rtapi_print_msg(RTAPI_MSG_ERR,
	    "HAL: ERROR: parameter name '%s' is too long\n", name);
	return -EINVAL;
    }
    if (hal_data->lock & HAL_LOCK_LOAD)  {
	rtapi_print_msg(RTAPI_MSG_ERR,
	    "HAL: ERROR: param_new called while HAL locked\n");
	return -EPERM;
    }

    rtapi_print_msg(RTAPI_MSG_DBG, "HAL: creating parameter '%s'\n", name);
    /* get mutex before accessing shared data */
    rtapi_mutex_get(&(hal_data->mutex));
    /* validate comp_id */
    comp = halpr_find_comp_by_id(comp_id);
    if (comp == 0) {
	/* bad comp_id */
	rtapi_mutex_give(&(hal_data->mutex));
	rtapi_print_msg(RTAPI_MSG_ERR,
	    "HAL: ERROR: component %d not found\n", comp_id);
	return -EINVAL;
    }
    /* validate passed in pointer - must point to HAL shmem */
    if (! SHMCHK(data_addr)) {
	/* bad pointer */
	rtapi_mutex_give(&(hal_data->mutex));
	rtapi_print_msg(RTAPI_MSG_ERR,
	    "HAL: ERROR: data_addr not in shared memory\n");
	return -EINVAL;
    }
    if(comp->ready) {
	rtapi_mutex_give(&(hal_data->mutex));
	rtapi_print_msg(RTAPI_MSG_ERR,
	    "HAL: ERROR: param_new called after hal_ready\n");
	return -EINVAL;
    }
    /* allocate a new parameter structure */
    new = alloc_param_struct();
    if (new == 0) {
	/* alloc failed */
	rtapi_mutex_give(&(hal_data->mutex));
	rtapi_print_msg(RTAPI_MSG_ERR,
	    "HAL: ERROR: insufficient memory for parameter '%s'\n", name);
	return -ENOMEM;
    }
    /* initialize the structure */
    new->owner_ptr = SHMOFF(comp);
    new->data_ptr = SHMOFF(data_addr);
    new->type = type;
    new->dir = dir;
    rtapi_snprintf(new->name, sizeof(new->name), "%s", name);
    /* search list for 'name' and insert new structure */
    prev = &(hal_data->param_list_ptr);
    next = *prev;
    while (1) {
	if (next == 0) {
	    /* reached end of list, insert here */
	    new->next_ptr = next;
	    *prev = SHMOFF(new);
	    rtapi_mutex_give(&(hal_data->mutex));
	    return 0;
	}
	ptr = SHMPTR(next);
	cmp = strcmp(ptr->name, new->name);
	if (cmp > 0) {
	    /* found the right place for it, insert here */
	    new->next_ptr = next;
	    *prev = SHMOFF(new);
	    rtapi_mutex_give(&(hal_data->mutex));
	    return 0;
	}
	if (cmp == 0) {
	    /* name already in list, can't insert */
	    free_param_struct(new);
	    rtapi_mutex_give(&(hal_data->mutex));
	    rtapi_print_msg(RTAPI_MSG_ERR,
		"HAL: ERROR: duplicate parameter '%s'\n", name);
	    return -EINVAL;
	}
	/* didn't find it yet, look at next one */
	prev = &(ptr->next_ptr);
	next = *prev;
    }
}

/* wrapper functs for typed params - these call the generic funct below */

int hal_param_bit_set(const char *name, int value)
{
    return hal_param_set(name, HAL_BIT, &value);
}

int hal_param_float_set(const char *name, double value)
{
    return hal_param_set(name, HAL_FLOAT, &value);
}

int hal_param_u32_set(const char *name, unsigned long value)
{
    return hal_param_set(name, HAL_U32, &value);
}

int hal_param_s32_set(const char *name, signed long value)
{
    return hal_param_set(name, HAL_S32, &value);
}

/* this is a generic function that does the majority of the work */

int hal_param_set(const char *name, hal_type_t type, void *value_addr)
{
    hal_param_t *param;
    void *d_ptr;

    if (hal_data == 0) {
	rtapi_print_msg(RTAPI_MSG_ERR,
	    "HAL: ERROR: param_set called before init\n");
	return -EINVAL;
    }
    
    if (hal_data->lock & HAL_LOCK_PARAMS)  {
	rtapi_print_msg(RTAPI_MSG_ERR,
	    "HAL: ERROR: param_set called while HAL locked\n");
	return -EPERM;
    }
    
    rtapi_print_msg(RTAPI_MSG_DBG, "HAL: setting parameter '%s'\n", name);
    /* get mutex before accessing shared data */
    rtapi_mutex_get(&(hal_data->mutex));

    /* search param list for name */
    param = halpr_find_param_by_name(name);
    if (param == 0) {
	/* parameter not found */
	rtapi_mutex_give(&(hal_data->mutex));
	rtapi_print_msg(RTAPI_MSG_ERR,
	    "HAL: ERROR: parameter '%s' not found\n", name);
	return -EINVAL;
    }
    /* found it, is type compatible? */
    if (param->type != type) {
	rtapi_mutex_give(&(hal_data->mutex));
	rtapi_print_msg(RTAPI_MSG_ERR,
	    "HAL: ERROR: type mismatch setting param '%s'\n", name);
	return -EINVAL;
    }
    /* is it read only? */
    if (param->dir == HAL_RO) {
	rtapi_mutex_give(&(hal_data->mutex));
	rtapi_print_msg(RTAPI_MSG_ERR,
	    "HAL: ERROR: param '%s' is not writable\n", name);
	return -EINVAL;
    }
    /* everything is OK, set the value */
    d_ptr = SHMPTR(param->data_ptr);
    switch (param->type) {
    case HAL_BIT:
	if (*((int *) value_addr) == 0) {
	    *(hal_bit_t *) (d_ptr) = 0;
	} else {
	    *(hal_bit_t *) (d_ptr) = 1;
	}
	break;
    case HAL_FLOAT:
	*((hal_float_t *) (d_ptr)) = *((double *) (value_addr));
	break;
    case HAL_S32:
	*((hal_s32_t *) (d_ptr)) = *((signed long *) (value_addr));
	break;
    case HAL_U32:
	*((hal_u32_t *) (d_ptr)) = *((unsigned long *) (value_addr));
	break;
    default:
	/* Shouldn't get here, but just in case... */
	rtapi_mutex_give(&(hal_data->mutex));
	rtapi_print_msg(RTAPI_MSG_ERR,
	    "HAL: ERROR: bad type %d setting param\n", param->type);
	return -EINVAL;
    }
    rtapi_mutex_give(&(hal_data->mutex));
    return 0;
}

int hal_param_alias(const char *param_name, const char *alias)
{
    rtapi_intptr_t *prev, next;
    int cmp;
    hal_param_t *param, *ptr;
    hal_oldname_t *oldname;

    if (hal_data == 0) {
	rtapi_print_msg(RTAPI_MSG_ERR,
	    "HAL: ERROR: param_alias called before init\n");
	return -EINVAL;
    }
    if (hal_data->lock & HAL_LOCK_CONFIG)  {
	rtapi_print_msg(RTAPI_MSG_ERR,
	    "HAL: ERROR: param_alias called while HAL locked\n");
	return -EPERM;
    }
    if (alias != NULL ) {
	if (strlen(alias) > HAL_NAME_LEN) {
	    rtapi_print_msg(RTAPI_MSG_ERR,
	        "HAL: ERROR: alias name '%s' is too long\n", alias);
	    return -EINVAL;
	}
    }
    /* get mutex before accessing shared data */
    rtapi_mutex_get(&(hal_data->mutex));
    if (alias != NULL ) {
	param = halpr_find_param_by_name(alias);
	if ( param != NULL ) {
	    rtapi_mutex_give(&(hal_data->mutex));
	    rtapi_print_msg(RTAPI_MSG_ERR,
	        "HAL: ERROR: duplicate pin/alias name '%s'\n", alias);
	    return -EINVAL;
	}
    }
    /* once we unlink the param from the list, we don't want to have to
       abort the change and repair things.  So we allocate an oldname
       struct here, then free it (which puts it on the free list).  This
       allocation might fail, in which case we abort the command.  But
       if we actually need the struct later, the next alloc is guaranteed
       to succeed since at least one struct is on the free list. */
    oldname = halpr_alloc_oldname_struct();
    if ( oldname == NULL ) {
	rtapi_mutex_give(&(hal_data->mutex));
	rtapi_print_msg(RTAPI_MSG_ERR,
	    "HAL: ERROR: insufficient memory for param_alias\n");
	return -EINVAL;
    }
    free_oldname_struct(oldname);
    /* find the param and unlink it from pin list */
    prev = &(hal_data->param_list_ptr);
    next = *prev;
    while (1) {
	if (next == 0) {
	    /* reached end of list, not found */
	    rtapi_mutex_give(&(hal_data->mutex));
	    rtapi_print_msg(RTAPI_MSG_ERR,
		"HAL: ERROR: param '%s' not found\n", param_name);
	    return -EINVAL;
	}
	param = SHMPTR(next);
	if ( strcmp(param->name, param_name) == 0 ) {
	    /* found it, unlink from list */
	    *prev = param->next_ptr;
	    break;
	}
	if (param->oldname != 0 ) {
	    oldname = SHMPTR(param->oldname);
	    if (strcmp(oldname->name, param_name) == 0) {
		/* found it, unlink from list */
		*prev = param->next_ptr;
		break;
	    }
	}
	/* didn't find it yet, look at next one */
	prev = &(param->next_ptr);
	next = *prev;
    }
    if ( alias != NULL ) {
	/* adding a new alias */
	if ( param->oldname == 0 ) {
	    /* save old name (only if not already saved) */
	    oldname = halpr_alloc_oldname_struct();
	    param->oldname = SHMOFF(oldname);
	    rtapi_snprintf(oldname->name, sizeof(oldname->name), "%s", param->name);
	}
	/* change param's name to 'alias' */
	rtapi_snprintf(param->name, sizeof(param->name), "%s", alias);
    } else {
	/* removing an alias */
	if ( param->oldname != 0 ) {
	    /* restore old name (only if param is aliased) */
	    oldname = SHMPTR(param->oldname);
	    rtapi_snprintf(param->name, sizeof(param->name), "%s", oldname->name);
	    param->oldname = 0;
	    free_oldname_struct(oldname);
	}
    }
    /* insert param back into list in proper place */
    prev = &(hal_data->param_list_ptr);
    next = *prev;
    while (1) {
	if (next == 0) {
	    /* reached end of list, insert here */
	    param->next_ptr = next;
	    *prev = SHMOFF(param);
	    rtapi_mutex_give(&(hal_data->mutex));
	    return 0;
	}
	ptr = SHMPTR(next);
	cmp = strcmp(ptr->name, param->name);
	if (cmp > 0) {
	    /* found the right place for it, insert here */
	    param->next_ptr = next;
	    *prev = SHMOFF(param);
	    rtapi_mutex_give(&(hal_data->mutex));
	    return 0;
	}
	/* didn't find it yet, look at next one */
	prev = &(ptr->next_ptr);
	next = *prev;
    }
}

/***********************************************************************
*                 PIN/SIG/PARAM GETTER FUNCTIONS                       *
************************************************************************/

int hal_get_pin_value_by_name(
    const char *hal_name, hal_type_t *type, hal_data_u **data, bool *connected)
{
    hal_pin_t *pin;
    hal_sig_t *sig;
    if ((pin = halpr_find_pin_by_name(hal_name)) == NULL)
        return -1;

    if (connected != NULL)
        *connected = pin && pin->signal;
    *type = pin->type;
    if (pin->signal != 0) {
        sig = (hal_sig_t *) SHMPTR(pin->signal);
        *data = (hal_data_u *) SHMPTR(sig->data_ptr);
    } else {
        *data = (hal_data_u *) &(pin->dummysig);
    }
    return 0;
}

int hal_get_signal_value_by_name(
    const char *hal_name, hal_type_t *type, hal_data_u **data, bool *has_writers)
{
    hal_sig_t *sig;
    if ((sig = halpr_find_sig_by_name(hal_name)) == NULL)
        return -1;

    if (has_writers != NULL)
        *has_writers = !!sig->writers;
    *type = sig->type;
    *data = (hal_data_u *) SHMPTR(sig->data_ptr);
    return 0;
}

int hal_get_param_value_by_name(
    const char *hal_name, hal_type_t *type, hal_data_u **data)
{
    hal_param_t *param;
    if ((param = halpr_find_param_by_name(hal_name)) == NULL)
        return -1;

    *type = param->type;
    *data = (hal_data_u *) SHMPTR(param->data_ptr);
    return 0;
}


/***********************************************************************
*                   EXECUTION RELATED FUNCTIONS                        *
************************************************************************/

#ifdef RTAPI

int hal_export_funct(const char *name, void (*funct) (void *, long),
    void *arg, int uses_fp, int reentrant, int comp_id)
{
    rtapi_intptr_t *prev, next;
    int cmp;
    hal_funct_t *new, *fptr;
    hal_comp_t *comp;
    char buf[HAL_NAME_LEN + 1];

    if (hal_data == 0) {
	rtapi_print_msg(RTAPI_MSG_ERR,
	    "HAL: ERROR: export_funct called before init\n");
	return -EINVAL;
    }

    if (strlen(name) > HAL_NAME_LEN) {
	rtapi_print_msg(RTAPI_MSG_ERR,
	    "HAL: ERROR: function name '%s' is too long\n", name);
	return -EINVAL;
    }
    if (hal_data->lock & HAL_LOCK_LOAD)  {
	rtapi_print_msg(RTAPI_MSG_ERR,
	    "HAL: ERROR: export_funct called while HAL locked\n");
	return -EPERM;
    }
    
    rtapi_print_msg(RTAPI_MSG_DBG, "HAL: exporting function '%s'\n", name);
    /* get mutex before accessing shared data */
    rtapi_mutex_get(&(hal_data->mutex));
    /* validate comp_id */
    comp = halpr_find_comp_by_id(comp_id);
    if (comp == 0) {
	/* bad comp_id */
	rtapi_mutex_give(&(hal_data->mutex));
	rtapi_print_msg(RTAPI_MSG_ERR,
	    "HAL: ERROR: component %d not found\n", comp_id);
	return -EINVAL;
    }
    if (comp->type == COMPONENT_TYPE_USER) {
	/* not a realtime component */
	rtapi_mutex_give(&(hal_data->mutex));
	rtapi_print_msg(RTAPI_MSG_ERR,
	    "HAL: ERROR: component %d is not realtime\n", comp_id);
	return -EINVAL;
    }
    if(comp->ready) {
	rtapi_mutex_give(&(hal_data->mutex));
	rtapi_print_msg(RTAPI_MSG_ERR,
	    "HAL: ERROR: export_funct called after hal_ready\n");
	return -EINVAL;
    }
    /* allocate a new function structure */
    new = alloc_funct_struct();
    if (new == 0) {
	/* alloc failed */
	rtapi_mutex_give(&(hal_data->mutex));
	rtapi_print_msg(RTAPI_MSG_ERR,
	    "HAL: ERROR: insufficient memory for function '%s'\n", name);
	return -ENOMEM;
    }
    /* initialize the structure */
    new->uses_fp = uses_fp;
    new->owner_ptr = SHMOFF(comp);
    new->reentrant = reentrant;
    new->users = 0;
    new->arg = arg;
    new->funct = funct;
    rtapi_snprintf(new->name, sizeof(new->name), "%s", name);
    /* search list for 'name' and insert new structure */
    prev = &(hal_data->funct_list_ptr);
    next = *prev;
    while (1) {
	if (next == 0) {
	    /* reached end of list, insert here */
	    new->next_ptr = next;
	    *prev = SHMOFF(new);
	    /* break out of loop and init the new function */
	    break;
	}
	fptr = SHMPTR(next);
	cmp = strcmp(fptr->name, new->name);
	if (cmp > 0) {
	    /* found the right place for it, insert here */
	    new->next_ptr = next;
	    *prev = SHMOFF(new);
	    /* break out of loop and init the new function */
	    break;
	}
	if (cmp == 0) {
	    /* name already in list, can't insert */
	    free_funct_struct(new);
	    rtapi_mutex_give(&(hal_data->mutex));
	    rtapi_print_msg(RTAPI_MSG_ERR,
		"HAL: ERROR: duplicate function '%s'\n", name);
	    return -EINVAL;
	}
	/* didn't find it yet, look at next one */
	prev = &(fptr->next_ptr);
	next = *prev;
    }
    /* at this point we have a new function and can yield the mutex */
    rtapi_mutex_give(&(hal_data->mutex));

    /* create a pin with the function's runtime in it */
    if (hal_pin_s32_newf(HAL_OUT, &(new->runtime), comp_id,"%s.time",name)) {
	rtapi_print_msg(RTAPI_MSG_ERR,
	   "HAL: ERROR: fail to create pin '%s.time'\n", name);
	return -EINVAL;
    }
    *(new->runtime) = 0;

    /* note that failure to successfully create the following params
       does not cause the "export_funct()" call to fail - they are
       for debugging and testing use only */
    /* create a parameter with the function's maximum runtime in it */
    rtapi_snprintf(buf, sizeof(buf), "%s.tmax", name);
    new->maxtime = 0;
    hal_param_s32_new(buf, HAL_RW, &(new->maxtime), comp_id);

    /* create a parameter with the function's maximum runtime in it */
    rtapi_snprintf(buf, sizeof(buf), "%s.tmax-increased", name);
    new->maxtime_increased = 0;
    hal_param_bit_new(buf, HAL_RO, &(new->maxtime_increased), comp_id);

    return 0;
}

int hal_create_thread(const char *name, unsigned long period_nsec, int uses_fp)
{
    int next, cmp, prev_priority;
    int retval, n;
    hal_thread_t *new, *tptr;
    long prev_period, curr_period;
    char buf[HAL_NAME_LEN + 1];

    rtapi_print_msg(RTAPI_MSG_DBG,
	"HAL: creating thread %s, %ld nsec\n", name, period_nsec);
    if (hal_data == 0) {
	rtapi_print_msg(RTAPI_MSG_ERR,
	    "HAL: ERROR: create_thread called before init\n");
	return -EINVAL;
    }
    if (period_nsec == 0) {
	rtapi_print_msg(RTAPI_MSG_ERR,
	    "HAL: ERROR: create_thread called with period of zero\n");
	return -EINVAL;
    }

    if (strlen(name) > HAL_NAME_LEN) {
	rtapi_print_msg(RTAPI_MSG_ERR,
	    "HAL: ERROR: thread name '%s' is too long\n", name);
	return -EINVAL;
    }
    if (hal_data->lock & HAL_LOCK_CONFIG) {
	rtapi_print_msg(RTAPI_MSG_ERR,
	    "HAL: ERROR: create_thread called while HAL is locked\n");
	return -EPERM;
    }

    /* get mutex before accessing shared data */
    rtapi_mutex_get(&(hal_data->mutex));
    /* make sure name is unique on thread list */
    next = hal_data->thread_list_ptr;
    while (next != 0) {
	tptr = SHMPTR(next);
	cmp = strcmp(tptr->name, name);
	if (cmp == 0) {
	    /* name already in list, can't insert */
	    rtapi_mutex_give(&(hal_data->mutex));
	    rtapi_print_msg(RTAPI_MSG_ERR,
		"HAL: ERROR: duplicate thread name %s\n", name);
	    return -EINVAL;
	}
	/* didn't find it yet, look at next one */
	next = tptr->next_ptr;
    }
    /* allocate a new thread structure */
    new = alloc_thread_struct();
    if (new == 0) {
	/* alloc failed */
	rtapi_mutex_give(&(hal_data->mutex));
	rtapi_print_msg(RTAPI_MSG_ERR,
	    "HAL: ERROR: insufficient memory to create thread\n");
	return -ENOMEM;
    }
    /* initialize the structure */
    new->uses_fp = uses_fp;
    rtapi_snprintf(new->name, sizeof(new->name), "%s", name);
    /* have to create and start a task to run the thread */
    if (hal_data->thread_list_ptr == 0) {
	/* this is the first thread created */
	/* is timer started? if so, what period? */
	curr_period = rtapi_clock_set_period(0);
	if (curr_period == 0) {
	    /* not running, start it */
	    curr_period = rtapi_clock_set_period(period_nsec);
	    if (curr_period < 0) {
		rtapi_mutex_give(&(hal_data->mutex));
		rtapi_print_msg(RTAPI_MSG_ERR,
		    "HAL_LIB: ERROR: clock_set_period returned %ld\n",
		    curr_period);
		return -EINVAL;
	    }
	}
	/* make sure period <= desired period (allow 1% roundoff error) */
	if (curr_period > (period_nsec + (period_nsec / 100))) {
	    rtapi_mutex_give(&(hal_data->mutex));
	    rtapi_print_msg(RTAPI_MSG_ERR,
		"HAL_LIB: ERROR: clock period too long: %ld\n", curr_period);
	    return -EINVAL;
	}
	if(hal_data->exact_base_period) {
		hal_data->base_period = period_nsec;
	} else {
		hal_data->base_period = curr_period;
	}
	/* reserve the highest priority (maybe for a watchdog?) */
	prev_priority = rtapi_prio_highest();
	/* no previous period to worry about */
	prev_period = 0;
    } else {
	/* there are other threads, slowest (and lowest
	   priority) is at head of list */
	tptr = SHMPTR(hal_data->thread_list_ptr);
	prev_period = tptr->period;
	prev_priority = tptr->priority;
    }
    if ( period_nsec < hal_data->base_period) { 
	rtapi_mutex_give(&(hal_data->mutex));
	rtapi_print_msg(RTAPI_MSG_ERR,
	    "HAL_LIB: ERROR: new thread period %ld is less than clock period %ld\n",
	     period_nsec, hal_data->base_period);
	return -EINVAL;
    }
    /* make period an integer multiple of the timer period */
    n = (period_nsec + hal_data->base_period / 2) / hal_data->base_period;
    new->period = hal_data->base_period * n;
    if ( new->period < prev_period ) {
	rtapi_mutex_give(&(hal_data->mutex));
	rtapi_print_msg(RTAPI_MSG_ERR,
	    "HAL_LIB: ERROR: new thread period %ld is less than existing thread period %ld\n",
	     period_nsec, prev_period);
	return -EINVAL;
    }
    /* make priority one lower than previous */
    new->priority = rtapi_prio_next_lower(prev_priority);
    /* create task - owned by library module, not caller */
    retval = rtapi_task_new(thread_task, new, new->priority,
	lib_module_id, HAL_STACKSIZE, uses_fp);
    if (retval < 0) {
	rtapi_mutex_give(&(hal_data->mutex));
	rtapi_print_msg(RTAPI_MSG_ERR,
	    "HAL_LIB: could not create task for thread %s\n", name);
	return -EINVAL;
    }
    new->task_id = retval;
    /* start task */
    retval = rtapi_task_start(new->task_id, new->period);
    if (retval < 0) {
	rtapi_mutex_give(&(hal_data->mutex));
	rtapi_print_msg(RTAPI_MSG_ERR,
	    "HAL_LIB: could not start task for thread %s: %d\n", name, retval);
	return -EINVAL;
    }
    /* insert new structure at head of list */
    new->next_ptr = hal_data->thread_list_ptr;
    hal_data->thread_list_ptr = SHMOFF(new);
    /* done, release mutex */
    rtapi_mutex_give(&(hal_data->mutex));

    rtapi_snprintf(buf,sizeof(buf), HAL_PSEUDO_COMP_PREFIX"%s",new->name); // pseudo prefix
    new->comp_id = hal_init(buf);
    if (new->comp_id < 0) {
        rtapi_print_msg(RTAPI_MSG_ERR,
           "HAL: ERROR: fail to create pseudo comp for thread: '%s'\n", new->name);
        return -EINVAL;
    }

    rtapi_snprintf(buf, sizeof(buf), "%s.tmax", new->name);
    new->maxtime = 0;
    if (hal_param_s32_new(buf, HAL_RW, &(new->maxtime), new->comp_id)) {
        rtapi_print_msg(RTAPI_MSG_ERR,
           "HAL: ERROR: fail to create param '%s.tmax'\n", new->name);
        return -EINVAL;
    }

    if (hal_pin_s32_newf(HAL_OUT, &(new->runtime), new->comp_id,"%s.time",new->name)) {
        rtapi_print_msg(RTAPI_MSG_ERR,
           "HAL: ERROR: fail to create pin '%s.time'\n", new->name);
        return -EINVAL;
    }
    *(new->runtime) = 0;
    hal_ready(new->comp_id);

    rtapi_print_msg(RTAPI_MSG_DBG, "HAL: thread created\n");
    return new->comp_id;
}

extern int hal_thread_delete(const char *name)
{
    hal_thread_t *thread;
    rtapi_intptr_t *prev, next;

    if (hal_data == 0) {
	rtapi_print_msg(RTAPI_MSG_ERR,
	    "HAL: ERROR: thread_delete called before init\n");
	return -EINVAL;
    }

    if (hal_data->lock & HAL_LOCK_CONFIG) {
	rtapi_print_msg(RTAPI_MSG_ERR,
	    "HAL: ERROR: thread_delete called while HAL is locked\n");
	return -EPERM;
    }
    
    rtapi_print_msg(RTAPI_MSG_DBG, "HAL: deleting thread '%s'\n", name);
    /* get mutex before accessing shared data */
    rtapi_mutex_get(&(hal_data->mutex));
    /* search for the signal */
    prev = &(hal_data->thread_list_ptr);
    next = *prev;
    while (next != 0) {
	thread = SHMPTR(next);
	if (strcmp(thread->name, name) == 0) {
	    /* this is the right thread, unlink from list */
	    if (thread->comp_id != 0) {
	        hal_exit(thread->comp_id);
	        thread->comp_id = 0;
	    }
	    *prev = thread->next_ptr;
	    /* and delete it */
	    free_thread_struct(thread);
	    /* done */
	    rtapi_mutex_give(&(hal_data->mutex));
	    return 0;
	}
	/* no match, try the next one */
	prev = &(thread->next_ptr);
	next = *prev;
    }
    /* if we get here, we didn't find a match */
    rtapi_mutex_give(&(hal_data->mutex));
    rtapi_print_msg(RTAPI_MSG_ERR, "HAL: ERROR: thread '%s' not found\n",
	name);
    return -EINVAL;
}

#endif /* RTAPI */

int hal_add_funct_to_thread(const char *funct_name, const char *thread_name, int position)
{
    hal_thread_t *thread;
    hal_funct_t *funct;
    hal_list_t *list_root, *list_entry;
    int n;
    hal_funct_entry_t *funct_entry;

    if (hal_data == 0) {
	rtapi_print_msg(RTAPI_MSG_ERR,
	    "HAL: ERROR: add_funct called before init\n");
	return -EINVAL;
    }

    if (hal_data->lock & HAL_LOCK_CONFIG) {
	rtapi_print_msg(RTAPI_MSG_ERR,
	    "HAL: ERROR: add_funct_to_thread called while HAL is locked\n");
	return -EPERM;
    }

    rtapi_print_msg(RTAPI_MSG_DBG,
	"HAL: adding function '%s' to thread '%s'\n",
	funct_name, thread_name);
    /* get mutex before accessing data structures */
    rtapi_mutex_get(&(hal_data->mutex));
    /* make sure position is valid */
    if (position == 0) {
	/* zero is not allowed */
	rtapi_mutex_give(&(hal_data->mutex));
	rtapi_print_msg(RTAPI_MSG_ERR, "HAL: ERROR: bad position: 0\n");
	return -EINVAL;
    }
    /* make sure we were given a function name */
    if (funct_name == 0) {
	/* no name supplied */
	rtapi_mutex_give(&(hal_data->mutex));
	rtapi_print_msg(RTAPI_MSG_ERR, "HAL: ERROR: missing function name\n");
	return -EINVAL;
    }
    /* make sure we were given a thread name */
    if (thread_name == 0) {
	/* no name supplied */
	rtapi_mutex_give(&(hal_data->mutex));
	rtapi_print_msg(RTAPI_MSG_ERR, "HAL: ERROR: missing thread name\n");
	return -EINVAL;
    }
    /* search function list for the function */
    funct = halpr_find_funct_by_name(funct_name);
    if (funct == 0) {
	/* function not found */
	rtapi_mutex_give(&(hal_data->mutex));
	rtapi_print_msg(RTAPI_MSG_ERR,
	    "HAL: ERROR: function '%s' not found\n", funct_name);
	return -EINVAL;
    }
    /* found the function, is it available? */
    if ((funct->users > 0) && (funct->reentrant == 0)) {
	rtapi_mutex_give(&(hal_data->mutex));
	rtapi_print_msg(RTAPI_MSG_ERR,
	    "HAL: ERROR: function '%s' may only be added to one thread\n", funct_name);
	return -EINVAL;
    }
    /* search thread list for thread_name */
    thread = halpr_find_thread_by_name(thread_name);
    if (thread == 0) {
	/* thread not found */
	rtapi_mutex_give(&(hal_data->mutex));
	rtapi_print_msg(RTAPI_MSG_ERR,
	    "HAL: ERROR: thread '%s' not found\n", thread_name);
	return -EINVAL;
    }
    /* ok, we have thread and function, are they compatible? */
    if ((funct->uses_fp) && (!thread->uses_fp)) {
	rtapi_mutex_give(&(hal_data->mutex));
	rtapi_print_msg(RTAPI_MSG_ERR,
	    "HAL: ERROR: function '%s' needs FP\n", funct_name);
	return -EINVAL;
    }
    /* find insertion point */
    list_root = &(thread->funct_list);
    list_entry = list_root;
    n = 0;
    if (position > 0) {
	/* insertion is relative to start of list */
	while (++n < position) {
	    /* move further into list */
	    list_entry = list_next(list_entry);
	    if (list_entry == list_root) {
		/* reached end of list */
		rtapi_mutex_give(&(hal_data->mutex));
		rtapi_print_msg(RTAPI_MSG_ERR,
		    "HAL: ERROR: position '%d' is too high\n", position);
		return -EINVAL;
	    }
	}
    } else {
	/* insertion is relative to end of list */
	while (--n > position) {
	    /* move further into list */
	    list_entry = list_prev(list_entry);
	    if (list_entry == list_root) {
		/* reached end of list */
		rtapi_mutex_give(&(hal_data->mutex));
		rtapi_print_msg(RTAPI_MSG_ERR,
		    "HAL: ERROR: position '%d' is too low\n", position);
		return -EINVAL;
	    }
	}
	/* want to insert before list_entry, so back up one more step */
	list_entry = list_prev(list_entry);
    }
    /* allocate a funct entry structure */
    funct_entry = alloc_funct_entry_struct();
    if (funct_entry == 0) {
	/* alloc failed */
	rtapi_mutex_give(&(hal_data->mutex));
	rtapi_print_msg(RTAPI_MSG_ERR,
	    "HAL: ERROR: insufficient memory for thread->function link\n");
	return -ENOMEM;
    }
    /* init struct contents */
    funct_entry->funct_ptr = SHMOFF(funct);
    funct_entry->arg = funct->arg;
    funct_entry->funct = funct->funct;
    /* add the entry to the list */
    list_add_after((hal_list_t *) funct_entry, list_entry);
    /* update the function usage count */
    funct->users++;
    rtapi_mutex_give(&(hal_data->mutex));
    return 0;
}

int hal_del_funct_from_thread(const char *funct_name, const char *thread_name)
{
    hal_thread_t *thread;
    hal_funct_t *funct;
    hal_list_t *list_root, *list_entry;
    hal_funct_entry_t *funct_entry;

    if (hal_data == 0) {
	rtapi_print_msg(RTAPI_MSG_ERR,
	    "HAL: ERROR: del_funct called before init\n");
	return -EINVAL;
    }

    if (hal_data->lock & HAL_LOCK_CONFIG) {
	rtapi_print_msg(RTAPI_MSG_ERR,
	    "HAL: ERROR: del_funct_from_thread called while HAL is locked\n");
	return -EPERM;
    }

    rtapi_print_msg(RTAPI_MSG_DBG,
	"HAL: removing function '%s' from thread '%s'\n",
	funct_name, thread_name);
    /* get mutex before accessing data structures */
    rtapi_mutex_get(&(hal_data->mutex));
    /* make sure we were given a function name */
    if (funct_name == 0) {
	/* no name supplied */
	rtapi_mutex_give(&(hal_data->mutex));
	rtapi_print_msg(RTAPI_MSG_ERR, "HAL: ERROR: missing function name\n");
	return -EINVAL;
    }
    /* make sure we were given a thread name */
    if (thread_name == 0) {
	/* no name supplied */
	rtapi_mutex_give(&(hal_data->mutex));
	rtapi_print_msg(RTAPI_MSG_ERR, "HAL: ERROR: missing thread name\n");
	return -EINVAL;
    }
    /* search function list for the function */
    funct = halpr_find_funct_by_name(funct_name);
    if (funct == 0) {
	/* function not found */
	rtapi_mutex_give(&(hal_data->mutex));
	rtapi_print_msg(RTAPI_MSG_ERR,
	    "HAL: ERROR: function '%s' not found\n", funct_name);
	return -EINVAL;
    }
    /* found the function, is it in use? */
    if (funct->users == 0) {
	rtapi_mutex_give(&(hal_data->mutex));
	rtapi_print_msg(RTAPI_MSG_ERR,
	    "HAL: ERROR: function '%s' is not in use\n", funct_name);
	return -EINVAL;
    }
    /* search thread list for thread_name */
    thread = halpr_find_thread_by_name(thread_name);
    if (thread == 0) {
	/* thread not found */
	rtapi_mutex_give(&(hal_data->mutex));
	rtapi_print_msg(RTAPI_MSG_ERR,
	    "HAL: ERROR: thread '%s' not found\n", thread_name);
	return -EINVAL;
    }
    /* ok, we have thread and function, does thread use funct? */
    list_root = &(thread->funct_list);
    list_entry = list_next(list_root);
    while (1) {
	if (list_entry == list_root) {
	    /* reached end of list, funct not found */
	    rtapi_mutex_give(&(hal_data->mutex));
	    rtapi_print_msg(RTAPI_MSG_ERR,
		"HAL: ERROR: thread '%s' doesn't use %s\n", thread_name,
		funct_name);
	    return -EINVAL;
	}
	funct_entry = (hal_funct_entry_t *) list_entry;
	if (SHMPTR(funct_entry->funct_ptr) == funct) {
	    /* this funct entry points to our funct, unlink */
	    list_remove_entry(list_entry);
	    /* and delete it */
	    free_funct_entry_struct(funct_entry);
	    /* done */
	    rtapi_mutex_give(&(hal_data->mutex));
	    return 0;
	}
	/* try next one */
	list_entry = list_next(list_entry);
    }
}

int hal_start_threads(void)
{
    /* a trivial function for a change! */
    if (hal_data == 0) {
	rtapi_print_msg(RTAPI_MSG_ERR,
	    "HAL: ERROR: start_threads called before init\n");
	return -EINVAL;
    }

    if (hal_data->lock & HAL_LOCK_RUN) {
	rtapi_print_msg(RTAPI_MSG_ERR,
	    "HAL: ERROR: start_threads called while HAL is locked\n");
	return -EPERM;
    }


    rtapi_print_msg(RTAPI_MSG_DBG, "HAL: starting threads\n");
    hal_data->threads_running = 1;
    return 0;
}

int hal_stop_threads(void)
{
    /* wow, two in a row! */
    if (hal_data == 0) {
	rtapi_print_msg(RTAPI_MSG_ERR,
	    "HAL: ERROR: stop_threads called before init\n");
	return -EINVAL;
    }

    if (hal_data->lock & HAL_LOCK_RUN) {
	rtapi_print_msg(RTAPI_MSG_ERR,
	    "HAL: ERROR: stop_threads called while HAL is locked\n");
	return -EPERM;
    }

    hal_data->threads_running = 0;
    rtapi_print_msg(RTAPI_MSG_DBG, "HAL: threads stopped\n");
    return 0;
}

/***********************************************************************
*                    PRIVATE FUNCTION CODE                             *
************************************************************************/

hal_list_t *list_prev(hal_list_t * entry)
{
    /* this function is only needed because of memory mapping */
    return SHMPTR(entry->prev);
}

hal_list_t *list_next(hal_list_t * entry)
{
    /* this function is only needed because of memory mapping */
    return SHMPTR(entry->next);
}

void list_init_entry(hal_list_t * entry)
{
    int entry_n;

    entry_n = SHMOFF(entry);
    entry->next = entry_n;
    entry->prev = entry_n;
}

void list_add_after(hal_list_t * entry, hal_list_t * prev)
{
    int entry_n, prev_n, next_n;
    hal_list_t *next;

    /* messiness needed because of memory mapping */
    entry_n = SHMOFF(entry);
    prev_n = SHMOFF(prev);
    next_n = prev->next;
    next = SHMPTR(next_n);
    /* insert the entry */
    entry->next = next_n;
    entry->prev = prev_n;
    prev->next = entry_n;
    next->prev = entry_n;
}

void list_add_before(hal_list_t * entry, hal_list_t * next)
{
    int entry_n, prev_n, next_n;
    hal_list_t *prev;

    /* messiness needed because of memory mapping */
    entry_n = SHMOFF(entry);
    next_n = SHMOFF(next);
    prev_n = next->prev;
    prev = SHMPTR(prev_n);
    /* insert the entry */
    entry->next = next_n;
    entry->prev = prev_n;
    prev->next = entry_n;
    next->prev = entry_n;
}

hal_list_t *list_remove_entry(hal_list_t * entry)
{
    int entry_n;
    hal_list_t *prev, *next;

    /* messiness needed because of memory mapping */
    entry_n = SHMOFF(entry);
    prev = SHMPTR(entry->prev);
    next = SHMPTR(entry->next);
    /* remove the entry */
    prev->next = entry->next;
    next->prev = entry->prev;
    entry->next = entry_n;
    entry->prev = entry_n;
    return next;
}

hal_comp_t *halpr_find_comp_by_name(const char *name)
{
    int next;
    hal_comp_t *comp;

    /* search component list for 'name' */
    next = hal_data->comp_list_ptr;
    while (next != 0) {
	comp = SHMPTR(next);
	if (strcmp(comp->name, name) == 0) {
	    /* found a match */
	    return comp;
	}
	/* didn't find it yet, look at next one */
	next = comp->next_ptr;
    }
    /* if loop terminates, we reached end of list with no match */
    return 0;
}

hal_pin_t *halpr_find_pin_by_name(const char *name)
{
    int next;
    hal_pin_t *pin;
    hal_oldname_t *oldname;

    /* search pin list for 'name' */
    next = hal_data->pin_list_ptr;
    while (next != 0) {
	pin = SHMPTR(next);
	if (strcmp(pin->name, name) == 0) {
	    /* found a match */
	    return pin;
	}
	if (pin->oldname != 0 ) {
	    oldname = SHMPTR(pin->oldname);
	    if (strcmp(oldname->name, name) == 0) {
		/* found a match */
		return pin;
	    }
	}
	/* didn't find it yet, look at next one */
	next = pin->next_ptr;
    }
    /* if loop terminates, we reached end of list with no match */
    return 0;
}

hal_sig_t *halpr_find_sig_by_name(const char *name)
{
    int next;
    hal_sig_t *sig;

    /* search signal list for 'name' */
    next = hal_data->sig_list_ptr;
    while (next != 0) {
	sig = SHMPTR(next);
	if (strcmp(sig->name, name) == 0) {
	    /* found a match */
	    return sig;
	}
	/* didn't find it yet, look at next one */
	next = sig->next_ptr;
    }
    /* if loop terminates, we reached end of list with no match */
    return 0;
}

hal_param_t *halpr_find_param_by_name(const char *name)
{
    int next;
    hal_param_t *param;
    hal_oldname_t *oldname;

    /* search parameter list for 'name' */
    next = hal_data->param_list_ptr;
    while (next != 0) {
	param = SHMPTR(next);
	if (strcmp(param->name, name) == 0) {
	    /* found a match */
	    return param;
	}
	if (param->oldname != 0 ) {
	    oldname = SHMPTR(param->oldname);
	    if (strcmp(oldname->name, name) == 0) {
		/* found a match */
		return param;
	    }
	}
	/* didn't find it yet, look at next one */
	next = param->next_ptr;
    }
    /* if loop terminates, we reached end of list with no match */
    return 0;
}

hal_thread_t *halpr_find_thread_by_name(const char *name)
{
    int next;
    hal_thread_t *thread;

    /* search thread list for 'name' */
    next = hal_data->thread_list_ptr;
    while (next != 0) {
	thread = SHMPTR(next);
	if (strcmp(thread->name, name) == 0) {
	    /* found a match */
	    return thread;
	}
	/* didn't find it yet, look at next one */
	next = thread->next_ptr;
    }
    /* if loop terminates, we reached end of list with no match */
    return 0;
}

hal_funct_t *halpr_find_funct_by_name(const char *name)
{
    int next;
    hal_funct_t *funct;

    /* search function list for 'name' */
    next = hal_data->funct_list_ptr;
    while (next != 0) {
	funct = SHMPTR(next);
	if (strcmp(funct->name, name) == 0) {
	    /* found a match */
	    return funct;
	}
	/* didn't find it yet, look at next one */
	next = funct->next_ptr;
    }
    /* if loop terminates, we reached end of list with no match */
    return 0;
}

hal_comp_t *halpr_find_comp_by_id(int id)
{
    int next;
    hal_comp_t *comp;

    /* search list for 'comp_id' */
    next = hal_data->comp_list_ptr;
    while (next != 0) {
	comp = SHMPTR(next);
	if (comp->comp_id == id) {
	    /* found a match */
	    return comp;
	}
	/* didn't find it yet, look at next one */
	next = comp->next_ptr;
    }
    /* if loop terminates, we reached end of list without finding a match */
    return 0;
}

hal_pin_t *halpr_find_pin_by_owner(hal_comp_t * owner, hal_pin_t * start)
{
    int owner_ptr, next;
    hal_pin_t *pin;

    /* get offset of 'owner' component */
    owner_ptr = SHMOFF(owner);
    /* is this the first call? */
    if (start == 0) {
	/* yes, start at beginning of pin list */
	next = hal_data->pin_list_ptr;
    } else {
	/* no, start at next pin */
	next = start->next_ptr;
    }
    while (next != 0) {
	pin = SHMPTR(next);
	if (pin->owner_ptr == owner_ptr) {
	    /* found a match */
	    return pin;
	}
	/* didn't find it yet, look at next one */
	next = pin->next_ptr;
    }
    /* if loop terminates, we reached end of list without finding a match */
    return 0;
}

hal_param_t *halpr_find_param_by_owner(hal_comp_t * owner,
    hal_param_t * start)
{
    int owner_ptr, next;
    hal_param_t *param;

    /* get offset of 'owner' component */
    owner_ptr = SHMOFF(owner);
    /* is this the first call? */
    if (start == 0) {
	/* yes, start at beginning of param list */
	next = hal_data->param_list_ptr;
    } else {
	/* no, start at next param */
	next = start->next_ptr;
    }
    while (next != 0) {
	param = SHMPTR(next);
	if (param->owner_ptr == owner_ptr) {
	    /* found a match */
	    return param;
	}
	/* didn't find it yet, look at next one */
	next = param->next_ptr;
    }
    /* if loop terminates, we reached end of list without finding a match */
    return 0;
}

hal_funct_t *halpr_find_funct_by_owner(hal_comp_t * owner,
    hal_funct_t * start)
{
    int owner_ptr, next;
    hal_funct_t *funct;

    /* get offset of 'owner' component */
    owner_ptr = SHMOFF(owner);
    /* is this the first call? */
    if (start == 0) {
	/* yes, start at beginning of function list */
	next = hal_data->funct_list_ptr;
    } else {
	/* no, start at next function */
	next = start->next_ptr;
    }
    while (next != 0) {
	funct = SHMPTR(next);
	if (funct->owner_ptr == owner_ptr) {
	    /* found a match */
	    return funct;
	}
	/* didn't find it yet, look at next one */
	next = funct->next_ptr;
    }
    /* if loop terminates, we reached end of list without finding a match */
    return 0;
}

hal_pin_t *halpr_find_pin_by_sig(hal_sig_t * sig, hal_pin_t * start)
{
    int sig_ptr, next;
    hal_pin_t *pin;

    /* get offset of 'sig' component */
    sig_ptr = SHMOFF(sig);
    /* is this the first call? */
    if (start == 0) {
	/* yes, start at beginning of pin list */
	next = hal_data->pin_list_ptr;
    } else {
	/* no, start at next pin */
	next = start->next_ptr;
    }
    while (next != 0) {
	pin = SHMPTR(next);
	if (pin->signal == sig_ptr) {
	    /* found a match */
	    return pin;
	}
	/* didn't find it yet, look at next one */
	next = pin->next_ptr;
    }
    /* if loop terminates, we reached end of list without finding a match */
    return 0;
}

/***********************************************************************
*                     LOCAL FUNCTION CODE                              *
************************************************************************/

#ifdef RTAPI
/* these functions are called when the hal_lib module is insmod'ed
   or rmmod'ed.
*/

#if defined(__KERNEL__) && defined( CONFIG_PROC_FS ) && LINUX_VERSION_CODE < KERNEL_VERSION(3,10,0)
#include <linux/proc_fs.h>
extern struct proc_dir_entry *rtapi_dir;
static struct proc_dir_entry *hal_dir = 0;
static struct proc_dir_entry *hal_newinst_file = 0;

static int proc_write_newinst(struct file *file,
        const char *buffer, unsigned long count, void *data)
{
    if(hal_data->pending_constructor) {
        rtapi_print_msg(RTAPI_MSG_DBG,
                "HAL: running constructor for %s %s\n",
                hal_data->constructor_prefix,
                hal_data->constructor_arg);
        hal_data->pending_constructor(hal_data->constructor_prefix,
                hal_data->constructor_arg);
        hal_data->pending_constructor = 0;
    }
    return count;
}

static void hal_proc_clean(void) {
    if(hal_newinst_file)
        remove_proc_entry("newinst", hal_dir);
    if(hal_dir)
        remove_proc_entry("hal", rtapi_dir);
    hal_newinst_file = hal_dir = 0;
}
static int hal_proc_init(void) {
    if(!rtapi_dir) return 0;
    hal_dir = create_proc_entry("hal", S_IFDIR, rtapi_dir);
    if(!hal_dir) { hal_proc_clean(); return -1; }
    hal_newinst_file = create_proc_entry("newinst", 0666, hal_dir);
    if(!hal_newinst_file) { hal_proc_clean(); return -1; }
    hal_newinst_file->data = NULL;
    hal_newinst_file->read_proc = NULL;
    hal_newinst_file->write_proc = proc_write_newinst;
    return 0;
}
#else
static int hal_proc_clean(void) { return 0; }
static int hal_proc_init(void) { return 0; }
#endif

int rtapi_app_main(void)
{
    int retval;
    void *mem;

    rtapi_print_msg(RTAPI_MSG_DBG, "HAL_LIB: loading kernel lib\n");
    /* do RTAPI init */
    lib_module_id = rtapi_init("HAL_LIB");
    if (lib_module_id < 0) {
	rtapi_print_msg(RTAPI_MSG_ERR, "HAL_LIB: ERROR: rtapi init failed\n");
	return -EINVAL;
    }
    /* get HAL shared memory block from RTAPI */
    lib_mem_id = rtapi_shmem_new(HAL_KEY, lib_module_id, HAL_SIZE);
    if (lib_mem_id < 0) {
	rtapi_print_msg(RTAPI_MSG_ERR,
	    "HAL_LIB: ERROR: could not open shared memory\n");
	rtapi_exit(lib_module_id);
	return -EINVAL;
    }
    /* get address of shared memory area */
    retval = rtapi_shmem_getptr(lib_mem_id, &mem);
    if (retval < 0) {
	rtapi_print_msg(RTAPI_MSG_ERR,
	    "HAL_LIB: ERROR: could not access shared memory\n");
	rtapi_exit(lib_module_id);
	return -EINVAL;
    }
    /* set up internal pointers to shared mem and data structure */
    hal_shmem_base = (char *) mem;
    hal_data = (hal_data_t *) mem;
    /* perform a global init if needed */
    retval = init_hal_data();
    if ( retval ) {
	rtapi_print_msg(RTAPI_MSG_ERR,
	    "HAL_LIB: ERROR: could not init shared memory\n");
	rtapi_exit(lib_module_id);
	return -EINVAL;
    }
    retval = hal_proc_init();
    if ( retval ) {
	rtapi_print_msg(RTAPI_MSG_ERR,
	    "HAL_LIB: ERROR: could not init /proc files\n");
	rtapi_exit(lib_module_id);
	return -EINVAL;
    }
    /* done */
    rtapi_print_msg(RTAPI_MSG_DBG,
	"HAL_LIB: kernel lib installed successfully\n");
    return 0;
}

void rtapi_app_exit(void)
{
    hal_thread_t *thread;

    rtapi_print_msg(RTAPI_MSG_DBG, "HAL_LIB: removing kernel lib\n");
    hal_proc_clean();
    /* grab mutex before manipulating list */
    rtapi_mutex_get(&(hal_data->mutex));
    /* must remove all threads before unloading this module */
    while (hal_data->thread_list_ptr != 0) {
	/* point to a thread */
	thread = SHMPTR(hal_data->thread_list_ptr);
	/* unlink from list */
	hal_data->thread_list_ptr = thread->next_ptr;
	/* and delete it */
	free_thread_struct(thread);
    }
    /* release mutex */
    rtapi_mutex_give(&(hal_data->mutex));
    /* release RTAPI resources */
    rtapi_shmem_delete(lib_mem_id, lib_module_id);
    rtapi_exit(lib_module_id);
    /* done */
    rtapi_print_msg(RTAPI_MSG_DBG,
	"HAL_LIB: kernel lib removed successfully\n");
}

/* this is the task function that implements threads in realtime */

static void thread_task(void *arg)
{
    hal_thread_t *thread;
    hal_funct_t *funct;
    hal_funct_entry_t *funct_root, *funct_entry;
    long long int start_time, end_time;
    long long int thread_start_time;

    thread = arg;
    while (1) {
	if (hal_data->threads_running > 0) {
	    /* point at first function on function list */
	    funct_root = (hal_funct_entry_t *) & (thread->funct_list);
	    funct_entry = SHMPTR(funct_root->links.next);
	    /* execution time logging */
	    start_time = rtapi_get_clocks();
	    end_time = start_time;
	    thread_start_time = start_time;
	    /* run thru function list */
	    while (funct_entry != funct_root) {
		/* call the function */
		funct_entry->funct(funct_entry->arg, thread->period);
		/* capture execution time */
		end_time = rtapi_get_clocks();
		/* point to function structure */
		funct = SHMPTR(funct_entry->funct_ptr);
		/* update execution time data */
		*(funct->runtime) = (hal_s32_t)(end_time - start_time);
		if ( *(funct->runtime) > funct->maxtime) {
		    funct->maxtime = *(funct->runtime);
		    funct->maxtime_increased = 1;
		} else {
		    funct->maxtime_increased = 0;
		}
		/* point to next next entry in list */
		funct_entry = SHMPTR(funct_entry->links.next);
		/* prepare to measure time for next funct */
		start_time = end_time;
	    }
	    /* update thread execution time */
	    *(thread->runtime) = (hal_s32_t)(end_time - thread_start_time);
	    if ( *(thread->runtime) > thread->maxtime) {
	        thread->maxtime = *(thread->runtime);
	    }
	}
	/* wait until next period */
	rtapi_wait();
    }
}
#endif /* RTAPI */

/* see the declarations of these functions (near top of file) for
   a description of what they do.
*/

static int init_hal_data(void)
{
    /* has the hal_data block already been initialized? */

    /* Lock hal_data by taking the mutex, so that two processes
    don't both try to initialize hal_data at the same time.  NOTE:
    The first time through, the hal_data memory buffer is fresh from
    rtapi_shmem_new(), which means it's initialized to all zero bytes.
    This means hal_data->mutex is valid and unlocked. */
    rtapi_mutex_get(&(hal_data->mutex));

    if (hal_data->version != 0) {
<<<<<<< HEAD
	/* yes, verify version code */
	if (hal_data->version == HAL_VER) {
	    return 0;
	} else {
	    rtapi_print("HAL: version:%d expected:%d\n",hal_data->version,HAL_VER);
	    rtapi_print_msg(RTAPI_MSG_ERR,
		"HAL: ERROR: version code mismatch\n");
	    return -1;
	}
=======
        /* hal_data has been initialized already, verify version code */
        if (hal_data->version == HAL_VER) {
            rtapi_mutex_give(&(hal_data->mutex));
            return 0;
        } else {
            rtapi_print_msg(RTAPI_MSG_ERR, "HAL: ERROR: version code mismatch\n");
            rtapi_mutex_give(&(hal_data->mutex));
            return -1;
        }
>>>>>>> 68f883b9
    }

    /* hal_data has *NOT* been initialized yet, we get the honor */

    /* set version code so nobody else init's the block */
    hal_data->version = HAL_VER;
    /* initialize everything */
    hal_data->comp_list_ptr = 0;
    hal_data->pin_list_ptr = 0;
    hal_data->sig_list_ptr = 0;
    hal_data->param_list_ptr = 0;
    hal_data->funct_list_ptr = 0;
    hal_data->thread_list_ptr = 0;
    hal_data->base_period = 0;
    hal_data->threads_running = 0;
    hal_data->oldname_free_ptr = 0;
    hal_data->comp_free_ptr = 0;
    hal_data->pin_free_ptr = 0;
    hal_data->sig_free_ptr = 0;
    hal_data->param_free_ptr = 0;
    hal_data->funct_free_ptr = 0;
    hal_data->pending_constructor = 0;
    hal_data->constructor_prefix[0] = 0;
    list_init_entry(&(hal_data->funct_entry_free));
    hal_data->thread_free_ptr = 0;
    hal_data->exact_base_period = 0;
    /* set up for shmalloc_xx() */
    hal_data->shmem_bot = sizeof(hal_data_t);
    hal_data->shmem_top = HAL_SIZE;
    hal_data->lock = HAL_LOCK_NONE;
    /* done, release mutex */
    rtapi_mutex_give(&(hal_data->mutex));
    return 0;
}

static void *shmalloc_up(long int size)
{
    long int tmp_bot;
    void *retval;

    /* deal with alignment requirements */
    tmp_bot = hal_data->shmem_bot;
    if (size >= 16) {
	/* align on 16 byte boundary */
	tmp_bot = (tmp_bot + 15) & (~15);
    } else if (size >= 8) {
	/* align on 8 byte boundary */
	tmp_bot = (tmp_bot + 7) & (~7);
    } else if (size >= 4) {
	/* align on 4 byte boundary */
	tmp_bot = (tmp_bot + 3) & (~3);
    } else if (size == 2) {
	/* align on 2 byte boundary */
	tmp_bot = (tmp_bot + 1) & (~1);
    }
    /* is there enough memory available? */
    if ((hal_data->shmem_top - tmp_bot) < size) {
	/* no */
	return 0;
    }
    /* memory is available, allocate it */
    retval = SHMPTR(tmp_bot);
    hal_data->shmem_bot = tmp_bot + size;
    hal_data->shmem_avail = hal_data->shmem_top - hal_data->shmem_bot;
    rtapi_print_msg(RTAPI_MSG_DBG, "smalloc_up: shmem available %d\n", hal_data->shmem_avail);
    return retval;
}

static void *shmalloc_dn(long int size)
{
    long int tmp_top;
    void *retval;

    /* tentatively allocate memory */
    tmp_top = hal_data->shmem_top - size;
    /* deal with alignment requirements */
    if (size >= 16) {
	/* align on 16 byte boundary */
	tmp_top &= (~15);
    } else if (size >= 8) {
	/* align on 8 byte boundary */
	tmp_top &= (~7);
    } else if (size >= 4) {
	/* align on 4 byte boundary */
	tmp_top &= (~3);
    } else if (size == 2) {
	/* align on 2 byte boundary */
	tmp_top &= (~1);
    }
    /* is there enough memory available? */
    if (tmp_top < hal_data->shmem_bot) {
	/* no */
	return 0;
    }
    /* memory is available, allocate it */
    retval = SHMPTR(tmp_top);
    hal_data->shmem_top = tmp_top;
    hal_data->shmem_avail = hal_data->shmem_top - hal_data->shmem_bot;
    rtapi_print_msg(RTAPI_MSG_DBG, "smalloc_dn: shmem available %d\n", hal_data->shmem_avail);
    return retval;
}

hal_comp_t *halpr_alloc_comp_struct(void)
{
    hal_comp_t *p;

    /* check the free list */
    if (hal_data->comp_free_ptr != 0) {
	/* found a free structure, point to it */
	p = SHMPTR(hal_data->comp_free_ptr);
	/* unlink it from the free list */
	hal_data->comp_free_ptr = p->next_ptr;
	p->next_ptr = 0;
    } else {
	/* nothing on free list, allocate a brand new one */
	p = shmalloc_dn(sizeof(hal_comp_t));
    }
    if (p) {
	/* make sure it's empty */
	p->next_ptr = 0;
	p->comp_id = 0;
	p->mem_id = 0;
	p->type = COMPONENT_TYPE_USER;
	p->shmem_base = 0;
	p->name[0] = '\0';
    }
    return p;
}

static hal_pin_t *alloc_pin_struct(void)
{
    hal_pin_t *p;

    /* check the free list */
    if (hal_data->pin_free_ptr != 0) {
	/* found a free structure, point to it */
	p = SHMPTR(hal_data->pin_free_ptr);
	/* unlink it from the free list */
	hal_data->pin_free_ptr = p->next_ptr;
	p->next_ptr = 0;
    } else {
	/* nothing on free list, allocate a brand new one */
	p = shmalloc_dn(sizeof(hal_pin_t));
    }
    if (p) {
	/* make sure it's empty */
	p->next_ptr = 0;
	p->data_ptr_addr = 0;
	p->owner_ptr = 0;
	p->type = 0;
	p->dir = 0;
	p->signal = 0;
	memset(&p->dummysig, 0, sizeof(hal_data_u));
	p->name[0] = '\0';
    }
    return p;
}

static hal_sig_t *alloc_sig_struct(void)
{
    hal_sig_t *p;

    /* check the free list */
    if (hal_data->sig_free_ptr != 0) {
	/* found a free structure, point to it */
	p = SHMPTR(hal_data->sig_free_ptr);
	/* unlink it from the free list */
	hal_data->sig_free_ptr = p->next_ptr;
	p->next_ptr = 0;
    } else {
	/* nothing on free list, allocate a brand new one */
	p = shmalloc_dn(sizeof(hal_sig_t));
    }
    if (p) {
	/* make sure it's empty */
	p->next_ptr = 0;
	p->data_ptr = 0;
	p->type = 0;
	p->readers = 0;
	p->writers = 0;
	p->bidirs = 0;
	p->name[0] = '\0';
    }
    return p;
}

static hal_param_t *alloc_param_struct(void)
{
    hal_param_t *p;

    /* check the free list */
    if (hal_data->param_free_ptr != 0) {
	/* found a free structure, point to it */
	p = SHMPTR(hal_data->param_free_ptr);
	/* unlink it from the free list */
	hal_data->param_free_ptr = p->next_ptr;
	p->next_ptr = 0;
    } else {
	/* nothing on free list, allocate a brand new one */
	p = shmalloc_dn(sizeof(hal_param_t));
    }
    if (p) {
	/* make sure it's empty */
	p->next_ptr = 0;
	p->data_ptr = 0;
	p->owner_ptr = 0;
	p->type = 0;
	p->name[0] = '\0';
    }
    return p;
}

static hal_oldname_t *halpr_alloc_oldname_struct(void)
{
    hal_oldname_t *p;

    /* check the free list */
    if (hal_data->oldname_free_ptr != 0) {
	/* found a free structure, point to it */
	p = SHMPTR(hal_data->oldname_free_ptr);
	/* unlink it from the free list */
	hal_data->oldname_free_ptr = p->next_ptr;
	p->next_ptr = 0;
    } else {
	/* nothing on free list, allocate a brand new one */
	p = shmalloc_dn(sizeof(hal_oldname_t));
    }
    if (p) {
	/* make sure it's empty */
	p->next_ptr = 0;
	p->name[0] = '\0';
    }
    return p;
}

#ifdef RTAPI
static hal_funct_t *alloc_funct_struct(void)
{
    hal_funct_t *p;

    /* check the free list */
    if (hal_data->funct_free_ptr != 0) {
	/* found a free structure, point to it */
	p = SHMPTR(hal_data->funct_free_ptr);
	/* unlink it from the free list */
	hal_data->funct_free_ptr = p->next_ptr;
	p->next_ptr = 0;
    } else {
	/* nothing on free list, allocate a brand new one */
	p = shmalloc_dn(sizeof(hal_funct_t));
    }
    if (p) {
	/* make sure it's empty */
	p->next_ptr = 0;
	p->uses_fp = 0;
	p->owner_ptr = 0;
	p->reentrant = 0;
	p->users = 0;
	p->arg = 0;
	p->funct = 0;
	p->name[0] = '\0';
    }
    return p;
}
#endif /* RTAPI */

static hal_funct_entry_t *alloc_funct_entry_struct(void)
{
    hal_list_t *freelist, *l;
    hal_funct_entry_t *p;

    /* check the free list */
    freelist = &(hal_data->funct_entry_free);
    l = list_next(freelist);
    if (l != freelist) {
	/* found a free structure, unlink from the free list */
	list_remove_entry(l);
	p = (hal_funct_entry_t *) l;
    } else {
	/* nothing on free list, allocate a brand new one */
	p = shmalloc_dn(sizeof(hal_funct_entry_t));
	l = (hal_list_t *) p;
	list_init_entry(l);
    }
    if (p) {
	/* make sure it's empty */
	p->funct_ptr = 0;
	p->arg = 0;
	p->funct = 0;
    }
    return p;
}

#ifdef RTAPI
static hal_thread_t *alloc_thread_struct(void)
{
    hal_thread_t *p;

    /* check the free list */
    if (hal_data->thread_free_ptr != 0) {
	/* found a free structure, point to it */
	p = SHMPTR(hal_data->thread_free_ptr);
	/* unlink it from the free list */
	hal_data->thread_free_ptr = p->next_ptr;
	p->next_ptr = 0;
    } else {
	/* nothing on free list, allocate a brand new one */
	p = shmalloc_dn(sizeof(hal_thread_t));
    }
    if (p) {
	/* make sure it's empty */
	p->next_ptr = 0;
	p->uses_fp = 0;
	p->period = 0;
	p->priority = 0;
	p->task_id = 0;
	list_init_entry(&(p->funct_list));
	p->name[0] = '\0';
    }
    return p;
}
#endif /* RTAPI */

static void free_comp_struct(hal_comp_t * comp)
{
    rtapi_intptr_t *prev, next;
#ifdef RTAPI
    hal_funct_t *funct;
#endif /* RTAPI */
    hal_pin_t *pin;
    hal_param_t *param;

    /* can't delete the component until we delete its "stuff" */
    /* need to check for functs only if a realtime component */
#ifdef RTAPI
    /* search the function list for this component's functs */
    prev = &(hal_data->funct_list_ptr);
    next = *prev;
    while (next != 0) {
	funct = SHMPTR(next);
	if (SHMPTR(funct->owner_ptr) == comp) {
	    /* this function belongs to our component, unlink from list */
	    *prev = funct->next_ptr;
	    /* and delete it */
	    free_funct_struct(funct);
	} else {
	    /* no match, try the next one */
	    prev = &(funct->next_ptr);
	}
	next = *prev;
    }
#endif /* RTAPI */
    /* search the pin list for this component's pins */
    prev = &(hal_data->pin_list_ptr);
    next = *prev;
    while (next != 0) {
	pin = SHMPTR(next);
	if (SHMPTR(pin->owner_ptr) == comp) {
	    /* this pin belongs to our component, unlink from list */
	    *prev = pin->next_ptr;
	    /* and delete it */
	    free_pin_struct(pin);
	} else {
	    /* no match, try the next one */
	    prev = &(pin->next_ptr);
	}
	next = *prev;
    }
    /* search the parameter list for this component's parameters */
    prev = &(hal_data->param_list_ptr);
    next = *prev;
    while (next != 0) {
	param = SHMPTR(next);
	if (SHMPTR(param->owner_ptr) == comp) {
	    /* this param belongs to our component, unlink from list */
	    *prev = param->next_ptr;
	    /* and delete it */
	    free_param_struct(param);
	} else {
	    /* no match, try the next one */
	    prev = &(param->next_ptr);
	}
	next = *prev;
    }
    /* now we can delete the component itself */
    /* clear contents of struct */
    comp->comp_id = 0;
    comp->mem_id = 0;
    comp->type = COMPONENT_TYPE_USER;
    comp->shmem_base = 0;
    comp->name[0] = '\0';
    /* add it to free list */
    comp->next_ptr = hal_data->comp_free_ptr;
    hal_data->comp_free_ptr = SHMOFF(comp);
}

static void unlink_pin(hal_pin_t * pin)
{
    hal_sig_t *sig;
    hal_comp_t *comp;
    void **data_ptr_addr;
    hal_data_u *dummy_addr, *sig_data_addr;

    /* is this pin linked to a signal? */
    if (pin->signal != 0) {
    /* yes, need to unlink it */
    sig = SHMPTR(pin->signal);
    /* make pin's 'data_ptr' point to its dummy signal */
    data_ptr_addr = SHMPTR(pin->data_ptr_addr);
    comp = SHMPTR(pin->owner_ptr);
    dummy_addr = comp->shmem_base + SHMOFF(&(pin->dummysig));
    *data_ptr_addr = dummy_addr;

    /* copy current signal value to dummy */
    sig_data_addr = (hal_data_u *)(hal_shmem_base + sig->data_ptr);
    dummy_addr = (hal_data_u *)(hal_shmem_base + SHMOFF(&(pin->dummysig)));

    switch (pin->type) {
    case HAL_BIT:
        dummy_addr->b = sig_data_addr->b;
        break;
    case HAL_S32:
        dummy_addr->s = sig_data_addr->s;
        break;
    case HAL_U32:
        dummy_addr->u = sig_data_addr->u;
        break;
    case HAL_FLOAT:
        dummy_addr->f = sig_data_addr->f;
        break;
    case HAL_PORT:
	/*once a pin is unlinked from its signal, it gets set to the empty_port*/
        dummy_addr->p = 0;
        break;
    default:
        rtapi_print_msg(RTAPI_MSG_ERR,
              "HAL: BUG: pin '%s' has invalid type %d !!\n",
              pin->name, pin->type);
    }

    /* update the signal's reader/writer counts */
    if ((pin->dir & HAL_IN) != 0) {
        sig->readers--;
    }
    if (pin->dir == HAL_OUT) {
        sig->writers--;
    }
    if (pin->dir == HAL_IO) {
        sig->bidirs--;
    }
    /* mark pin as unlinked */
    pin->signal = 0;
    }
}

static void free_pin_struct(hal_pin_t * pin)
{

    unlink_pin(pin);
    /* clear contents of struct */
    if ( pin->oldname != 0 ) free_oldname_struct(SHMPTR(pin->oldname));
    pin->data_ptr_addr = 0;
    pin->owner_ptr = 0;
    pin->type = 0;
    pin->dir = 0;
    pin->signal = 0;
    memset(&pin->dummysig, 0, sizeof(hal_data_u));
    pin->name[0] = '\0';
    /* add it to free list */
    pin->next_ptr = hal_data->pin_free_ptr;
    hal_data->pin_free_ptr = SHMOFF(pin);
}

static void free_sig_struct(hal_sig_t * sig)
{
    hal_pin_t *pin;

    /* look for pins linked to this signal */
    pin = halpr_find_pin_by_sig(sig, 0);
    while (pin != 0) {
	/* found one, unlink it */
	unlink_pin(pin);
	/* check for another pin linked to the signal */
	pin = halpr_find_pin_by_sig(sig, pin);
    }
    /* clear contents of struct */
    sig->data_ptr = 0;
    sig->type = 0;
    sig->readers = 0;
    sig->writers = 0;
    sig->bidirs = 0;
    sig->name[0] = '\0';
    /* add it to free list */
    sig->next_ptr = hal_data->sig_free_ptr;
    hal_data->sig_free_ptr = SHMOFF(sig);
}

static void free_param_struct(hal_param_t * p)
{
    /* clear contents of struct */
    if ( p->oldname != 0 ) free_oldname_struct(SHMPTR(p->oldname));
    p->data_ptr = 0;
    p->owner_ptr = 0;
    p->type = 0;
    p->name[0] = '\0';
    /* add it to free list (params use the same struct as src vars) */
    p->next_ptr = hal_data->param_free_ptr;
    hal_data->param_free_ptr = SHMOFF(p);
}

static void free_oldname_struct(hal_oldname_t * oldname)
{
    /* clear contents of struct */
    oldname->name[0] = '\0';
    /* add it to free list */
    oldname->next_ptr = hal_data->oldname_free_ptr;
    hal_data->oldname_free_ptr = SHMOFF(oldname);
}

#ifdef RTAPI
static void free_funct_struct(hal_funct_t * funct)
{
    int next_thread;
    hal_thread_t *thread;
    hal_list_t *list_root, *list_entry;
    hal_funct_entry_t *funct_entry;

/*  int next_thread, next_entry;*/

    if (funct->users > 0) {
	/* We can't casually delete the function, there are thread(s) which
	   will call it.  So we must check all the threads and remove any
	   funct_entrys that call this function */
	/* start at root of thread list */
	next_thread = hal_data->thread_list_ptr;
	/* run through thread list */
	while (next_thread != 0) {
	    /* point to thread */
	    thread = SHMPTR(next_thread);
	    /* start at root of funct_entry list */
	    list_root = &(thread->funct_list);
	    list_entry = list_next(list_root);
	    /* run thru funct_entry list */
	    while (list_entry != list_root) {
		/* point to funct entry */
		funct_entry = (hal_funct_entry_t *) list_entry;
		/* test it */
		if (SHMPTR(funct_entry->funct_ptr) == funct) {
		    /* this funct entry points to our funct, unlink */
		    list_entry = list_remove_entry(list_entry);
		    /* and delete it */
		    free_funct_entry_struct(funct_entry);
		} else {
		    /* no match, try the next one */
		    list_entry = list_next(list_entry);
		}
	    }
	    /* move on to the next thread */
	    next_thread = thread->next_ptr;
	}
    }
    /* clear contents of struct */
    funct->uses_fp = 0;
    funct->owner_ptr = 0;
    funct->reentrant = 0;
    funct->users = 0;
    funct->arg = 0;
    funct->funct = 0;
    funct->runtime = 0;
    funct->name[0] = '\0';
    /* add it to free list */
    funct->next_ptr = hal_data->funct_free_ptr;
    hal_data->funct_free_ptr = SHMOFF(funct);
}
#endif /* RTAPI */

static void free_funct_entry_struct(hal_funct_entry_t * funct_entry)
{
    hal_funct_t *funct;

    if (funct_entry->funct_ptr > 0) {
	/* entry points to a function, update the function struct */
	funct = SHMPTR(funct_entry->funct_ptr);
	funct->users--;
    }
    /* clear contents of struct */
    funct_entry->funct_ptr = 0;
    funct_entry->arg = 0;
    funct_entry->funct = 0;
    /* add it to free list */
    list_add_after((hal_list_t *) funct_entry, &(hal_data->funct_entry_free));
}

#ifdef RTAPI
static void free_thread_struct(hal_thread_t * thread)
{
    hal_funct_entry_t *funct_entry;
    hal_list_t *list_root, *list_entry;
/*! \todo Another #if 0 */
#if 0
    rtapi_intptr_t *prev, next;
    char time[HAL_NAME_LEN + 1], tmax[HAL_NAME_LEN + 1];
    hal_param_t *param;
#endif

    /* if we're deleting a thread, we need to stop all threads */
    hal_data->threads_running = 0;
    /* and stop the task associated with this thread */
    rtapi_task_pause(thread->task_id);
    rtapi_task_delete(thread->task_id);
    /* clear contents of struct */
    thread->uses_fp = 0;
    thread->period = 0;
    thread->priority = 0;
    thread->task_id = 0;
    /* clear the function entry list */
    list_root = &(thread->funct_list);
    list_entry = list_next(list_root);
    while (list_entry != list_root) {
	/* entry found, save pointer to it */
	funct_entry = (hal_funct_entry_t *) list_entry;
	/* unlink it, point to the next one */
	list_entry = list_remove_entry(list_entry);
	/* free the removed entry */
	free_funct_entry_struct(funct_entry);
    }
/*! \todo Another #if 0 */
#if 0
/* Currently these don't get created, so we don't have to worry
   about deleting them.  They will come back when the HAL refactor
   is done, at that time this code or something like it will be
   needed.
*/
    /* need to delete <thread>.time and <thread>.tmax params */
    rtapi_snprintf(time, sizeof(time), "%s.time", thread->name);
    rtapi_snprintf(tmax, sizeof(tmax), "%s.tmax", thread->name);
    /* search the parameter list for those parameters */
    prev = &(hal_data->param_list_ptr);
    next = *prev;
    while (next != 0) {
	param = SHMPTR(next);
	/* does this param match either name? */
	if ((strcmp(param->name, time) == 0)
	    || (strcmp(param->name, tmax) == 0)) {
	    /* yes, unlink from list */
	    *prev = param->next_ptr;
	    /* and delete it */
	    free_param_struct(param);
	} else {
	    /* no match, try the next one */
	    prev = &(param->next_ptr);
	}
	next = *prev;
    }
#endif
    thread->name[0] = '\0';
    /* add thread to free list */
    thread->next_ptr = hal_data->thread_free_ptr;
    hal_data->thread_free_ptr = SHMOFF(thread);
}
#endif /* RTAPI */

static char *halpr_type_string(int type, char *buf, size_t nbuf) {
    switch(type) {
        case HAL_BIT: return "bit";
        case HAL_FLOAT: return "float";
        case HAL_S32: return "s32";
        case HAL_U32: return "u32";
        case HAL_PORT: return "port";
        default:
            rtapi_snprintf(buf, nbuf, "UNK#%d", type);
            return buf;
    }
}



/******************************************************************************
HAL PORT functions
******************************************************************************/

static void hal_port_atomic_load(hal_port_shm_t* port_shm, unsigned* read, unsigned* write)
{
    *read = atomic_load_explicit(&port_shm->read, memory_order_acquire);
    *write = atomic_load_explicit(&port_shm->write, memory_order_acquire);
}


static void hal_port_atomic_store_read(hal_port_shm_t* port_shm, unsigned read)
{
    atomic_store_explicit(&port_shm->read, read, memory_order_release);
}


static void hal_port_atomic_store_write(hal_port_shm_t* port_shm, unsigned write)
{
    atomic_store_explicit(&port_shm->write, write, memory_order_release);
}


static unsigned hal_port_bytes_readable(unsigned read, unsigned write, unsigned size) {
    if(size == 0) {
        return 0;
    } else if (read <= write) {
        return write - read;
    } else {
        return size - read + write;
    }
}


static unsigned hal_port_bytes_writable(unsigned read, unsigned write, unsigned size) {
    if(size == 0) {
        return 0;
    } else if(write < read) {
        return read - write - 1;
    } else {
        return size - write + read - 1;
    }

}


static bool hal_port_compute_copy(unsigned read,
                                  unsigned write,
                                  unsigned size,
                                  unsigned count, 
                                  unsigned* end_bytes_to_read, 
                                  unsigned* beg_bytes_to_read, 
                                  unsigned* final_pos)
{
    unsigned  bytes_avail,
              end_bytes_avail;

    bytes_avail = hal_port_bytes_readable(read, write, size); 

    if(count > bytes_avail) {
        return false;
    } else if(read <= write) {
        //can read up to write position (no wraparound condition in buffer)
        *end_bytes_to_read = count;
        *beg_bytes_to_read = 0;
        *final_pos = read + count;
    } else {
        end_bytes_avail = size - read;

        if(count < end_bytes_avail) {
            //still only reading from end of buffer
            *end_bytes_to_read = count;
            *beg_bytes_to_read = 0;
            *final_pos = read + count;
        } else {
            //read porition of buffer with wrap around to beginning of buffer
            *end_bytes_to_read = end_bytes_avail;
            *beg_bytes_to_read = count - end_bytes_avail;
            *final_pos = *beg_bytes_to_read;
        }
    }
    
   return true;
}


hal_port_t hal_port_alloc(unsigned size) {
    hal_port_shm_t* new_port = shmalloc_up(sizeof(hal_port_shm_t) + size);

    memset(new_port, 0, sizeof(hal_port_shm_t));

    new_port->size = size;

    return SHMOFF(new_port);
}


bool hal_port_read(hal_port_t port, char* dest, unsigned count) {
    unsigned read,
             write,
             end_bytes_to_read,   //number of bytes to read after read position and before end of buffer
             beg_bytes_to_read,   //number of bytes to read at beginning of buffer
             final_pos;           //final position after read
    hal_port_shm_t* port_shm = SHMPTR(port);
    

    if(!port || !count) {
        return false;
    } else {
        hal_port_atomic_load(port_shm, &read, &write);

        if(hal_port_compute_copy(read, 
                                 write, 
                                 port_shm->size, 
                                 count, 
                                 &end_bytes_to_read, 
                                 &beg_bytes_to_read, 
                                 &final_pos)) {

            memcpy(dest, port_shm->buff + read, end_bytes_to_read);
            memcpy(dest+end_bytes_to_read, port_shm->buff, beg_bytes_to_read);
            hal_port_atomic_store_read(port_shm, final_pos);
            return true;
        } else {
            return false;
        }
    }
}   


bool hal_port_peek(hal_port_t port, char* dest, unsigned count) {
    unsigned read,
             write,
             end_bytes_to_read,   //number of bytes to read after read position and before end of buffer
             beg_bytes_to_read,   //number of bytes to read at beginning of buffer
             final_pos;           //final position of read
    hal_port_shm_t* port_shm = SHMPTR(port);

    if(!port || !count) {
        return false;
    } else {
        hal_port_atomic_load(port_shm, &read, &write);

        if(hal_port_compute_copy(read, 
                                 write, 
                                 port_shm->size, 
                                 count, 
                                 &end_bytes_to_read, 
                                 &beg_bytes_to_read, 
                                 &final_pos)) {

            memcpy(dest, port_shm->buff + read, end_bytes_to_read);
            memcpy(dest+end_bytes_to_read, port_shm->buff, beg_bytes_to_read);
            return true;
        } else {
            return false;
        }      
    }
}


bool hal_port_peek_commit(hal_port_t port, unsigned count) {
    unsigned read,
             write,
             end_bytes_to_read,   //number of bytes to read after read position and before end of buffer
             beg_bytes_to_read,   //number of bytes to read at beginning of buffer
             final_pos;           //final position of read
    hal_port_shm_t* port_shm = SHMPTR(port);

    if(!port || !count) {
        return false;
    } else {
        hal_port_atomic_load(port_shm, &read, &write);

        if(hal_port_compute_copy(read,
                                 write,
                                 port_shm->size,
                                 count,
                                 &end_bytes_to_read,
                                 &beg_bytes_to_read,
                                 &final_pos)) {

            hal_port_atomic_store_read(port_shm, final_pos);
            return true;
        } else {
            return false;
        }
    }
}


bool hal_port_write(hal_port_t port, const char* src, unsigned count) {
    unsigned read,
             write,
             bytes_avail,
             end_bytes_avail,
             end_bytes_to_write,
             beg_bytes_to_write,
             final_pos;
   
    hal_port_shm_t* port_shm = SHMPTR(port);
 
    if(!port || !count) {
	    return false;
    } else {
       hal_port_atomic_load(port_shm, &read, &write);
       bytes_avail = hal_port_bytes_writable(read, write, port_shm->size);

        if(count > bytes_avail) {
            return false;
        } else {
            if (write < read) {
                //we can write up to one byte behind read
                end_bytes_to_write = count;
                beg_bytes_to_write = 0;
                final_pos = write + count;
            } else {
                if(read == 0) {
                    end_bytes_avail = bytes_avail;
                } else {
                    end_bytes_avail = port_shm->size - write;
                }

                if (count < end_bytes_avail) {
                    end_bytes_to_write = count;
                    beg_bytes_to_write = 0;
                    final_pos = write + count;
                } else {
                    end_bytes_to_write = end_bytes_avail;
                    beg_bytes_to_write = count - end_bytes_to_write;
                    final_pos = beg_bytes_to_write;
                }
            }
     
            memcpy(port_shm->buff+write, src, end_bytes_to_write);
            memcpy(port_shm->buff, src+end_bytes_to_write, beg_bytes_to_write);

            hal_port_atomic_store_write(port_shm, final_pos);
            return true;
        }
    }
}


unsigned hal_port_readable(hal_port_t port) {
    hal_port_shm_t* port_shm = SHMPTR(port);

    if(!port) {
        return 0;
    } else {
        return hal_port_bytes_readable(port_shm->read, port_shm->write, port_shm->size);
    }
}


unsigned hal_port_writable(hal_port_t port) {
    hal_port_shm_t* port_shm = SHMPTR(port);
             
    if(!port) {
        return 0;
    } else {
        return hal_port_bytes_writable(port_shm->read, port_shm->write, port_shm->size);
    }
}


unsigned hal_port_buffer_size(hal_port_t port) {
    if(!port) {
        return 0;
    } else {
        return ((hal_port_shm_t*)SHMPTR(port))->size;
    }
}


void hal_port_clear(hal_port_t port) {
    unsigned read,write;
    hal_port_shm_t* port_shm = SHMPTR(port);

    if(port) {
        hal_port_atomic_load(port_shm, &read, &write);
        hal_port_atomic_store_read(port_shm, write);
    }
}


#ifdef ULAPI
void hal_port_wait_readable(hal_port_t** port, unsigned count, sig_atomic_t* stop) {
    while((hal_port_readable(**port) < count) && (!stop || !*stop)) {
        rtapi_delay(10000000);
    }
}


void hal_port_wait_writable(hal_port_t** port, unsigned count, sig_atomic_t* stop) {
    while((hal_port_writable(**port) < count) && (!stop || !*stop)) {
        rtapi_delay(10000000);
    }
}
#endif




/*
hal stream implementation
*/
int halpr_parse_types(hal_type_t type[HAL_STREAM_MAX_PINS], const char *cfg)
{
    const char *c;
    int n;

    c = cfg;
    n = 0;
    while (( n < HAL_STREAM_MAX_PINS ) && ( *c != '\0' )) {
	switch (*c) {
	case 'f':
	case 'F':
	    type[n++] = HAL_FLOAT;
	    c++;
	    break;
	case 'b':
	case 'B':
	    type[n++] = HAL_BIT;
	    c++;
	    break;
	case 'u':
	case 'U':
	    type[n++] = HAL_U32;
	    c++;
	    break;
	case 's':
	case 'S':
	    type[n++] = HAL_S32;
	    c++;
	    break;
	default:
	    rtapi_print_msg(RTAPI_MSG_ERR,
		"stream: ERROR: unknown type '%c', must be F, B, U, or S\n", *c);
	    return 0;
	}
    }
    if ( *c != '\0' ) {
	/* didn't reach end of cfg string */
	rtapi_print_msg(RTAPI_MSG_ERR,
	    "stream: ERROR: more than %d items\n", HAL_STREAM_MAX_PINS);
	return 0;
    }
    return n;
}

int hal_stream_create(hal_stream_t *stream, int comp, int key, int depth, const char *typestring)
{
    int result = 0;
    hal_type_t type[HAL_STREAM_MAX_PINS];
    result = halpr_parse_types(type, typestring);
    if(result < 0) return result;
    int pin_count = result;

    size_t size = sizeof(struct hal_stream_shm) + sizeof(union hal_stream_data) * depth * (1+pin_count);
    result = rtapi_shmem_new(key, comp, size);
    if(result < 0) return result;
    stream->shmem_id = result;

    result = rtapi_shmem_getptr(stream->shmem_id, (void**)&stream->fifo);
    if(result < 0) {
        rtapi_shmem_delete(key, comp);
        return result;
    }
    memset(stream->fifo, 0, sizeof(*stream->fifo));

    stream->fifo->depth = depth;
    stream->fifo->num_pins = pin_count;
    memcpy(stream->fifo->type, type, sizeof(type));
    stream->comp_id = comp;
    stream->fifo->magic = HAL_STREAM_MAGIC_NUM;
    return 0;
}

extern void hal_stream_destroy(hal_stream_t *stream)
{
    hal_stream_detach(stream);
}

static int hal_stream_advance(hal_stream_t *stream, int n) {
    n = n + 1;
    if(n >= stream->fifo->depth) n = 0;
    return n;
}

static int hal_stream_newin(hal_stream_t *stream) {
    return hal_stream_advance(stream, stream->fifo->in);
}

bool hal_stream_writable(hal_stream_t *stream) {
    return hal_stream_newin(stream) != stream->fifo->out;
}

bool hal_stream_readable(hal_stream_t *stream) {
    return stream->fifo->in != stream->fifo->out;
}

int hal_stream_depth(hal_stream_t *stream) {
    int out = stream->fifo->out;
    int in = stream->fifo->in;
    int result = in - out;
    if(result < 0) result += stream->fifo->depth - 1;
    return result;
}

int hal_stream_maxdepth(hal_stream_t *stream) {
    return stream->fifo->depth;
}

#ifdef ULAPI
void hal_stream_wait_writable(hal_stream_t *stream, sig_atomic_t *stop) {
    while(!hal_stream_writable(stream) && (!stop || !*stop)) {
        /* fifo full, sleep for 10ms */
        rtapi_delay(10000000);
    }
}

void hal_stream_wait_readable(hal_stream_t *stream, sig_atomic_t *stop) {
    while(!hal_stream_readable(stream) && (!stop || !*stop)) {
        /* fifo full, sleep for 10ms */
        rtapi_delay(10000000);
    }
}
#endif

static int hal_stream_atomic_load_in(hal_stream_t *stream)
{
    return atomic_load_explicit(&stream->fifo->in, memory_order_acquire);
}

static int hal_stream_atomic_load_out(hal_stream_t *stream)
{
    return atomic_load_explicit(&stream->fifo->out, memory_order_acquire);
}


static void hal_stream_atomic_store_in(hal_stream_t *stream, int newin)
{
    atomic_store_explicit(&stream->fifo->in, newin, memory_order_release);
}

static void hal_stream_atomic_store_out(hal_stream_t *stream, int newout)
{
    atomic_store_explicit(&stream->fifo->out, newout, memory_order_release);
}

int hal_stream_write(hal_stream_t *stream, union hal_stream_data *buf) {
    if(!hal_stream_writable(stream)) {
        stream->fifo->num_overruns++;
        return -ENOSPC;
    }
    int in = hal_stream_atomic_load_in(stream),
        newin = hal_stream_advance(stream, in);
    int num_pins = stream->fifo->num_pins;
    int stride = num_pins + 1;
    union hal_stream_data *dptr = &stream->fifo->data[in * stride];
    memcpy(dptr, buf, sizeof(union hal_stream_data) * num_pins);
    dptr[num_pins].s = ++stream->fifo->this_sample;
    hal_stream_atomic_store_in(stream, newin);
    return 0;
}

int hal_stream_read(hal_stream_t *stream, union hal_stream_data *buf, unsigned *this_sample) {
    if(!hal_stream_readable(stream)) {
        stream->fifo->num_underruns ++;
        return -ENOSPC;
    }
    int out = hal_stream_atomic_load_out(stream),
        newout = hal_stream_advance(stream, out);
    int num_pins = stream->fifo->num_pins;
    int stride = num_pins + 1;
    union hal_stream_data *dptr = &stream->fifo->data[out * stride];
    memcpy(buf, dptr, sizeof(union hal_stream_data) * num_pins);
    if(this_sample) *this_sample = dptr[num_pins].s;
    hal_stream_atomic_store_out(stream, newout);
    return 0;
}

int hal_stream_attach(hal_stream_t *stream, int comp_id, int key, const char *typestring) {
    int i;

    stream->shmem_id = stream->comp_id = -1;
    stream->fifo = NULL;
    memset(stream, 0, sizeof(*stream));
    int result = rtapi_shmem_new(key, comp_id, sizeof(struct hal_stream_shm));
    int shmem_id = result;
    if ( result < 0 ) goto fail;

    void *shmem_ptr;
    result = rtapi_shmem_getptr(shmem_id, &shmem_ptr);
    if ( result < 0 ) goto fail;

    struct hal_stream_shm *fifo = shmem_ptr;
    if ( fifo->magic != HAL_STREAM_MAGIC_NUM ) {
        result = -EINVAL;
        goto fail;
    }
    if(typestring) {
        hal_type_t type[HAL_STREAM_MAX_PINS];
        result = halpr_parse_types(type, typestring);
        if(!result) { result = -EINVAL; goto fail; }
        for(i=0; i<result; i++) {
            if(type[i] != fifo->type[i]) {
                char typename0[8], typename1[8];
                rtapi_print_msg(RTAPI_MSG_ERR,
                    "Type mismatch: types[%d] = %s vs %s\n", i,
                        halpr_type_string(fifo->type[i],
                            typename0, sizeof(typename0)),
                        halpr_type_string(type[i],
                            typename1, sizeof(typename1)));
                result = -EINVAL; goto fail;
            }
        }
    }
    /* now use data in fifo structure to calculate proper shmem size */
    int depth = fifo->depth;
    int pin_count = fifo->num_pins;
    size_t size = sizeof(struct hal_stream_shm) + sizeof(union hal_stream_data) * depth * (1+pin_count);
    /* close shmem, re-open with proper size */
    rtapi_shmem_delete(shmem_id, comp_id);
    shmem_id = result = rtapi_shmem_new(key, comp_id, size);
    if ( result < 0 ) goto fail;
    result = rtapi_shmem_getptr(shmem_id, &shmem_ptr);
    if ( result < 0 ) goto fail;

    stream->shmem_id = shmem_id;
    stream->comp_id = comp_id;
    stream->fifo = fifo;
    return 0;

fail:
    if(shmem_id >= 0)
        rtapi_shmem_delete(shmem_id, comp_id);
    return result;
}

int hal_stream_detach(hal_stream_t *stream) {
    if(stream->shmem_id >= 0) {
        int res = rtapi_shmem_delete(stream->shmem_id, stream->comp_id);
        if(res < 0)
            rtapi_print_msg(RTAPI_MSG_ERR,
                "hal_stream_detach: rtapi_shmem_delete: failed with code %d\n",
                res);
    }
    stream->shmem_id = stream->comp_id = -1;
    stream->fifo = NULL;
    return 0;
}

int hal_stream_element_count(hal_stream_t *stream) {
    return stream->fifo->num_pins;
}

hal_type_t hal_stream_element_type(hal_stream_t *stream, int idx) {
    return stream->fifo->type[idx];
}

int hal_stream_num_overruns(hal_stream_t *stream) {
    return stream->fifo->num_overruns;
}

int hal_stream_num_underruns(hal_stream_t *stream) {
    return stream->fifo->num_underruns;
}

#ifdef RTAPI
/* only export symbols when we're building a kernel module */

EXPORT_SYMBOL(hal_init);
EXPORT_SYMBOL(hal_ready);
EXPORT_SYMBOL(hal_exit);
EXPORT_SYMBOL(hal_malloc);
EXPORT_SYMBOL(hal_comp_name);

EXPORT_SYMBOL(hal_pin_bit_new);
EXPORT_SYMBOL(hal_pin_float_new);
EXPORT_SYMBOL(hal_pin_u32_new);
EXPORT_SYMBOL(hal_pin_s32_new);
EXPORT_SYMBOL(hal_pin_port_new);
EXPORT_SYMBOL(hal_pin_new);

EXPORT_SYMBOL(hal_pin_bit_newf);
EXPORT_SYMBOL(hal_pin_float_newf);
EXPORT_SYMBOL(hal_pin_u32_newf);
EXPORT_SYMBOL(hal_pin_s32_newf);
EXPORT_SYMBOL(hal_pin_port_newf);


EXPORT_SYMBOL(hal_signal_new);
EXPORT_SYMBOL(hal_signal_delete);
EXPORT_SYMBOL(hal_link);
EXPORT_SYMBOL(hal_unlink);

EXPORT_SYMBOL(hal_param_bit_new);
EXPORT_SYMBOL(hal_param_float_new);
EXPORT_SYMBOL(hal_param_u32_new);
EXPORT_SYMBOL(hal_param_s32_new);
EXPORT_SYMBOL(hal_param_new);

EXPORT_SYMBOL(hal_param_bit_newf);
EXPORT_SYMBOL(hal_param_float_newf);
EXPORT_SYMBOL(hal_param_u32_newf);
EXPORT_SYMBOL(hal_param_s32_newf);

EXPORT_SYMBOL(hal_param_bit_set);
EXPORT_SYMBOL(hal_param_float_set);
EXPORT_SYMBOL(hal_param_u32_set);
EXPORT_SYMBOL(hal_param_s32_set);
EXPORT_SYMBOL(hal_param_set);

EXPORT_SYMBOL(hal_set_constructor);

EXPORT_SYMBOL(hal_export_funct);

EXPORT_SYMBOL(hal_create_thread);

EXPORT_SYMBOL(hal_add_funct_to_thread);
EXPORT_SYMBOL(hal_del_funct_from_thread);

EXPORT_SYMBOL(hal_start_threads);
EXPORT_SYMBOL(hal_stop_threads);

EXPORT_SYMBOL(hal_shmem_base);
EXPORT_SYMBOL(halpr_find_comp_by_name);
EXPORT_SYMBOL(halpr_find_pin_by_name);
EXPORT_SYMBOL(halpr_find_sig_by_name);
EXPORT_SYMBOL(halpr_find_param_by_name);
EXPORT_SYMBOL(halpr_find_thread_by_name);
EXPORT_SYMBOL(halpr_find_funct_by_name);
EXPORT_SYMBOL(halpr_find_comp_by_id);

EXPORT_SYMBOL(halpr_find_pin_by_owner);
EXPORT_SYMBOL(halpr_find_param_by_owner);
EXPORT_SYMBOL(halpr_find_funct_by_owner);

EXPORT_SYMBOL(halpr_find_pin_by_sig);

EXPORT_SYMBOL(hal_pin_alias);
EXPORT_SYMBOL(hal_param_alias);

EXPORT_SYMBOL(hal_port_alloc);
EXPORT_SYMBOL(hal_port_read);
EXPORT_SYMBOL(hal_port_peek);
EXPORT_SYMBOL(hal_port_peek_commit);
EXPORT_SYMBOL(hal_port_write);
EXPORT_SYMBOL(hal_port_readable);
EXPORT_SYMBOL(hal_port_writable);
EXPORT_SYMBOL(hal_port_buffer_size);
EXPORT_SYMBOL(hal_port_clear);

EXPORT_SYMBOL_GPL(hal_stream_create);
EXPORT_SYMBOL_GPL(hal_stream_destroy);
EXPORT_SYMBOL_GPL(hal_stream_readable);
EXPORT_SYMBOL_GPL(hal_stream_writable);
EXPORT_SYMBOL_GPL(hal_stream_depth);
EXPORT_SYMBOL_GPL(hal_stream_maxdepth);
EXPORT_SYMBOL_GPL(hal_stream_write);
EXPORT_SYMBOL_GPL(hal_stream_read);
EXPORT_SYMBOL_GPL(hal_stream_attach);
EXPORT_SYMBOL_GPL(hal_stream_detach);
EXPORT_SYMBOL_GPL(hal_stream_element_count);
EXPORT_SYMBOL_GPL(hal_stream_element_type);
EXPORT_SYMBOL_GPL(hal_stream_num_overruns);
EXPORT_SYMBOL_GPL(hal_stream_num_underruns);
#endif /* rtapi */<|MERGE_RESOLUTION|>--- conflicted
+++ resolved
@@ -2889,27 +2889,16 @@
     rtapi_mutex_get(&(hal_data->mutex));
 
     if (hal_data->version != 0) {
-<<<<<<< HEAD
-	/* yes, verify version code */
-	if (hal_data->version == HAL_VER) {
-	    return 0;
-	} else {
-	    rtapi_print("HAL: version:%d expected:%d\n",hal_data->version,HAL_VER);
-	    rtapi_print_msg(RTAPI_MSG_ERR,
-		"HAL: ERROR: version code mismatch\n");
-	    return -1;
-	}
-=======
         /* hal_data has been initialized already, verify version code */
         if (hal_data->version == HAL_VER) {
             rtapi_mutex_give(&(hal_data->mutex));
             return 0;
         } else {
+            rtapi_print("HAL: version:%d expected:%d\n",hal_data->version,HAL_VER);
             rtapi_print_msg(RTAPI_MSG_ERR, "HAL: ERROR: version code mismatch\n");
             rtapi_mutex_give(&(hal_data->mutex));
             return -1;
         }
->>>>>>> 68f883b9
     }
 
     /* hal_data has *NOT* been initialized yet, we get the honor */
