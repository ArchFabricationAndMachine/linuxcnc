#                                               -*- Autoconf -*-
# Process this file with autoconf to produce a configure script.
# 
# Description: configure.in
#   Autonconf produce a ./configure from this file
#   that's used to discover various programs/dependencies
#   usage: autoconf
#
# Authors: paul_c alex_joni jepler
# License: GPL Version 2
# System: Linux
#    
# Copyright (c) 2004 All rights reserved.
#
# Last change:
# This file is released under GPL, refer to docs/README for details
#
# This file is adapted to replace the old ./configure script
# therefor it includes parts of that script

##############################################################################
# Section 1                                                                  #
# Autoconf initialisation                                                    #
##############################################################################

AC_PREREQ(2.53)
AC_INIT([LinuxCNC],[m4_normalize(esyscmd(cat ../VERSION))],[emc-developers@lists.sourceforge.net])
AC_CONFIG_SRCDIR(emc/motion/motion.c)
if test "$srcdir" != "."; then
    AC_MSG_ERROR([Building outside of srcdir is not supported])
fi

## _PYTHON_SYSCONFIG(expression, [action-if-succeeded], [action-if-failed])
##
m4_define([_PYTHON_SYSCONFIG],
[dnl
py_val=`$PYTHON -c "dnl
[import sys; from distutils import sysconfig; sys.stdout.write]dnl
([sysconfig.]$1 or '')" 2>&AS_MESSAGE_LOG_FD`
AS_IF([test "[$]?" -eq 0 && test "x$py_val" != x], [$2], [$3])[]dnl
])

# adapted from AX_BOOST_PYTHON_MURRAYC
# http://ftp.gnome.org/pub/GNOME/sources/glom/1.19/
m4_define([AX_BOOST_PYTHON_EMC],
[
AC_LANG_PUSH([C++])
saved_CPPFLAGS=$CPPFLAGS
saved_LIBS=$LIBS
# Note that this requires PYTHON_CPPFLAGS 
# Note that this expects boost/ to be at some top-level such as /usr/include/
# We couldn't check for anything else anyway because there's no pkg-config file to tell us where it is
CPPFLAGS="$PYTHON_CPPFLAGS $saved_CPPFLAGS"
AC_CACHE_CHECK([whether the Boost::Python headers are available],
               [ac_cv_boost_python],
               [AC_COMPILE_IFELSE([AC_LANG_PROGRAM([[
#include <boost/python/module.hpp>
using namespace boost::python;
BOOST_PYTHON_MODULE(test) { (void)0; }
]], [])],
    [ac_cv_boost_python=yes], [ac_cv_boost_python=no])])

AS_IF([test "x$ac_cv_boost_python" = xyes],
[
  BOOST_PYTHON_LIBS=
  ax_python_lib=boost_python
  AC_ARG_WITH([boost-python],
              [AS_HELP_STRING([--with-boost-python],
                              [specify the boost python shared library to use. For instance, --with-boost-python=boost_python-py25. Defaults to boost-python. If you use this then you should probably set PYTHON too, to avoid using multiple python versions.])],
  [if test "x$with_boost_python" != xno; then
    ax_python_lib=$with_boost_python
    ax_boost_python_lib=boost_python-$with_boost_python
  fi])
  AC_MSG_CHECKING([for boost::python shared library])
  for ax_lib in "$ax_python_lib" "$ax_boost_python_lib" boost_python
  do
    # Note that this requires LIBPYTHON from configure.in
    LIBS="$saved_LIBS -l$LIBPYTHON -l$ax_lib"
    AC_LINK_IFELSE(
      [AC_LANG_PROGRAM([[#include <boost/python.hpp>]], [[boost::python::object test_object;]])],
      [BOOST_PYTHON_LIBS="-l$ax_lib"; break])
  done
  AS_IF([test "x$BOOST_PYTHON_LIBS" != x], [ax_result=$BOOST_PYTHON_LIBS], [ax_result=])
  AC_MSG_RESULT([$ax_result])
])
CPPFLAGS=$saved_CPPFLAGS
LIBS=$saved_LIBS
AC_LANG_POP([C++])
AS_IF([test "x$ac_cv_boost_python" = xyes && test "x$BOOST_PYTHON_LIBS" != x],
      [AC_DEFINE([HAVE_BOOST_PYTHON], [1],
                 [define if the Boost::Python headers and library are available])],
      [AC_MSG_ERROR([[boost::python is required to build $PACKAGE_NAME]])])
AC_SUBST([BOOST_PYTHON_LIBS])
])

AC_MSG_CHECKING(libgl1-mesa-dri workaround)

PRELOAD_WORKAROUND=`../scripts/test-libgl-bug.sh 2>/dev/null`
if test  $? -ne 0 ; then
   # real bad, the test failed - let me know
   AC_MSG_RESULT([test for libgl1-mesa-dri workaround failed, please file a bug])
   exit 1
fi
if test "x$PRELOAD_WORKAROUND" != "x" ; then
   AC_MSG_RESULT(required - need to preload $PRELOAD_WORKAROUND)
else
   AC_MSG_RESULT(not required)
fi




AC_MSG_CHECKING(build toplevel)
BUILD_TOPLEVEL="$(cd ..; pwd -P)"
AC_MSG_RESULT($BUILD_TOPLEVEL)

AC_CONFIG_HEADER(config.h)

# Support some of the standard configure options for directories
AC_PREFIX_DEFAULT(run-in-place)

AC_MSG_CHECKING(installation prefix)
if test "x$prefix" = "xNONE"; then
  RUN_IN_PLACE=yes
  AC_MSG_RESULT(run in place)
  prefix=${BUILD_TOPLEVEL}
else
  RUN_IN_PLACE=no
  AC_MSG_RESULT($prefix)
fi
AC_SUBST(AUTODIRS)

# internationalisation package name:
PACKAGE="linuxcnc"
AC_SUBST([PACKAGE])

if test -f ../VERSION; then
    EMC2VERSION="$(cat ../VERSION)"
else
    EMC2VERSION="Undetermined"
fi
AC_SUBST([EMC2VERSION])

AC_PATH_PROG(GREP, grep)
AC_PATH_PROG(EGREP, egrep)
AC_PATH_PROG(ARCHCMD, arch)

##############################################################################
# Section 2                                                                  #
# RealTime checking (either RTAI, or RT-Linux)                               #
# Subsection 2.1 - arguments to ./configure (--with-realtime)                #
# Subsection 2.2 - if none specified above, RTDIR needs to be found by search#
# Subsection 2.3 - RTS(RT-script) is found, it gets queried for values       #
##############################################################################

# set up some default values

# we'll be using it for compile tests
# might be extended by RTSCC later
AC_PROG_CC([gcc])  

# RTDIR points to some directory which is supposed to reveal which RT thread
# system is in use, like /usr/realtime* or /usr/src/rtai* .
# used in Makefile and Makefile.modinc to set a threadsystem specific include path,
# it is assumed to have subdirs:
# modules
# include
RTDIR=""
#  it can be explicitly set with the --with-rtdir=<directory> option
WITH_RTDIR=""

# shorthand for the threadsystem. currently rtai, rtai-3.0 or none. not set for rtl or sim.
RTNAME=""

# RTAI version define. 1 with RTNAME=rtai, 3 with rtai-3.0
RTAI=""

# a compiler which might be specific for the realime system.
# relevant case: rtai-config -cc
RTSCC=""

# used  to signify the thread style
# also in src/rtapi/ as part of the filename for the threadsystem-specific RTAPI files (src/Makefile)
# historic values: 'sim', 'rtai', or 'rtl'.
#
# used in:
# src/Makefile.inc
# src/Makefile 
# src/module_helper/Submakefile
# scripts/realtime
# scripts/rtapi.conf
RTPREFIX=""

# historic values 'sim', or 'simulator', or a script like /usr/realtime/foo-config,
# which can be used to extract c or ld flags specific for the thread system.
#RTS

# checked only if RTS equals */rtai-config or */realtime-config. empty for sim.
KERNELDIR=""

# the c flags for compiling kernel modules. set by calling RTS. rtai* and rtlinux only.
RTFLAGS=""

# this used to be: 'sim', 'kbuild' or 'normal' 
# 'normal' was used by rtlinux, and is deprecated.
# 'sim' has been renamed 'user-dso' because it does not imply simulator mode anymore -
#   too much confusion.
BUILD_SYS=""
# reflected in config.h like so:
#
# /* build modules through kbuild */
# /* #undef BUILD_SYS_KBUILD */
#
# /* build normal (unused) */
# /* #undef BUILD_SYS_NORMAL */
#
# /* build modules as .so shared objects */
# #define BUILD_SYS_USER_DSO /**/


# SIMULATOR=yes if --enable-simulator was given - use this to derive other values
# used in tcl :-/
# tcl/show_errors.tcl
# tcl/linuxcnc.tcl.in
SIMULATOR=no

<<<<<<< HEAD
=======
# a set of gcc/cpp flags to work around broken hardy amd64 rtai_lxrt.h
HARDY_AMD64_WORKAROUND=""

>>>>>>> 78104b31
#----------------------------------------------------------------------------
#
# introduce new build categories as per:
# http://wiki.linuxcnc.org/cgi-bin/wiki.pl?RealtimeConfiguratonProposal
#
# at the shell script/makefile level, we have:
#
# 'THREADS' - one of 'rtai', 'posix', 'xenomai-user', 'xenomai-kernel',
# 'rt-preempt-user', 'rt-preempt-kernel' in shell/Makefile
#
THREADS=""

# reflected in config.h like so:
#
# /* thread style posix */
# /* #undef RTAPI_POSIX */
#
# /* thread style rtai */
# /* #undef RTAPI_RTAI */
#
# /* thread style rt-preempt-kernel */
# /* #undef RTAPI_RTPREEMPT_KERNEL */
#
# /* thread style rt-preempt-user */
# /* #undef RTAPI_RTPREEMPT_USER */
#
# /* thread style xenomai-kernel */
# /* #undef RTAPI_XENOMAI_KERNEL */
#
# /* thread style xenomai-user */
# #define RTAPI_XENOMAI_USER /**/
#

# 'BUILD_SYS' - one of 'user-dso', 'kbuild' or 'normal' in shell/Makkefile
#
# this is reflected in config.h like so:
#
# /* build modules through kbuild */
# /* #undef BUILD_SYS_KBUILD */
#
# /* build normal (unused) */
# /* #undef BUILD_SYS_NORMAL */
#
# /* build modules as .so shared objects */
# #define BUILD_SYS_USER_DSO /**/


# the latter is implied by the former, so we have:
# 'rtai', 'xenomai-kernel', 'rt-preempt-kernel' -> implies 'kbuild' 
# 'posix', 'xenomai-user', 'rt-preempt-user' -> implies 'user-dso'
# and the corresponding #defines.
#
# ------------ drivers: build or dont build -------------
#
# A third angle is whether to build drivers or not. Normally drivers would be
# built except for the simulator version. However, there is no reason not to develop 
# user-mode drivers with a simulator, in which case drivers should be built, and the
# 'sudo make setuid' step will be required.
# Wether a given driver should be compiled should be defined in the Submakefile,
# subject to supported BUILD_SYS and possibly THREADS.
#
# To reduce the suprise factor of a simulator config suddenly talking to ports,
# BUILD_DRIVERS defaults to 'no' for the 'simulator' build. 
# to explicitly enable them, we add a '--enable-drivers' option for that case.
#
BUILD_DRIVERS="no"
# reflected in config.h as follows:
# /* build hardware drivers */
# #define BUILD_DRIVERS /**/
#
# the existing configurations will translate as follows:
#
# --enable-simulator: THREADS=posix, BUILD_SYS=user-dso, BUILD_DRIVERS=no
#   defines shell subsitution, and make variables as follows:
#           BUILD_SYS=usr-dso THREADS=posix BUILD_DRIVERS=no
#   define in config.h: BUILD_USER_DSO RTAPI_POSIX
#
# --enable-simulator --enable-drivers will set BUILD_DRIVERS=yes in shell/Makefiles
#   and define in config.h: BUILD_DRIVERS
#
# 
#--with-kernel=/boot/config-<whatever>  which defaults to running kernel 
#--with-build-type=(posix,rtai,rt-preempt-user,rt-preempt-kernel,xenomai-user,xenomai-kernel) 
#--enable-drivers (defaults to yes except for --with-build-type=posix which is newspeak for 'sim')

#the latter can be defaulted too once you have access to /boot/config*, and checked against kernel

#In practice this would look like so:

#configure --enable-simulator 
# 	as before. defaults to --with-build-type=posix, and --disable-drivers but may take a --enable-drivers #option to build drivers like sim_parport
#	doesnt care about kernel; fine if Gnu threads library installed.
#
#configure
#	Takes the running kernel config to determine which kernel type (rtai, xenomai, rt-preempt)
#	makes a default thread style (rtai, rt-preempt-user and xenomai-user for now)
#	complains if running kernel is generic (non-RT)
#	implies --enable-drivers. Module type derived from thread style.
#
#configure --with-build-type=xenomai-user --with-kernel=/boot/config-2.6.38.8-xenomai
#	this would build for xenomai-2.6.38.8-xenomai provided it is installed but needs not be running
#	complains if /boot/config-2.6.38.8-xenomai does not smell like a Xenomai config
#
#configure --with-build-type=rt-preempt-user
#	this would check whether the running kernel is in fact rt-preempt by inspecting /boot/config-`uname #-r` for appropriate flags, and complain otherwise-
KCONFIG=""

# if autoconfiguring from kernel config, use these
# defaults as thread style:
DEFAULT_THREADSTYLE_XENOMAI=xenomai-user
DEFAULT_THREADSTYLE_RTAI=rtai
DEFAULT_THREADSTYLE_RTPREEMPT=rt-preempt-user

# Pass math-related CFLAGS into the kernel.  These should be appended
# onto EXTRA_CFLAGS to override anything conflicting.
KERNEL_MATH_CFLAGS=""


# Parport: on x86 PC platform, we can use either use
# direct inb/outb or the slower but portable ppdev ioctl
USE_PORTABLE_PARPORT_IO="no"
# reflected in config.h as follows:
# /* build hardware drivers */
# #define USE_PORTABLE_PARPORT_IO /**/

# atomic bitops. We have the inline asm stuff in rtapi_bitops.h
# but that's x86 and ppc only. We could just as well use the
# gcc builtin atomic ops which have appeared since, and whack!
# all portable
USE_GCC_ATOMIC_OPS="no"

# Platforms. set by --enable-platform=<platform>
# see Section 2.1 to enable other platforms, and later to AC_DEFINE it
PLATFORM="PC"
TARGET_PLATFORM=""

# Architecture. Use output of arch(1).
ARCHITECTURE=`$ARCHCMD`


# Name of thread system source file to include, with no extension
# e.g. 'rt-preempt-user'; used to generate #include "rt-preempt-user.h"
# in config.h, rtapi/$(THREADS_SOURCE).c in Makefile.inc
THREADS_SOURCE=""

# xenomai equivalent of pkg-config
XENO_CONFIG=

# whether to build drivers for userland with PCI shim support
USERMODE_PCI=no

# note to mah: dont forget debian/configure FIXME
 

##############################################################################
# Subsection 2.1                                                             #
# Check for arguments to ./configure                                         #
# parse --enable-drivers, --with-kernel, --with-threads, --enable-simulator  #
# complain about --with-realtime                                             #
##############################################################################

AC_MSG_CHECKING(platform)
AC_ARG_WITH(platform,
    [  --with-platform=<platform>   Build for specific platform],
    [
        case "$withval" in
            PC*|pc*)
		TARGET_PLATFORM=PC
                AC_MSG_RESULT([configuring for PC platform])
            ;;
            raspberry*|pi*)
		TARGET_PLATFORM=raspberry
                AC_MSG_RESULT([configuring for Raspberry Pi])
            ;;
            beaglebone*|bb)
		TARGET_PLATFORM=beaglebone
                AC_MSG_RESULT([configuring for BeagleBone board])
            ;;
        esac
	if test -z "$TARGET_PLATFORM"; then
	   AC_MSG_ERROR([ I dont understand $enableval, just PC, raspberry, or beaglebone ]) 
	fi
    ],
    [
      AC_MSG_RESULT([using default platform: $PLATFORM])
      TARGET_PLATFORM="$PLATFORM"
    ])



AC_MSG_CHECKING(whether to build hardware drivers)
AC_ARG_ENABLE(drivers,
    [  --enable-drivers      Build hardware drivers],
    [
        case "$enableval" in
            Y*|y*)
		BUILD_DRIVERS=yes
                AC_MSG_RESULT([explicitly configuring for building hardware drivers])
            ;;
            N*|n*)
		BUILD_DRIVERS=no
                AC_MSG_RESULT([explicitly disabling building hardware drivers])
            ;;
        esac
	if test -z "$BUILD_DRIVERS"; then
	   AC_MSG_ERROR([ I dont understand $enableval, just yes or no ]) 
	fi
    ],
    [
      AC_MSG_RESULT([hardware drivers build will be determined by --with-threads])
    ])

AC_MSG_CHECKING(whether to use inb/outb or ppdev ioctl on the x86 for parport I/O)
AC_ARG_ENABLE(portable-parport,
    [  --enable-portable-parport      Build hal_parport using the ppdev ioctl instead of inb/outb],
    [
        case "$enableval" in
            Y*|y*)
		USE_PORTABLE_PARPORT_IO=yes
                AC_MSG_RESULT([explicitly configuring for ppdev ioctl])
            ;;
            N*|n*)
		USE_PORTABLE_PARPORT_IO=no
                AC_MSG_RESULT([explicitly disabling ppdev ioctl and using inb/outb])
            ;;
        esac
	if test -z "$USE_PORTABLE_PARPORT_IO"; then
	   AC_MSG_ERROR([ I dont understand $enableval, just yes or no ])
	fi
    ],
    [
      AC_MSG_RESULT([using defaults: $USE_PORTABLE_PARPORT_IO])
    ])

AC_MSG_CHECKING(whether to use GCC's builtin atomic operations)
AC_ARG_ENABLE(gcc-atomic-ops,
    [  --enable-gcc-atomic-ops      Build using GCC's builtin atomic operations],
    [
        case "$enableval" in
            Y*|y*)
		USE_GCC_ATOMIC_OPS=yes
                AC_MSG_RESULT([using GCC's builtin atomic operations])
            ;;
            N*|n*)
	        if test "$TARGET_PLATFORM" = "raspberry" -o \( "$TARGET_PLATFORM" = "beaglebone" \); then
		   AC_MSG_ERROR([$TARGET_PLATFORM: ARM platforms need --enable-gcc-atomic-ops=yes])
		fi
 		USE_GCC_ATOMIC_OPS=no
                AC_MSG_RESULT([explicitly disabling GCC's builtin atomic operations])
            ;;
        esac
	if test -z "$USE_GCC_ATOMIC_OPS"; then
	   AC_MSG_ERROR([ I dont understand $enableval, just yes or no ])
	fi
    ],
    [
      if test "$TARGET_PLATFORM" = "raspberry" -o \( "$TARGET_PLATFORM" = "beaglebone" \); then
          AC_MSG_RESULT([ARM platforms($TARGET_PLATFORM): forcing --enable-gcc-atomic-ops=yes])
	  USE_GCC_ATOMIC_OPS=yes
      else
          AC_MSG_RESULT([using defaults: $USE_GCC_ATOMIC_OPS ])
      fi
    ])


AC_MSG_CHECKING(kernel configuration)
AC_ARG_WITH(kernel,
    [  --with-kernel=/boot/config-<kernel-version>  kernel configuration to build for
                        this determines the RT kernel type (RTAI, Xenomai, RT-PREEMPT)
    ],
    [  
	if test -f "$withval"; then 
	    # an absolute path was given
	    KCONFIG="$withval"
	else 
            if test -f "/boot/config-$withval"; then
	        KCONFIG="/boot/config-$withval"
	    else
	       AC_MSG_ERROR([cannot read kernel configuration based on $withval hint ]) 
	    fi
	fi
	AC_MSG_RESULT([using $KCONFIG ])
    ],
    [
      AC_MSG_RESULT([none given, will use running kernel configuration if required])
    ])  

AC_MSG_CHECKING(simulator selection)
AC_ARG_ENABLE(simulator,
    [  --enable-simulator      Run as a pure userspace program],
    [

        case "$enableval" in
            Y*|y*)
                SIMULATOR=yes
                dnl RTS=simulator
		THREADS=posix
                dnl BUILD_SYS=user-dso
		dnl BUILD_DRIVERS=no
                dnl MODEXT=.so
                dnl MODULE_DIR=${prefix}/lib/linuxcnc/modules
                AC_MSG_RESULT([configuring for simulator])
            ;;
            *)
                SIMULATOR=no
		;;
        esac
    ],
    [
        AC_MSG_RESULT([not selected])
        SIMULATOR=no
    ])

AC_MSG_CHECKING(thread style)
AC_ARG_WITH(threads,
    [  --with-threads=<style>   the thread style to use; styles are:
    		                posix,rtai,rt-preempt-user,rt-preempt-kernel,xenomai-user,xenomai-kernel ],
    [  
	if test  "$SIMULATOR" = yes -a \( "$withval" != posix \) ; then
	    AC_MSG_ERROR([ --with-threads=$withval is incompatible with --enable-simulator ]) 
	fi
        case "$withval" in
            posix)
                THREADS=posix	
                AC_MSG_RESULT([configuring for Posix threads])

		if test -n "$KONFIG"; then
		  AC_MSG_ERROR([ --with-threads=posix does not require a kernel configuration - ignored ]) 
		fi
            ;;
            rtai)
                THREADS=rtai	
                AC_MSG_RESULT([configuring for RTAI threads])
            ;;
            rt-preempt-user)
                THREADS=rt-preempt-user	
                AC_MSG_RESULT([configuring for RT_PREEMPT user threads])
            ;;
            rt-preempt-kernel)
                THREADS=rt-preempt-kernel	
                AC_MSG_RESULT([configuring for RT_PREEMPT kernel threads])
            ;;
            xenomai-user)
                THREADS=xenomai-user	
                AC_MSG_RESULT([configuring for Xenomai user threads])
            ;;
            xenomai-kernel)
                THREADS=xenomai-kernel	
                AC_MSG_RESULT([configuring for Xenomai kernel threads])
            ;;
            *)
	    if test -z "$THREADS"; then
	        AC_MSG_ERROR([style must be one of: posix,rtai,rt-preempt-user,rt-preempt-kernel,xenomai-user,xenomai-kernel ]) 
	    fi
	    ;;
        esac  
    ],
    [
      if test "$THREADS" != posix; then
        AC_MSG_RESULT([not set, will guess from kernel configuration ])
      else
        AC_MSG_RESULT([using Posix threads ])
      fi
    ])  


AC_ARG_WITH(realtime,
    [  --with-realtime  A deprecated option, ignored
                   instead, use
		   --with-threads=posix,rtai,rt-preempt-user,rt-preempt-kernel,xenomai-user,xenomai-kernel 
		   and --with-kernel=<config>],
    [  
        AC_MSG_WARN([--with-realtime will be removed soon and has no effect.])
    ],
    [])



# if we dont have a kernel configuration, and the threadstyle requires one, 
# use the running config.
if test -z "$KCONFIG" -a \( "$THREADS" != posix \); then
  AC_MSG_CHECKING(for config file of running kernel)
  kversion=`uname -r`
  if test -z "$kversion"; then 
    AC_MSG_ERROR([cannot determine  kernel configuration - 'uname -r' failed ]) 
  fi
  KCONFIG="/boot/config-$kversion"
  if test -f "$KCONFIG"; then
    AC_MSG_RESULT([Using $KCONFIG as kernel configuration ])
  else
    # try compressed builtin config
    if test -f "/proc/config.gz"; then
       KCONFIG="/proc/config.gz"
       AC_MSG_RESULT([Using compiled-in kernel config $KCONFIG ])
    else
       AC_MSG_ERROR([cannot read $KCONFIG kernel configuration ]) 
    fi
  fi
fi

# a kernel configuration path is set at this point (KCONFIG).
# dig and determine the type of kernel RT system
KTYPE=""
DEFAULT_THREAD_STYLE=""

if test  "$THREADS" != posix; then
    AC_MSG_CHECKING(kernel for type of realtime system)

    # use zgrep to deal with /proc/config.gz
    opt_ipipe=`zgrep '^CONFIG_IPIPE' $KCONFIG |wc -l`
    opt_xeno=`zgrep '^CONFIG_XENO_' $KCONFIG |wc -l`
    opt_preempt_rt=`zgrep '^CONFIG_PREEMPT_RT' $KCONFIG |wc -l`
   
    #echo "forensics: ipipe=$opt_ipipe xeno=$opt_xeno preempt=$opt_preempt_rt"

    if test $opt_ipipe -gt 0 -a \( $opt_xeno -eq 0 \) -a \( $opt_preempt_rt -eq 0 \); then
	KTYPE=rtai
	DEFAULT_THREAD_STYLE=$DEFAULT_THREADSTYLE_RTAI
	AC_MSG_RESULT([looks like a RTAI configuration])
    else 
    if test $opt_ipipe -gt 0 -a \( $opt_xeno -gt 0 \) -a \( $opt_preempt_rt -eq 0 \); then
	KTYPE=xenomai
	DEFAULT_THREAD_STYLE=$DEFAULT_THREADSTYLE_XENOMAI
	AC_MSG_RESULT([looks like a Xenomai configuration ])
    else 
       if test $opt_ipipe -eq 0 -a \( $opt_xeno -eq 0 \) -a \( $opt_preempt_rt -gt 0 \); then
       KTYPE=rt-preempt
       DEFAULT_THREAD_STYLE=$DEFAULT_THREADSTYLE_RTPREEMPT
       AC_MSG_RESULT([looks like a RT_PREEMPT configuration])
    else
	AC_MSG_WARN([failed to guess realtime system from $KCONFIG - building simulator ])
        THREADS=posix	
	fi
	fi
	fi
fi

# check if THREADS style compatible with KTYPE
# if THREADS was not set, set default thread style for this kernel type
AC_MSG_CHECKING(kernel and thread style compatibility)
if `echo $THREADS | grep $KTYPE 1>/dev/null 2>&1`
then
  AC_MSG_RESULT([kernel type $KTYPE and thread style $THREADS are compatible])
else
  if test -z "$THREADS"; then
   THREADS=$DEFAULT_THREAD_STYLE
   AC_MSG_RESULT([setting thread style to $THREADS (default for $KTYPE)])
  else
    if test "$THREADS" != posix; then
        AC_MSG_ERROR([thread style $THREADS and kernel type $KTYPE are incompatible])
    else
        AC_MSG_RESULT([thread style Posix has no special kernel requirements])
    fi
  fi 
fi

# at this point, both THREADS and KCONFIG is set.
# If required, dig for kernel-headers; we need this only for the kernel
# thread styles

if test "$THREADS" = 'rtai' -o \(  "$THREADS" = 'xenomai-kernel' \); then

   # we have a kernel config path; extract version

   # if /proc/config.gz given, then this is for the running kernel
   if test "$KCONFIG" = "/proc/config.gz"; then
      KERNEL_VERSION=`uname -r`
   else
      KERNEL_VERSION=`echo $KCONFIG | sed -e 's/\/boot\/config-//'`
   fi
   AC_MSG_RESULT([building for kernel version $KERNEL_VERSION])

    AC_MSG_CHECKING([for location of kernel headers])
    AC_ARG_WITH(kernel-headers,
	[  --with-kernel-headers=<directory>       Location for kernel headers],
<<<<<<< HEAD
	[ KERNELDIR="$withval"	],
	[ KERNELDIR="/usr/src/linux-headers-$KERNEL_VERSION" ])
	
    if test -d "$KERNELDIR"; then
       AC_MSG_RESULT(using kernel headers from $KERNELDIR)
    else
       AC_MSG_ERROR([kernel header directory not found: $KERNELDIR ])
=======
	[ KERNELDIRS="$withval"	],
	[ KERNELDIRS="/usr/src/linux-headers-$KERNEL_VERSION";
	  KERNELDIRS="$KERNELDIRS /usr/src/kernels/$KERNEL_VERSION" ])
	
    for DIR in $KERNELDIRS; do
        if test -d "$DIR"; then
	    KERNELDIR="$DIR"
    	    AC_MSG_RESULT(using kernel headers from $KERNELDIR)
	    break
	fi
    done
    if test -z "$KERNELDIR"; then
       AC_MSG_ERROR([kernel headers not found in: $KERNELDIR ])
>>>>>>> 78104b31
    fi
fi

# verify this user is member of group xenomai if threads=xenomai-user otherwise
# you get 'Xenomai: binding failed: Operation not permitted.' errors
if test "$THREADS" = xenomai-user; then
   nmatch=`grep -c xenomai /etc/group`
   if test $nmatch -eq 0
   then
       AC_MSG_ERROR([the xenomai group doesnt exist - is the xenomai userland support properly installed? ])
   fi
   nmatch=`id -Gn | grep -c xenomai`
   if test $nmatch -eq 0
   then
       thisuser=`id -un`
       AC_MSG_WARN([the user $thisuser is not member of the xenomai group\
 - please run 'sudo adduser $thisuser xenomai', logout and login again to run linuxcnc])
   fi
<<<<<<< HEAD
fi

# now it's safe to investigate whether we should build with usermode PCI support
# as platform, kernel and thread style is known
AC_MSG_CHECKING(whether to compile PCI drivers with usermode PCI support)
AC_ARG_ENABLE(usermode-pci,
    [  --enable-usermode-pci      Build PCI drivers with usermode PCI support],
    [
        case "$enableval" in
            Y*|y*)
		# scream if this doesnt make sense for the chosen thread style
		case "$THREADS" in
		     rtai|rt-preempt-kernel|xenomai-kernel)
		        AC_MSG_ERROR([ --enable-usermode-pci does not make sense with thread style $THREADS ]) 
		     ;;
		    *)
		        USERMODE_PCI=yes
                        AC_MSG_RESULT([explicitly configuring for usermode PCI support])
		    ;;
		esac
            ;;
            N*|n*)
		USERMODE_PCI=no
                AC_MSG_RESULT([explicitly disabling usermode PCI support])
            ;;
        esac
	if test -z "$USERMODE_PCI"; then
	   AC_MSG_ERROR([ I dont understand $enableval, just yes or no ])
	fi
    ],
    [
      # default: enable if TARGET_PLATFORM=PC and a userland thread style
      case "$THREADS" in
           rt-preempt-user|xenomai-user|posix)
               if test "$TARGET_PLATFORM" = "PC" ; then
	           USERMODE_PCI=yes
		   AC_MSG_RESULT([using defaults: platform $TARGET_PLATFORM - enable USERMODE_PCI for userland thread styles])
	       else
	           AC_MSG_RESULT([disabling USERMODE_PCI since platform not PC: $TARGET_PLATFORM])
	       fi
	       ;;
	   *)
	       USERMODE_PCI=no
               AC_MSG_RESULT([thread style not applicable for USERMODE_PCI])
	       ;;
      esac
    ])


# now test if libudev is usable if USERMODE_PCI was chosen
LIBUDEV_CFLAGS=
LIBUDEV_LIBS=
if test "$USERMODE_PCI" = "yes"; then
   AC_MSG_CHECKING(for libudev usability since USERMODE_PCI=$USERMODE_PCI)
   if pkg-config libudev >/dev/null 2>&1; then
      LIBUDEV_VER=`pkg-config libudev --version`
      AC_MSG_RESULT(installed - version $LIBUDEV_VER)
      LIBUDEV_CFLAGS=`pkg-config libudev --cflags`
      LIBUDEV_LIBS=`pkg-config libudev --libs`
      LIBS_hold=$LIBS
      LIBS=$LIBUDEV_LIBS
      AC_CHECK_LIB(udev, udev_new, [], [
          echo "Error - libudev isnt usable!"
	  exit -1
	  ])
      LIBS=$LIBS_hold
   else
      AC_MSG_ERROR(no -- please install libudev by sudo apt-get install libudev-dev)
   fi
fi

# Validate the userland part - config programs, directories, libraries  etc
AC_MSG_CHECKING(for $THREADS build support)
SIMULATOR=no
THREADS_SOURCE="${THREADS}"
case "$THREADS" in

    posix)
	# BUILD_DRIVERS already set or default
	# RTPREFIX not needed
	# KERNELDIR not needed
	RTFLAGS= # dso flags for posix - FIXME needed?
	#'BUILD_SYS' - one of 'user-dso', 'kbuild' or 'normal' 
	BUILD_SYS=user-dso
	SIMULATOR=yes	 # tcl legacy
	THREADS_SOURCE="rt-preempt-user"  # use RT_PREEMPT code
    ;;

    rtai)
	if test -z "$WITH_RTDIR"; then
	    DIRS="/usr/realtime-`uname -r` /usr/realtime /usr/realtime* /usr /usr/src/rtai*"
 	else	    
            DIRS="$WITH_RTDIR"
        fi
  	for location in $DIRS; do
    	    for subdir in .  bin; do
	        candidate=$location/$subdir/rtai-config
		if test -z "$RTS" -a -e $candidate; then
		    RTS=$candidate
		    AC_MSG_RESULT([using $RTS for RTAI config values])
		    break
		fi
    	    done
        done
	if test -z "$RTS"; then
	    AC_MSG_ERROR([could not find rtai-config in $DIRS - wrong directory or not installed])
	fi

	# The compiler MUST match the one used to compile the realtime modules if the
	# kernel level code is to function correctly. But if the kernel has been
	# compiled with gcc-2.96, it is unlikely to ever work !

	AC_MSG_CHECKING([for cc version])
  	RTSCC=`$RTS --cc`
	if test -n "$RTSCC"; then
	   AC_MSG_RESULT(found $RTSCC in $RTS) 
	else
	   AC_MSG_RESULT(not specified)
        fi

	BUILD_DRIVERS=yes
	BUILD_SYS=kbuild
	# replace given RTDIR by what rtai-config thinks it is
	RTDIR=`$RTS --prefix`	
	RTDIR=$(cd $RTDIR ; pwd -P )    # make absolute path
  	RTFLAGS=`$RTS --module-cflags`
        RTFLAGS="$RTFLAGS -DRTAI=3"
	RTAI=3
	# or use explicitly set KERNELDIR?
        KERNELDIR=`$RTS --linux-dir`
    	RTARCH=`$RTS --arch`
	test "$RTARCH" = x86_64 && \
	    KERNEL_MATH_CFLAGS="-msse -ffast-math -funsafe-math-optimizations"
	# avoid a naming conflict with /usr/realtime/include/rtai.h
	# this should probably be addressed more betterly
	THREADS_SOURCE="rtai-kernel"
    ;;

    rt-preempt-user|rt-preempt-kernel)
	LIBS_hold=$LIBS
	LIBS="$LIBS -lrt"

	AC_LINK_IFELSE([AC_LANG_PROGRAM([[
	#include <time.h>
	#include <sched.h>
	#include <sys/mman.h>
	]], [[
	struct timespec t;
	clock_gettime(CLOCK_MONOTONIC ,&t);
	clock_nanosleep(CLOCK_MONOTONIC, TIMER_ABSTIME, &t, NULL);
	]])],[AC_MSG_RESULT(linking against $THREADS support library librt.a - works)],[AC_MSG_ERROR(
	Unable to link to librt.a library. If you
	just installed it: try running ldconfig
	as root)])
	LIBS=$LIBS_hold

	BUILD_DRIVERS=yes
	if test "$THREADS" = rt-preempt-user ; then
	   BUILD_SYS=user-dso
	else
	   BUILD_SYS=kbuild
	fi
    ;;

    xenomai-user|xenomai-kernel)
	if test -z "$RTDIR"; then
     	    DIRS="/usr/bin /usr/xenomai/bin"
 	else	    
            DIRS="$RTDIR /usr/xenomai/bin"
        fi
  	for location in $DIRS; do
 	    candidate=$location/xeno-config
	    if test -x $candidate; then
	        RTS=$candidate # not sure this makes sense
		XENO_CONFIG=$candidate
		xenomai_version=`$XENO_CONFIG --version`
		AC_MSG_RESULT([using $XENO_CONFIG for Xenomai config values, version $xenomai_version ])
		break
	    fi
        done
	if test -z "$XENO_CONFIG"; then
	    AC_MSG_ERROR([could not find xeno-config in $DIRS -  wrong directory or libxenomai-dev not installed])
	fi

	CC_hold=$CC
	CFLAGS_hold=$CFLAGS
	CFLAGS="$CFLAGS "`$XENO_CONFIG --skin=native --cflags`
	LIBS_hold=$LIBS
	LIBS="$LIBS "`$XENO_CONFIG --skin=native --ldflags`

	# need to force hard-float for kernel modules
	if test "$THREADS" = xenomai-kernel ; then
  	   RTFLAGS="$CFLAGS  -D_FORTIFY_SOURCE=0 -ffast-math -mhard-float"
	fi

	# Xenomai docs recommend turning off CONFIG_CC_STACKPROTECTOR
	# on all arches but x86_64; this causes missing symbols without
	# this CFLAG
	if ! grep -q CONFIG_X86_64=y $KCONFIG; then
	  RTFLAGS="$RTFLAGS -fno-stack-protector"
	fi

	test "$THREADS" = xenomai-kernel -a "$($XENO_CONFIG --arch)" = x86 && \
	    KERNEL_MATH_CFLAGS="-msse -ffast-math -funsafe-math-optimizations"

	AC_MSG_CHECKING([for cc version])
  	RTSCC=`$XENO_CONFIG --cc`
	if test -n "$RTSCC"; then
	   AC_MSG_RESULT(found $RTSCC in $XENO_CONFIG) 
	else
	   AC_MSG_RESULT(not specified)
        fi

	AC_LINK_IFELSE([AC_LANG_PROGRAM([[
	#include <native/task.h>
	#include <native/timer.h>
	RT_TASK demo_task;
        RTIME now;
	]], [[
        rt_task_create(&demo_task, "trivial", 0, 99, 0);
        rt_task_set_periodic(NULL, TM_NOW, 1000000000);
        rt_timer_read();
	]])],[AC_MSG_RESULT(linking against xenomai support library - works)],[AC_MSG_ERROR(
	Unable to link to Xenomai support library. If you
	just installed it: try running ldconfig
	as root)])
	LIBS=$LIBS_hold
	CFLAGS=$CFLAGS_hold
	CC=$CC_hold

	BUILD_DRIVERS=yes
	if test "$THREADS" = xenomai-user ; then
	   BUILD_SYS=user-dso
	else
	   BUILD_SYS=kbuild
	fi
    ;;
    *)
    AC_MSG_ERROR([duh? thread-style = $THREADS ]) 
    ;;
esac  

AC_PROG_CC([$RTSCC gcc])
AC_PROG_CPP()

if test -z "$CC"; then
  AC_MSG_ERROR([no acceptable cc found])
elif ! test `$CC -dumpversion | cut -d '.' -f 1` -gt 2 ; then
  AC_MSG_ERROR([Compilers older than gcc 3.x are no longer supported])
fi

=======
fi

# now it's safe to investigate whether we should build with usermode PCI support
# as platform, kernel and thread style is known
AC_MSG_CHECKING(whether to compile PCI drivers with usermode PCI support)
AC_ARG_ENABLE(usermode-pci,
    [  --enable-usermode-pci      Build PCI drivers with usermode PCI support],
    [
        case "$enableval" in
            Y*|y*)
		# scream if this doesnt make sense for the chosen thread style
		case "$THREADS" in
		     rtai|rt-preempt-kernel|xenomai-kernel)
		        AC_MSG_ERROR([ --enable-usermode-pci does not make sense with thread style $THREADS ]) 
		     ;;
		    *)
		        USERMODE_PCI=yes
                        AC_MSG_RESULT([explicitly configuring for usermode PCI support])
		    ;;
		esac
            ;;
            N*|n*)
		USERMODE_PCI=no
                AC_MSG_RESULT([explicitly disabling usermode PCI support])
            ;;
        esac
	if test -z "$USERMODE_PCI"; then
	   AC_MSG_ERROR([ I dont understand $enableval, just yes or no ])
	fi
    ],
    [
      # default: enable if TARGET_PLATFORM=PC and a userland thread style
      case "$THREADS" in

      	   posix)
	      if test "$TARGET_PLATFORM" = "PC" -a \( "$BUILD_DRIVERS" = "yes"  \) ; then
  	      	 USERMODE_PCI=yes
		 AC_MSG_RESULT([posix, but building drivers, so enabling USERMODE_PCI])
		 else
		 AC_MSG_RESULT([posix, not building drivers, so disabling USERMODE_PCI])
	      fi 
	      ;;

           rt-preempt-user|xenomai-user)
               if test "$TARGET_PLATFORM" = "PC" ; then
	           USERMODE_PCI=yes
		   AC_MSG_RESULT([using defaults: platform $TARGET_PLATFORM, threads $THREADS - enabling USERMODE_PCI])
	       else
	           AC_MSG_RESULT([disabling USERMODE_PCI since platform not PC: $TARGET_PLATFORM])
	       fi
	       ;;
	   *)
	       USERMODE_PCI=no
               AC_MSG_RESULT([thread style not applicable for USERMODE_PCI])
	       ;;
      esac
    ])


# now test if libudev is usable if USERMODE_PCI was chosen
LIBUDEV_CFLAGS=
LIBUDEV_LIBS=
if test "$USERMODE_PCI" = "yes"; then
   AC_MSG_CHECKING(for libudev usability since USERMODE_PCI=$USERMODE_PCI)
   if pkg-config libudev >/dev/null 2>&1; then
      LIBUDEV_VER=`pkg-config libudev --version`
      AC_MSG_RESULT(installed - version $LIBUDEV_VER)
      LIBUDEV_CFLAGS=`pkg-config libudev --cflags`
      LIBUDEV_LIBS=`pkg-config libudev --libs`
      LIBS_hold=$LIBS
      LIBS=$LIBUDEV_LIBS
      AC_CHECK_LIB(udev, udev_new, [], [
          echo "Error - libudev isnt usable!"
	  exit -1
	  ])
      LIBS=$LIBS_hold
   else
      AC_MSG_ERROR(no -- please install libudev by sudo apt-get install libudev-dev)
   fi
fi

# Validate the userland part - config programs, directories, libraries  etc
AC_MSG_CHECKING(for $THREADS build support)
SIMULATOR=no
THREADS_SOURCE="${THREADS}"
case "$THREADS" in

    posix)
	# BUILD_DRIVERS already set or default
	# RTPREFIX not needed
	# KERNELDIR not needed
	RTFLAGS= # dso flags for posix - FIXME needed?
	#'BUILD_SYS' - one of 'user-dso', 'kbuild' or 'normal' 
	BUILD_SYS=user-dso
	SIMULATOR=yes	 # tcl legacy
	THREADS_SOURCE="rt-preempt-user"  # use RT_PREEMPT code
    ;;

    rtai)
	if test -z "$WITH_RTDIR"; then
	    DIRS="/usr/realtime-`uname -r` /usr/realtime /usr/realtime* /usr /usr/src/rtai*"
 	else	    
            DIRS="$WITH_RTDIR"
        fi
  	for location in $DIRS; do
    	    for subdir in .  bin; do
	        candidate=$location/$subdir/rtai-config
		if test -z "$RTS" -a -e $candidate; then
		    RTS=$candidate
		    AC_MSG_RESULT([using $RTS for RTAI config values])
		    break
		fi
    	    done
        done
	if test -z "$RTS"; then
	    AC_MSG_ERROR([could not find rtai-config in $DIRS - wrong directory or not installed])
	fi

	# The compiler MUST match the one used to compile the realtime modules if the
	# kernel level code is to function correctly. But if the kernel has been
	# compiled with gcc-2.96, it is unlikely to ever work !

	AC_MSG_CHECKING([for cc version])
  	RTSCC=`$RTS --cc`
	if test -n "$RTSCC"; then
	   AC_MSG_RESULT(found $RTSCC in $RTS) 
	else
	   AC_MSG_RESULT(not specified)
        fi

	BUILD_DRIVERS=yes
	BUILD_SYS=kbuild
	# replace given RTDIR by what rtai-config thinks it is
	RTDIR=`$RTS --prefix`	
	RTDIR=$(cd $RTDIR ; pwd -P )    # make absolute path
  	RTFLAGS=`$RTS --module-cflags`
        RTFLAGS="$RTFLAGS -DRTAI=3"
	RTAI=3
	# or use explicitly set KERNELDIR?
        KERNELDIR=`$RTS --linux-dir`
    	RTARCH=`$RTS --arch`
	test "$RTARCH" = x86_64 && \
	    KERNEL_MATH_CFLAGS="-msse -ffast-math -funsafe-math-optimizations"
	# avoid a naming conflict with /usr/realtime/include/rtai.h
	# this should probably be addressed more betterly
	THREADS_SOURCE="rtai-kernel"

	AC_MSG_CHECKING(if hardy amd64 workaround is required)
	machine=`uname -m`
	# test for broken hardy rtai amd64 includes
	if test "$machine" = 'x86_64' ; then
	    if test -f $RTDIR/include/asm-x86_64/rtai_lxrt.h ; then
		if grep '#include <asm/asm-offsets.h>' $RTDIR/include/asm-x86_64/rtai_lxrt.h >/dev/null ; then
		    HARDY_AMD64_WORKAROUND="-Iworkaround/hardy-amd64 -DBROKEN_RTAI_LXRT"
		    AC_MSG_RESULT(required)
                else
		    AC_MSG_RESULT(no, rtai_lxrt.h include file looks ok)
		fi
	    else
	  	AC_MSG_RESULT(strange, no such include file: rtai_lxrt.h)
	    fi
        else
  	    AC_MSG_RESULT(no, not an amd64 build)
        fi
    ;;

    rt-preempt-user|rt-preempt-kernel)
	LIBS_hold=$LIBS
	LIBS="$LIBS -lrt"

	AC_LINK_IFELSE([AC_LANG_PROGRAM([[
	#include <time.h>
	#include <sched.h>
	#include <sys/mman.h>
	]], [[
	struct timespec t;
	clock_gettime(CLOCK_MONOTONIC ,&t);
	clock_nanosleep(CLOCK_MONOTONIC, TIMER_ABSTIME, &t, NULL);
	]])],[AC_MSG_RESULT(linking against $THREADS support library librt.a - works)],[AC_MSG_ERROR(
	Unable to link to librt.a library. If you
	just installed it: try running ldconfig
	as root)])
	LIBS=$LIBS_hold

	BUILD_DRIVERS=yes
	if test "$THREADS" = rt-preempt-user ; then
	   BUILD_SYS=user-dso
	else
	   BUILD_SYS=kbuild
	fi
    ;;

    xenomai-user|xenomai-kernel)
	if test -z "$RTDIR"; then
     	    DIRS="/usr/bin /usr/xenomai/bin"
 	else	    
            DIRS="$RTDIR /usr/xenomai/bin"
        fi
  	for location in $DIRS; do
 	    candidate=$location/xeno-config
	    if test -x $candidate; then
	        RTS=$candidate # not sure this makes sense
		XENO_CONFIG=$candidate
		xenomai_version=`$XENO_CONFIG --version`
		AC_MSG_RESULT([using $XENO_CONFIG for Xenomai config values, version $xenomai_version ])
		break
	    fi
        done
	if test -z "$XENO_CONFIG"; then
	    AC_MSG_ERROR([could not find xeno-config in $DIRS -  wrong directory or libxenomai-dev not installed])
	fi

	CC_hold=$CC
	CFLAGS_hold=$CFLAGS
	CFLAGS="$CFLAGS "`$XENO_CONFIG --skin=native --cflags`
	LIBS_hold=$LIBS
	LIBS="$LIBS "`$XENO_CONFIG --skin=native --ldflags`

	# need to force hard-float for kernel modules
	if test "$THREADS" = xenomai-kernel ; then
  	   RTFLAGS="$CFLAGS  -D_FORTIFY_SOURCE=0 -ffast-math -mhard-float"
	fi

	# Xenomai docs recommend turning off CONFIG_CC_STACKPROTECTOR
	# on all arches but x86_64; this causes missing symbols without
	# this CFLAG
	if ! grep -q CONFIG_X86_64=y $KCONFIG; then
	  RTFLAGS="$RTFLAGS -fno-stack-protector"
	fi

	test "$THREADS" = xenomai-kernel -a "$($XENO_CONFIG --arch)" = x86 && \
	    KERNEL_MATH_CFLAGS="-msse -ffast-math -funsafe-math-optimizations"

	AC_MSG_CHECKING([for cc version])
  	RTSCC=`$XENO_CONFIG --cc`
	if test -n "$RTSCC"; then
	   AC_MSG_RESULT(found $RTSCC in $XENO_CONFIG) 
	else
	   AC_MSG_RESULT(not specified)
        fi

	AC_LINK_IFELSE([AC_LANG_PROGRAM([[
	#include <native/task.h>
	#include <native/timer.h>
	RT_TASK demo_task;
        RTIME now;
	]], [[
        rt_task_create(&demo_task, "trivial", 0, 99, 0);
        rt_task_set_periodic(NULL, TM_NOW, 1000000000);
        rt_timer_read();
	]])],[AC_MSG_RESULT(linking against xenomai support library - works)],[AC_MSG_ERROR(
	Unable to link to Xenomai support library. If you
	just installed it: try running ldconfig
	as root)])
	LIBS=$LIBS_hold
	CFLAGS=$CFLAGS_hold
	CC=$CC_hold

	BUILD_DRIVERS=yes
	if test "$THREADS" = xenomai-user ; then
	   BUILD_SYS=user-dso
	else
	   BUILD_SYS=kbuild
	fi
    ;;
    *)
    AC_MSG_ERROR([duh? thread-style = $THREADS ]) 
    ;;
esac  

AC_PROG_CC([$RTSCC gcc])
AC_PROG_CPP()

if test -z "$CC"; then
  AC_MSG_ERROR([no acceptable cc found])
elif ! test `$CC -dumpversion | cut -d '.' -f 1` -gt 2 ; then
  AC_MSG_ERROR([Compilers older than gcc 3.x are no longer supported])
fi

>>>>>>> 78104b31
# RTPREFIX: used in:
# src/Makefile.inc
# src/Makefile 
# src/module_helper/Submakefile
# scripts/realtime
# scripts/rtapi.conf
RTPREFIX=$THREADS


<<<<<<< HEAD
=======
AC_SUBST(HARDY_AMD64_WORKAROUND)

>>>>>>> 78104b31
AC_SUBST(SIMULATOR)
AC_SUBST([RTNAME])

AC_SUBST([RTAI])
AC_SUBST([RTPREFIX])
AC_SUBST([KERNELDIR])
AC_SUBST([RTFLAGS])
AC_SUBST([RTDIR])
AC_SUBST([RTARCH])
AC_SUBST([KERNEL_MATH_CFLAGS])
<<<<<<< HEAD

if test "$BUILD_DRIVERS" = yes; then
   AC_DEFINE(BUILD_DRIVERS, [], [build hardware drivers])
fi
AC_SUBST(BUILD_DRIVERS)

if test "$USERMODE_PCI" = yes; then
   AC_DEFINE(USERMODE_PCI, [], [build PCI drivers with usermode PCI support])
fi
AC_SUBST(USERMODE_PCI)
AC_SUBST(LIBUDEV_CFLAGS)
AC_SUBST(LIBUDEV_LIBS)
AC_DEFINE(HAVE_LIBUDEV, [], [libudev installed and available])

if test "$USE_GCC_ATOMIC_OPS" = yes; then
   AC_DEFINE(USE_GCC_ATOMIC_OPS, [], [use GCC builtin atomic operations])
fi
AC_SUBST(USE_GCC_ATOMIC_OPS)

if test "$USE_PORTABLE_PARPORT_IO" = yes; then
   AC_DEFINE(USE_PORTABLE_PARPORT_IO, [], [use ppdev ioctl instead of inb/outb])
fi
AC_SUBST(USE_PORTABLE_PARPORT_IO)

if test "$TARGET_PLATFORM" = "PC"; then
   TARGET_PLATFORM_PC=1
   AC_DEFINE(TARGET_PLATFORM_PC, [], [build for PC platform])
fi
if test "$TARGET_PLATFORM" = "raspberry"; then
   TARGET_PLATFORM_RASPBERRY=1
   AC_DEFINE(TARGET_PLATFORM_RASPBERRY, [], [build for Raspberry Pi platform])
fi
if test "$TARGET_PLATFORM" = "beaglebone"; then
   TARGET_PLATFORM_BEAGLEBONE=1
   AC_DEFINE(TARGET_PLATFORM_BEAGLEBONE, [], [build for BeagleBone platform])
fi
AC_SUBST(TARGET_PLATFORM)


AC_SUBST(ARCHITECTURE)
AC_SUBST(XENO_CONFIG)


# man, is this lame
case $BUILD_SYS in
  user-dso)
      AC_DEFINE(BUILD_SYS_USER_DSO, [], [build modules as .so shared objects])
      ;;
  kbuild)
      AC_DEFINE(BUILD_SYS_KBUILD, [], [build modules through kbuild])
      ;;
  normal)
      # I dont see _anything_ 'normal' here
      AC_DEFINE(BUILD_SYS_NORMAL, [], [build normal (unused)])
      ;;
esac
AC_SUBST(BUILD_SYS)

dnl threadstyle=`echo $THREADS |tr '[a-z\-]' '[A-Z_]'`
dnl AC_DEFINE_UNQUOTED([RTAPI_$threadstyle], [], [thread style])
dnl AC_SUBST(RTAPI_$threadstyle)
case $THREADS in
  posix)
      AC_DEFINE(RTAPI_POSIX, [], [thread style posix])
      ;;
  rtai)
      AC_DEFINE(RTAPI_RTAI, [], [thread style rtai])
      ;;
  xenomai-user)
      AC_DEFINE(RTAPI_XENOMAI_USER, [], [thread style xenomai-user])
      ;;
  xenomai-kernel)
      AC_DEFINE(RTAPI_XENOMAI_KERNEL, [], [thread style xenomai-kernel])
      ;;
  rt-preempt-user)
      AC_DEFINE(RTAPI_RTPREEMPT_USER, [], [thread style rt-preempt-user])
      ;;
  rt-preempt-kernel)
      AC_DEFINE(RTAPI_RTPREEMPT_KERNEL, [], [thread style rt-preempt-kernel])
      ;;
esac
AC_SUBST(THREADS)
AC_DEFINE_UNQUOTED(THREADS_HEADERS,"rtapi/${THREADS_SOURCE}.h",
	[thread system settings header file])
AC_SUBST(THREADS_SOURCE)

# while we are at it, drop a git scent mark
GIT_VERSION=unknown
gitcmd=`which git`
if test -n "$gitcmd"; then
   version=`$gitcmd describe --dirty --always`
   if test -n "$version"; then
      GIT_VERSION=$version
   fi
fi
=======

if test "$BUILD_DRIVERS" = yes; then
   AC_DEFINE(BUILD_DRIVERS, [], [build hardware drivers])
fi
AC_SUBST(BUILD_DRIVERS)

if test "$USERMODE_PCI" = yes; then
   AC_DEFINE(USERMODE_PCI, [], [build PCI drivers with usermode PCI support])
fi
AC_SUBST(USERMODE_PCI)
AC_SUBST(LIBUDEV_CFLAGS)
AC_SUBST(LIBUDEV_LIBS)
AC_DEFINE(HAVE_LIBUDEV, [], [libudev installed and available])

if test "$USE_GCC_ATOMIC_OPS" = yes; then
   AC_DEFINE(USE_GCC_ATOMIC_OPS, [], [use GCC builtin atomic operations])
fi
AC_SUBST(USE_GCC_ATOMIC_OPS)

if test "$USE_PORTABLE_PARPORT_IO" = yes; then
   AC_DEFINE(USE_PORTABLE_PARPORT_IO, [], [use ppdev ioctl instead of inb/outb])
fi
AC_SUBST(USE_PORTABLE_PARPORT_IO)

if test "$TARGET_PLATFORM" = "PC"; then
   TARGET_PLATFORM_PC=1
   AC_DEFINE(TARGET_PLATFORM_PC, [], [build for PC platform])
fi
if test "$TARGET_PLATFORM" = "raspberry"; then
   TARGET_PLATFORM_RASPBERRY=1
   AC_DEFINE(TARGET_PLATFORM_RASPBERRY, [], [build for Raspberry Pi platform])
fi
if test "$TARGET_PLATFORM" = "beaglebone"; then
   TARGET_PLATFORM_BEAGLEBONE=1
   AC_DEFINE(TARGET_PLATFORM_BEAGLEBONE, [], [build for BeagleBone platform])
fi
AC_SUBST(TARGET_PLATFORM)


AC_SUBST(ARCHITECTURE)
AC_SUBST(XENO_CONFIG)


# man, is this lame
case $BUILD_SYS in
  user-dso)
      AC_DEFINE(BUILD_SYS_USER_DSO, [], [build modules as .so shared objects])
      ;;
  kbuild)
      AC_DEFINE(BUILD_SYS_KBUILD, [], [build modules through kbuild])
      ;;
  normal)
      # I dont see _anything_ 'normal' here
      AC_DEFINE(BUILD_SYS_NORMAL, [], [build normal (unused)])
      ;;
esac
AC_SUBST(BUILD_SYS)

dnl threadstyle=`echo $THREADS |tr '[a-z\-]' '[A-Z_]'`
dnl AC_DEFINE_UNQUOTED([RTAPI_$threadstyle], [], [thread style])
dnl AC_SUBST(RTAPI_$threadstyle)
case $THREADS in
  posix)
      AC_DEFINE(RTAPI_POSIX, [], [thread style posix])
      ;;
  rtai)
      AC_DEFINE(RTAPI_RTAI, [], [thread style rtai])
      ;;
  xenomai-user)
      AC_DEFINE(RTAPI_XENOMAI_USER, [], [thread style xenomai-user])
      ;;
  xenomai-kernel)
      AC_DEFINE(RTAPI_XENOMAI_KERNEL, [], [thread style xenomai-kernel])
      ;;
  rt-preempt-user)
      AC_DEFINE(RTAPI_RTPREEMPT_USER, [], [thread style rt-preempt-user])
      ;;
  rt-preempt-kernel)
      AC_DEFINE(RTAPI_RTPREEMPT_KERNEL, [], [thread style rt-preempt-kernel])
      ;;
esac
AC_SUBST(THREADS)
AC_DEFINE_UNQUOTED(THREADS_HEADERS,"rtapi/${THREADS_SOURCE}.h",
	[thread system settings header file])
AC_SUBST(THREADS_SOURCE)

# while we are at it, drop a git scent mark
GIT_VERSION=unknown
gitcmd=`which git`
if test -n "$gitcmd"; then
   version=`(cd ..;scripts/get-version-from-git)` 2>/dev/null
   if test -n "$version"; then
      GIT_VERSION=$version
   fi
fi
>>>>>>> 78104b31
AC_SUBST(GIT_VERSION)


EMC2_HOME=`(cd .. ; pwd)`
AC_SUBST([EMC2_HOME])

AC_DEFINE_UNQUOTED([RTDIR], "$RTDIR", [Directory of the installed realtime system])

##############################################################################
# Section 3                                                                  #
# aditional checking                                                         #
# Subsection 3.1 - checking for a CC (we must use the same one used for RT)  #
# Subsection 3.2 - check for the kernel version, with RT patches             #
# Subsection 3.3 - check the moduledir where modules can get installed       #
# Subsection 3.4 - check for GTK                                             #
# Subsection 3.5 - check for utility programs needed to build and run EMC    #
##############################################################################


##############################################################################
# Subsection 3.1 - checking for a CC (we must use the same one used for RT)  #
# Check CC version - (P.C.) We need to verify the compiler is the same one   #
# used for the realtime extensions... Hence the need to find the RT signature# 
# first.                                                                     #
# $RTS --cc should return the C compiler used - Verify this is acceptable.   #
# if version is gcc-2.96 check for alternative                               #
##############################################################################

AC_MSG_CHECKING([for usability of rdtscll from asm/msr.h])
AC_LINK_IFELSE([AC_LANG_PROGRAM([[
#include <asm/msr.h>
#include <stdio.h>
void use_rdtscll(void) { long long tsc; rdtscll(tsc); }
]], [[]])],[
        MSR_H_USABLE=yes
        AC_DEFINE([MSR_H_USABLE], [], [Define to 1 if asm/msr.h is usable and defines rdtscll])
    ],[MSR_H_USABLE=no])
AC_MSG_RESULT($MSR_H_USABLE)

AC_MSG_CHECKING([for usability of linux/hidraw.h])
AC_LINK_IFELSE([AC_LANG_PROGRAM([[
#include <sys/ioctl.h>
#include <linux/hidraw.h>
long hidiocgrawinfo = HIDIOCGRAWINFO;
    ]], [[]])],[
	HIDRAW_H_USABLE=yes
        AC_DEFINE([HIDRAW_H_USABLE], [], [Define to 1 if linux/hidraw.h is usable and defines HIDIOCGRAWINFO])
],[HIDRAW_H_USABLE=no])
AC_MSG_RESULT($HIDRAW_H_USABLE)
AC_SUBST([HIDRAW_H_USABLE])


# libmodbus3 has a pkg-config file:
AC_MSG_CHECKING([for libmodbus3])
if pkg-config libmodbus --atleast-version 3 >/dev/null 2>&1; then
  LIBMODBUS_VER=`pkg-config libmodbus --modversion`
  AC_MSG_RESULT(yes - version [$LIBMODBUS_VER])
  LIBMODBUS_CFLAGS=`pkg-config libmodbus --cflags`
  LIBMODBUS_LIBS=`pkg-config libmodbus --libs`
  AC_DEFINE([LIBMODBUS3_USABLE], [], [Define to 1 if usable libmodbus3 library present])
  AC_SUBST([LIBMODBUS3_USABLE],yes)
  # cant have both
  AC_SUBST([LIBMODBUS2_USABLE],no)
  AC_SUBST([LIBMODBUS_CFLAGS])
  AC_SUBST([LIBMODBUS_LIBS])
else
  AC_SUBST([LIBMODBUS3_USABLE],no)
  AC_MSG_RESULT(no)
  AC_MSG_CHECKING([for libmodbus2])
  # check if libmodbus version2 is installed
  # v2 doesnt have a pkg-config file, so assume
  # includes are under /usr/include/modbus
  LIBMODBUS_CFLAGS="-I/usr/include/modbus"
  LIBMODBUS_LIBS="-lmodbus"

  saved_LIBS=$LIBS
  saved_CPPFLAGS=$CPPFLAGS
  CPPFLAGS="$LIBMODBUS_CFLAGS $saved_CPPFLAGS"
  LIBS="$saved_LIBS $LIBMODBUS_LIBS"

  AC_TRY_LINK([#include <modbus.h>],[
      read_holding_registers(0,0,0,0,0);
      preset_single_register(0,0,0,0);
    ],
    [LIBMODBUS2_USABLE=yes
      AC_DEFINE([LIBMODBUS2_USABLE], [], [Define to 1 if usable libmodbus2 library present])
      AC_SUBST([LIBMODBUS2_USABLE],yes)
      AC_SUBST([LIBMODBUS_CFLAGS])
      AC_SUBST([LIBMODBUS_LIBS])
      AC_MSG_RESULT(yes - version2)
    ],
    [AC_MSG_RESULT(no)]
  )
  LIBS=$saved_LIBS
  CPPFLAGS=$saved_CPPFLAGS
fi 


##############################################################################
# Subsection 3.2 - check for the kernel version, with RT patches             #
#----------------------------------------------------------------------------#
# Check with the version.h to find the uts-kernel version.                   #
# This should be a more reliable way of determining the kernel that          #
# is being used to compile against - `uname -r` only returns the             #
# running kernel version which is may not be the one the code is             #
# compiled against.                                                          #
##############################################################################

case $THREADS in
    rt-preempt-kernel|rtai|xenomai-kernel)
    AC_CHECK_HEADERS([$KERNELDIR/include/linux/version.h],[],
        [AC_MSG_ERROR([version.h not found - Is the kernel headers package installed ?])])

    # Unfortunately, many distributions (redhat, mandrake) have #defines
    # inside version.h, so a simple cat|grep|cut test won't work... But then again,
    # RH & Mandrake kernels are notorious for their use of patches that break
    # the RT patching - Both RTAI and RTLinux strongly recommend using
    # a virgin source from kernel.org.

    # Get the kernel version from version.h
    AC_MSG_CHECKING([for kernel version string])

    if test -e $KERNELDIR/include/linux/utsrelease.h; then
	VERSION_FILE=$KERNELDIR/include/linux/utsrelease.h
    elif test -e $KERNELDIR/include/generated/utsrelease.h; then
	VERSION_FILE=$KERNELDIR/include/generated/utsrelease.h
    else
	VERSION_FILE=$KERNELDIR/include/linux/version.h
    fi
    KERNEL_VERS=`$CC -E -dM ${VERSION_FILE} | grep UTS | cut -d '"' -f 2`

    if test -z "$KERNEL_VERS"; then 
	AC_MSG_ERROR(Kernel version string not found)
    fi

    AC_MSG_RESULT([$KERNEL_VERS])
    AC_SUBST([KERNEL_VERS])
    AC_DEFINE_UNQUOTED([RTAPI_KERNEL_VERSION], "$KERNEL_VERS", [Required kernel version])

    if test $THREADS = xenomai-kernel; then
       	# no support in xeno-config, so force
        MODEXT=".ko" 
    else
	# Do a quick test for module extension..
	AC_MSG_CHECKING([for kernel module extension])
    	MODEXT=`$RTS --module-ext 2>/dev/null` || MODEXT=".o"
    	if test "x" = "x$MODEXT"; then
	   MODEXT=".o"
	fi
    fi
    AC_MSG_RESULT([$MODEXT])

    # This check should see if kbuild is or isn't used
    AC_MSG_CHECKING([kernel build system])
    # FIXME FIXME FIXME
    # right now it will assume based on the kernel module extension
    EXT_RTFLAGS=""
    BUILD_SYS="kbuild"

    if test "x$MODEXT" = "x.ko" ; then
	BUILD_SYS="kbuild"
    else
	EXT_RTFLAGS="-DEXPORT_SYMTAB"
    fi

    AC_ARG_WITH(kbuild,
	[  --with-kbuild=<y/n>                     Specify if your kernel uses kbuild or not],
	[
	    case "$withval" in
	    "" | y | ye | yes )
		BUILD_SYS="kbuild"
	      ;;
	    n | no )
		BUILD_SYS="normal"
	      ;;
	    esac
	])
    AC_MSG_RESULT([$BUILD_SYS])
    ;;
   posix|xenomai-user|rt-preempt-user)
      MODEXT=".so"
   ;;
   *)
   echo "duh?" THREADS=$THREADS
   ;;
esac
AC_SUBST([MODEXT])
AC_DEFINE_UNQUOTED([MODULE_EXT], "$MODEXT", [Extension for realtime modules])
AC_SUBST([BUILD_SYS])
AC_SUBST([EXT_RTFLAGS])

##############################################################################
# Subsection 3.3 - check the moduledir where modules can get installed       #
#                                                                            #
# Provides the user the possibility to specify (--with-module-dir=<path>)    #
# If not specified default inside /lib/modules/${KERNEL_VERS}/               #
# to the location where a RT-module gets found (mbuff.o or rtai_shm.o)       #
# (maybe the default should be /lib/modules/$KERNEL_VERS/extra if it exists? #
##############################################################################

# Create a module-dir option, similar to rtai's...
AC_MSG_CHECKING([for module installation directory])

AC_ARG_WITH(module-dir,
    [  --with-module-dir=<module-dir>          Installation directory for kernel modules],
    [
        case "$withval" in
        "" | y | ye | yes | n | no)
            AC_MSG_ERROR([You must supply a path for --with-module-dir.])
          ;;
        esac
        MODULE_DIR="$withval"
    ])


# if not specified, ask the realtime config script where the directory is
# if the config script returns an error, set MODULE_DIR to nothing
if test "x" = "x$MODULE_DIR" ; then
  MODULE_DIR=`$RTS --module-dir 2>/dev/null`
  if ! test -d $MODULE_DIR ; then
    AC_MSG_ERROR([$RTS --module-dir did not specify an existing directory.  You must use specify it using --with-module-dir=...])
  fi
fi
    
if test "$RUN_IN_PLACE" = "yes"; then
    RIP_MODULE_DIR="${BUILD_TOPLEVEL}/rtlib"
    AC_MSG_RESULT([configuring for run-in-place])
    prefix=${BUILD_TOPLEVEL}
    DEFAULT_NMLFILE=${prefix}/configs/common/linuxcnc.nml
    DEFAULT_TOOLTABLE=${prefix}/configs/sim/sim.tbl
    AC_MSG_RESULT([$RIP_MODULE_DIR])
else
    RUN_IN_PLACE=no
    EMC2_HOME=$prefix
    DEFAULT_NMLFILE=${prefix}/share/linuxcnc/linuxcnc.nml
    AC_MSG_RESULT([$MODULE_DIR])
fi

AC_ARG_ENABLE(run-in-place,
    [  --enable-run-in-place   A deprecated flag
                          (instead, configure without specifying --prefix)],
    [
        if ! test -z "$enableval"; then
            AC_MSG_WARN([--enable-run-in-place will be removed soon.
Configure without specifying --prefix to get a run-in-place build.])
        fi
    ])

AC_SUBST([MODULE_DIR])
AC_SUBST([RIP_MODULE_DIR])
AC_SUBST([RUN_IN_PLACE])
AC_SUBST([DEFAULT_NMLFILE])
AC_DEFINE_UNQUOTED([EMC2_DEFAULT_NMLFILE], "$DEFAULT_NMLFILE", [Default nml file])
AC_DEFINE_UNQUOTED([EMC2_DEFAULT_TOOLTABLE], "$DEFAULT_TOOLTABLE", [Default nml file])

##############################################################################
# Subsection 3.4 - define default dirs, these get used in a lot of places    #
# we decide based on RIP or install where stuff goes                         #
##############################################################################

fe () {
    # Fully expand argument.  Example:
    # ${datadir} -> ${datarootdir} -> ${prefix}/share -> /usr/local
    case "$1" in
    *\$*) eval fe \""$1"\" ;;
    *) echo "$1" ;;
    esac
}

if test "xyes" = "x$RUN_IN_PLACE"; then
    EMC2_LATENCY_SCRIPT=$EMC2_HOME/scripts/latency-test
    EMC2_LATENCYPLOT_SCRIPT=$EMC2_HOME/scripts/latencyplot
    EMC2_SCRIPT=$EMC2_HOME/scripts/emc
    EMC2_SUFFIX=" (run-in-place)"
    EMC2_ICON=$EMC2_HOME/linuxcncicon.png
    EMC2_BIN_DIR=$EMC2_HOME/bin
    EMC2_TCL_DIR=$EMC2_HOME/tcl
    EMC2_TCL_LIB_DIR=$EMC2_HOME/tcl
    EMC2_LANG_DIR=$EMC2_HOME/src/objects
    EMC2_PO_DIR=$EMC2_HOME/share/locale
    EMC2_HELP_DIR=$EMC2_HOME/docs/help
    EMC2_RTLIB_DIR=$EMC2_HOME/rtlib
    LINUXCNC_CONFIG_PATH="~/linuxcnc/configs:$EMC2_HOME/configs"
    EMC2_NCFILES_DIR=$EMC2_HOME/nc_files
    REALTIME=$EMC2_HOME/scripts/realtime
    EMC2_IMAGE_DIR=$EMC2_HOME
else
    EMC2_HOME=${prefix}
    EMC2_BIN_DIR=${prefix}/bin
    EMC2_LATENCY_SCRIPT=$EMC2_BIN_DIR/latency-test
    EMC2_LATENCYPLOT_SCRIPT=$EMC2_BIN_DIR/latencyplot
    EMC2_SCRIPT=$EMC2_BIN_DIR/emc
    EMC2_SUFFIX=""
    EMC2_ICON=linuxcncicon
    EMC2_TCL_DIR=${prefix}/lib/tcltk/linuxcnc
    EMC2_TCL_LIB_DIR=${prefix}/lib/tcltk/linuxcnc
    EMC2_LANG_DIR=${prefix}/share/linuxcnc/tcl/msgs
    EMC2_PO_DIR=${prefix}/share/locale
    EMC2_HELP_DIR=${prefix}/share/doc/linuxcnc
    case $MODULE_DIR in
        */linuxcnc*) EMC2_RTLIB_DIR=$MODULE_DIR ;;
	*) EMC2_RTLIB_DIR=$MODULE_DIR/linuxcnc
    esac
    LINUXCNC_CONFIG_PATH="~/linuxcnc/configs:/usr/local/etc/linuxcnc/configs:"$(eval echo $EMC2_HELP_DIR)"/examples/sample-configs"
    EMC2_NCFILES_DIR=${prefix}/share/linuxcnc/ncfiles
    REALTIME=/etc/init.d/realtime
    EMC2_IMAGE_DIR=$(fe "$datadir")/linuxcnc
fi

AC_DEFINE_UNQUOTED([EMC2_HOME], "$EMC2_HOME", [Prefix or RIP directory])
AC_DEFINE_UNQUOTED([EMC2_BIN_DIR], "$EMC2_BIN_DIR", [Directory for binaries])
AC_DEFINE_UNQUOTED([EMC2_TCL_DIR], "$EMC2_TCL_DIR", [Directory for tcl scripts])
AC_DEFINE_UNQUOTED([EMC2_HELP_DIR], "$EMC2_HELP_DIR", [Directory for help files])
AC_DEFINE_UNQUOTED([EMC2_RTLIB_DIR], "$EMC2_RTLIB_DIR", [Directory of realtime system])
AC_DEFINE_UNQUOTED([EMC2_LANG_DIR], "$EMC2_LANG_DIR", [Directory for tcl translation files])
AC_DEFINE_UNQUOTED([EMC2_PO_DIR], "$EMC2_PO_DIR", [Directory for po/mo translation files])
AC_DEFINE_UNQUOTED([EMC2_CONFIG_DIR], "$EMC2_CONFIG_DIR", [Directory for configuration files])
AC_DEFINE_UNQUOTED([EMC2_NCFILES_DIR], "$EMC2_NCFILES_DIR", [Directory for nc files])
AC_DEFINE_UNQUOTED([EMC2_IMAGE_DIR], "$EMC2_IMAGE_DIR", [Directory for images])
<<<<<<< HEAD
AC_DEFINE_UNQUOTED([PRELOAD_WORKAROUND], "$PRELOAD_WORKAROUND", [library pathname to LD_PRELOAD])

=======
AC_DEFINE_UNQUOTED([GIT_VERSION], "$GIT_VERSION", [Git version tag])
>>>>>>> 78104b31
AC_SUBST([EMC2_BIN_DIR])
AC_SUBST([EMC2_TCL_DIR])
AC_SUBST([EMC2_TCL_LIB_DIR])
AC_SUBST([EMC2_HELP_DIR])
AC_SUBST([EMC2_RTLIB_DIR])
AC_SUBST([EMC2_LANG_DIR])
AC_SUBST([LINUXCNC_CONFIG_PATH])
AC_SUBST([EMC2_NCFILES_DIR])
AC_SUBST([REALTIME])
AC_SUBST([EMC2_IMAGE_DIR])
AC_SUBST([EMC2_SCRIPT])
AC_SUBST([EMC2_LATENCY_SCRIPT])
AC_SUBST([EMC2_LATENCYPLOT_SCRIPT])
AC_SUBST([EMC2_SUFFIX])
AC_SUBST([EMC2_ICON])
<<<<<<< HEAD
AC_SUBST([PRELOAD_WORKAROUND])
=======
AC_SUBST([GIT_VERSION])
>>>>>>> 78104b31

##############################################################################
# Subsection 3.5 - check for GTK                                             #
# FIXME: allow it to be enabled or disabled command line                     #
##############################################################################

AC_MSG_CHECKING([for glib])
if pkg-config glib-2.0 >/dev/null 2>&1; then
  GLIB_VER=`pkg-config glib-2.0 --modversion`
  AC_MSG_RESULT(yes - $GLIB_VER)
  GLIB_CFLAGS=`pkg-config glib-2.0 --cflags`
  GLIB_LIBS=`pkg-config glib-2.0 --libs`
else
  AC_MSG_ERROR(no -- required until somebody makes modbus optional)
fi


AC_ARG_ENABLE(gtk,
    [  --disable-gtk        Disable the parts of emc2 that depend on GTK],
    [
	case "$enableval" in
	Y*|y*)
	    BUILD_GTK=yes ;;
	*)
	    BUILD_GTK=no ;;
	esac
    ],
    [BUILD_GTK=yes])

if test "$BUILD_GTK" = "yes"; then
  AC_MSG_CHECKING([for GTK 2.4.0 or above])
  if pkg-config gtk+-2.0 --atleast-version 2.4.0 >/dev/null 2>&1; then
    GTK_VER=`pkg-config gtk+-2.0 --modversion`
    AC_MSG_RESULT(yes - $GTK_VER)
    GTK_CFLAGS=`pkg-config gtk+-2.0 --cflags`
    GTK_LIBS=`pkg-config gtk+-2.0 --libs`
    AC_MSG_CHECKING(for libgnomeprintui-2.2)
    if pkg-config --exists libgnomeprintui-2.2; then
      AC_MSG_RESULT(yes)
      GTK_CFLAGS="$GTK_CFLAGS `pkg-config --cflags libgnomeprintui-2.2`"
      GTK_LIBS="$GTK_LIBS `pkg-config --libs libgnomeprintui-2.2`"
      HAVE_GNOMEPRINT=yes
    else
      AC_MSG_RESULT(no -- printing from classicladder will not be possible)
      HAVE_GNOMEPRINT= 
    fi
  else
    AC_MSG_RESULT(no)
    AC_MSG_ERROR([GTK2 missing.  Install it or specify --disable-gtk to skip the parts of emc2 that depend on GTK])
  fi
fi

AC_SUBST(HAVE_GNOMEPRINT)
AC_SUBST(GTK_VER)
AC_SUBST(GTK_LIBS)
AC_SUBST(GTK_CFLAGS)
AC_SUBST(GLIB_LIBS)
AC_SUBST(GLIB_CFLAGS)

##############################################################################
# Subsection 3.6 - check for utility programs needed to build and run EMC    #
#                                                                            #
# Check for all the utility programs we need to build and install emc        #
# as well as those we use in the emc scripts...                              #
##############################################################################

SPATH=$PATH:/usr/local/sbin:/usr/sbin:/sbin
AC_PROG_CXX

AC_PROG_MAKE_SET
AC_PROG_RANLIB
AC_PATH_PROG(AR,ar)
AC_PATH_PROG(INSTALL, install)
AC_PATH_PROG(SED, sed)
AC_PATH_PROG(PS, ps)
AC_PATH_PROG(KILL, kill)
AC_PATH_PROG(WHOAMI, whoami)
AC_PATH_PROG(AWK, awk)
AC_PATH_PROG(INSMOD, insmod, $SPATH)
AC_PATH_PROG(RMMOD, rmmod, "", $SPATH)
AC_PATH_PROG(LSMOD, lsmod, "", $SPATH)
AC_PATH_PROG(PIDOF, pidof, "", $SPATH)
AC_PATH_PROG(IPCS, ipcs, "")
AC_PATH_PROG(FUSER, fuser, "", $SPATH)
AC_PATH_PROG(MANDB, mandb, "")

AC_ARG_WITH(rmmod,
    [  --with-rmmod=</path/rmmod>              rmmod variant],
    [
	case "$withval" in
	"" | y | ye | yes)
	    AC_MSG_ERROR([You must supply an argument to --with-rmmod.])
	  ;;
	n | no | none)
	    RMMOD=""
	  ;;
	*)
	    RMMOD="$withval"
	esac
    ],
    [
            RMMOD="$EMC2_BIN_DIR/linuxcnc_module_helper remove"
    ])

AC_ARG_WITH(insmod,
    [  --with-insmod=</path/insmod>            insmod variant],
    [
	case "$withval" in
	"" | y | ye | yes)
	    AC_MSG_ERROR([You must supply an argument to --with-insmod.])
	  ;;
	n | no | none)
	    INSMOD=""
	  ;;
	*)
	    INSMOD="$withval"
	esac
    ],
    [
            INSMOD="$EMC2_BIN_DIR/linuxcnc_module_helper insert"
    ])

##############################################################################
# Subsection 3.7 - check for programs needed to build documentation          #
#                                                                            #
# Check for LyX and other programs we need to build and install docs.        #
# (Optional, if not present, just don't build the docs.)                     #
##############################################################################

AC_ARG_WITH(python,
    [  --with-python=<path>                    Specify the Python interpreter],
    [
        PYTHON=$withval
    ],[
        PYTHON=python
    ])
AC_PATH_PROG(PYTHON,$PYTHON,"none")
if test $PYTHON = "none"
then
    AC_MSG_ERROR([python not found])
fi

AC_MSG_CHECKING([whether to build documentation])
AC_ARG_ENABLE(build-documentation,
    [  --enable-build-documentation[=format]   Build documentation.
                          Format may be "pdf" or "html" if only one format is desired.],
    [
        case "$enableval" in
        Y*|y*|html,pdf|pdf,html)
            BUILD_DOCS=yes
            BUILD_DOCS_PDF=yes
            BUILD_DOCS_HTML=yes
            AC_MSG_RESULT([PDF and HTML requested])
        ;;
        html)
            BUILD_DOCS=yes
            BUILD_DOCS_PDF=no
            BUILD_DOCS_HTML=yes
            AC_MSG_RESULT([HTML requested])
	;;
        pdf)
            BUILD_DOCS=yes
            BUILD_DOCS_PDF=yes
            BUILD_DOCS_HTML=no
            AC_MSG_RESULT([PDF requested])
	;;
        *)
            BUILD_DOCS=no
            AC_MSG_RESULT([no])
        ;;
    esac
    ],
    [
        BUILD_DOCS=no
        AC_MSG_RESULT([no])
    ])

# Programs required for building all documentation
if ( test "$BUILD_DOCS" = "yes" ) ; then
    if ( test "none" = "$PYTHON" ) ; then
        AC_MSG_ERROR([no python, documentation cannot be built])
    fi

    AC_PATH_PROG(ASCIIDOC,asciidoc,"none")
    if ( test "none" = "$ASCIIDOC" ) ; then
	AC_MSG_ERROR([no AsciiDoc, documentation cannot be built])
    fi

    AC_MSG_CHECKING([asciidoc version])
    set -- `asciidoc --version`; ASCIIDOC_VER=$2
    set -- `echo $ASCIIDOC_VER | sed 's/\./ /g'`

    if test $1 -lt 8 -o \( $1 -eq 8 -a $2 -lt 5 \); then
        AC_MSG_ERROR([asciidoc version $ASCIIDOC_VER less than 8.5.
Documentation cannot be built.
On Lucid, install the regular asciidoc from Ubuntu by running "sudo apt-get install asciidoc".
On Hardy, install the backported asciidoc available from the linuxcnc.org debian archive.
On other systems, do what you need to install asciidoc version 8.5 or newer.])
    fi
    AC_MSG_RESULT([$ASCIIDOC_VER])

    AC_PATH_PROG(DBLATEX,dblatex,"none")
    if ( test "none" = "$DBLATEX" ) ; then
	AC_MSG_ERROR([no dblatex, documentation cannot be built])
    fi

    AC_MSG_CHECKING([dblatex version])
    set -- `dblatex --version`; DBLATEX_VER=$3
    set -- `echo $DBLATEX_VER | sed 's/[[.-]]/ /g'`

    if test $1 -eq 0 -a \( $2 -lt 2 -o \( $2 -eq 2 -a ${3:-0} -lt 12 \) \); then
        AC_MSG_ERROR([dblatex version $DBLATEX_VER less than 0.2.12.
Documentation cannot be built.])
    fi
    AC_MSG_RESULT([$DBLATEX_VER])


    AC_PATH_PROG(SOURCE_HIGHLIGHT,source-highlight,"none")
    if ( test "none" = "$SOURCE_HIGHLIGHT" ) ; then
	AC_MSG_ERROR([no source-highlight, documentation cannot be built])
    fi


    AC_PATH_PROG(CONVERT,convert,"none")
    if ( test "none" = "$CONVERT" ) ; then
	AC_MSG_ERROR([no convert, documentation cannot be built])
    fi

    AC_PATH_PROG(GS,gs,"none")
    if ( test "none" = "$GS" ) ; then
	AC_MSG_ERROR([no gs, documentation cannot be built])
    fi
fi

# Programs required only for building the PDF documentation
if ( test "$BUILD_DOCS_PDF" = "yes" ) ; then
    AC_PATH_PROG(DBLATEX,dblatex,"none")
    if ( test "none" = "$DBLATEX" ) ; then
	AC_MSG_ERROR([no dblatex, PDF documentation cannot be built])
    fi

    AC_PATH_PROG(PDFLATEX,pdflatex,"none")
    if ( test "none" = "$PDFLATEX" ) ; then
	AC_MSG_ERROR([no pdflatex, PDF documentation cannot be built])
    fi

    AC_PATH_PROG(EPSTOPDF,epstopdf,"none")
    if ( test "none" = "$EPSTOPDF" ) ; then
	AC_MSG_ERROR([no epstopdf, PDF documentation cannot be built])
    fi
fi

# Programs required only for building the HTML documentation
if ( test "$BUILD_DOCS_HTML" = "yes" ) ; then
    AC_PATH_PROG(XSLTPROC,xsltproc,"none")
    if ( test "none" = "$XSLTPROC" ) ; then
	AC_MSG_ERROR([no xsltproc, HTML documentation cannot be built])
    fi

    AC_PATH_PROG(DVIPNG,dvipng,"none")
    if ( test "none" = "$DVIPNG" ) ; then
	AC_MSG_ERROR([no dvipng, HTML documentation cannot be built])
    fi

    AC_MSG_CHECKING([for HTML support in groff])
    if ! groff -Thtml < /dev/null > /dev/null 2>&1 ; then
        AC_MSG_ERROR([no groff -Thtml, HTML documentation cannot be built])
    else
        AC_MSG_RESULT(yes)
    fi
fi
AC_SUBST(BUILD_DOCS)
AC_SUBST(BUILD_DOCS_PDF)
AC_SUBST(BUILD_DOCS_HTML)

#############################################################################
# Section 4 - Check for math support                                         #
#                                                                            #
# Because some of the realtime kernel modules use floating point math        #
# which is not supported by standard kernel calls, we need to link to        #
# libm. RTAI provides a loadable module derived from uclibc (a minimal       #
# glibc implimentaion for embedded systems). Alternatively, we can link      #
# to dietlibc - Most distros package this as diet or dietlibc. Debian        #
# splits the headers and static libs into dietlibc-dev..                     #
# If neither of the two preferred options are available, then the default    #
# GNU glibc math library will have to be used. This will cause problems      #
# if certain functions found in libc.so are not stubbed, hence the following #
# tests and linking to mathstubs.o at a later stage.                         #
##############################################################################

if test "$SIMULATOR" != "yes"
then
AC_MSG_CHECKING([for kernel math support])
USE_LIBM=""
USE_RTLIBM=""
USE_STUBS=""
MATHLIB=""
MATHINC=""

#we need to make sure that $RTS has a --module-dir option
#only rtai-config has, well rtlinux-config has a --module_dir and lacks the rtai_* modules
if test $THREADS = rtai ; then
    if (test -r $($RTS --module-dir)/rtai_math${MODEXT} ) ; then
       USE_RTLIBM=1
    fi
fi

if (test -r $RTDIR/modules/rtai_libm${MODEXT} ) || (test $USE_RTLIBM) || (test -r /lib/modules/${KERNEL_VERS}/rtai/rtai_libm${MODEXT}) ; then
    # Found a suitable kernel module..
    MATHLIB=
    USE_RTLIBM=1
    AC_MSG_RESULT([ok, using RTAI's libm kernel module])
# Note: need to search /lib/modules/$KERNEL_VER for the math modules..
#       or `$RTS --module-dir`...
else
    AC_MSG_RESULT([no])
    AC_MSG_CHECKING([for a suitable libm])
    rm -f tests/mathtest.o tests/mathtest 2>/dev/null
    # compile a sample first.
    $CC -c tests/mathtest.c $RTFLAGS -o tests/mathtest.o 2>/dev/null
    
    DIET_DIR=$(find /usr/lib -maxdepth 2 -name diet* | head -n1)
    if (test "$DIET_DIR" != "" ) ; then
        # Run a test to see if it will work...
        ld -r -static tests/mathtest.o -o tests/mathtest -L$DIET_DIR/lib-i386 -lm 2>/dev/null
        if (test "$(nm -u tests/mathtest | grep -v ende)" = "" ) ; then
            AC_MSG_RESULT([diet lib OK to use.])
            USE_DIET=1
            MATHLIB="-L$DIET_DIR/lib-i386 -lm"
            MATHINC="-I$DIET_DIR/include"
        fi
    fi
    if (test "$USE_DIET" = "" ) ; then
        # Test the standard libm
    rm -f tests/mathtest 2>/dev/null
    ld -r -static tests/mathtest.o -o tests/mathtest -L/usr/lib -lm 2>/dev/null
        if ! nm -u tests/mathtest ; then
            AC_MSG_RESULT([libm OK to use.])
            USE_LIBM=1
            MATHLIB="-L/usr/lib -lm"
        else
            # We need to link to mathstubs if we are to use the glibc libm
            AC_MSG_WARN([Using glibc libm with mathstubs.
			If unresolved symbols are reported when loading kernel modules
			please file a bug report.])
            USE_LIBM=1
	    USE_STUBS=1
            MATHLIB="-L/usr/lib -lm"
        fi
    fi
    rm -f tests/mathtest.o tests/mathtest 2>/dev/null
fi

AC_SUBST([USE_LIBM])
AC_SUBST([USE_STUBS])
AC_SUBST([USE_RTLIBM])
AC_SUBST([MATHINC])
AC_SUBST([MATHLIB])

for m in adeos rtai_hal rtai_ksched rtai_fifos rtai_shm rtai_sem rtai_math \
        rtai rt_mem_mgr rtai_sched rtai_libm \
        rtl mbuff rtl_time rtl_sched rtl_posixio rtl_fifo xeno_math; do
    AC_MSG_CHECKING([for $m])
    TMP=$(find $MODULE_DIR -name $m$MODEXT 2>/dev/null)
    if test -z "$TMP"; then
        TMP=$(find /lib/modules/$KERNEL_VERS -name $m$MODEXT)
    fi
    eval MODPATH_$m=${TMP/$KERNEL_VERS/\\\$\\\(uname\\\ -r\\\)}
    AC_MSG_RESULT([${TMP:-not found}])
done

AC_SUBST(MODPATH_adeos)
AC_SUBST(MODPATH_rtai_hal)
AC_SUBST(MODPATH_rtai_ksched)
AC_SUBST(MODPATH_rtai_fifos)
AC_SUBST(MODPATH_rtai_shm)
AC_SUBST(MODPATH_rtai_sem)
AC_SUBST(MODPATH_rtai_math)
AC_SUBST(MODPATH_adeos)
AC_SUBST(MODPATH_rtai)
AC_SUBST(MODPATH_rt_mem_mgr)
AC_SUBST(MODPATH_rtai_sched)
AC_SUBST(MODPATH_rtai_shm)
AC_SUBST(MODPATH_rtai_libm)
AC_SUBST(MODPATH_rtl)
AC_SUBST(MODPATH_mbuff)
AC_SUBST(MODPATH_rtl_time)
AC_SUBST(MODPATH_rtl_sched)
AC_SUBST(MODPATH_rtl_posixio)
AC_SUBST(MODPATH_rtl_fifo)
AC_SUBST(MODPATH_xeno_math)
fi

# Checks for header files.

##############################################################################
# Section 4.1 - Important headers, functions and gloabl defines.             #
#                                                                            #
##############################################################################

# This section gets inserted in to config.h.in when autoheader is run.
# Global and common defines should be here rather than duplicated in
# multiple places. Keep screwball constructs out of this, and it can
# be used in both kernel space and user space.
AH_TOP([/********************************************************************
* Description: config.h
*
*	Common defines used in many emc2 source files.
*       To add to this file, edit Section 4.1 in configure.in
*       and then run autoheader.
*
* Author: Autogenerated by autoheader
* License: LGPL Version 2
* System: Linux
*    
* Copyright (c) 2004 All rights reserved.
********************************************************************/
#ifndef EMC2_CONFIG_H
#define EMC2_CONFIG_H

/* LINELEN is used throughout for buffer sizes, length of file name strings,
   etc. Let's just have one instead of a multitude of defines all the same. */
#define LINELEN 255
/* Used in a number of places for sprintf() buffers. */
#define BUFFERLEN 80

#define MM_PER_INCH 25.4
#define INCH_PER_MM (1.0/25.4)
])

AH_VERBATIM([_GNU_SOURCE],
[/* Enable GNU extensions on systems that have them.  */
#ifndef _GNU_SOURCE
# define _GNU_SOURCE
#endif
])

AC_HEADER_STDC
AC_HEADER_SYS_WAIT
AC_CHECK_FUNCS(semtimedop)
LIBS_hold=$LIBS
LIBS="$LIBS -lm"

AC_CHECK_FUNCS(clock_getres)


AC_MSG_CHECKING([for sincos function])
sincos_ok=yes
AC_LINK_IFELSE([AC_LANG_PROGRAM([[double a, b;]], [[sincos(1.0, &a, &b);]])],[AC_DEFINE(
        HAVE_SINCOS,
        1,
        Define to 1 if sincos is available.
    )],[sincos_ok=no
])
AC_MSG_RESULT([$sincos_ok])

AC_CHECK_FUNCS(__sincos)
LIBS=$LIBS_hold

AH_BOTTOM(#endif
)

##############################################################################
# Section 5 - Check for tcl/tk support                                       #
#                                                                            #
# Test for tcl/tk headers fails if they are not in /usr/include              #
# so testing is done by finding tclConfig.sh and tkConfig.sh                 #
# if the search fails the traditional check is done                          #
##############################################################################
AC_MSG_CHECKING([for tcl])

AC_ARG_WITH(tclConfig,
    [  --with-tclConfig=<path>                 Specify the path to tclConfig],
    [
        TCLCONFIG=$withval
    ],[
        TCLCONFIG=
    ])

# if not specified, search for tclConfig.sh
if (test "x$TCLCONFIG" = "x"); then
    TCLCONFIG=$(find /usr/lib* -maxdepth 2 -name tclConfig.sh | head -n1)
    if (test "x$TCLCONFIG" = "x"); then
	TCLCONFIG=$(find /usr/local/lib* -maxdepth 2 -name tclConfig.sh | head -n1)
    fi
fi

if (test "x$TCLCONFIG" = "x"); then
   AC_MSG_RESULT([tclConfig.sh not found, trying tcl.h and libs.
		  If it doesn't work try running ./configure --with-tclConfig=<path to tclConfig.sh>])
   AC_CHECK_HEADERS([tcl.h])
   AC_SEARCH_LIBS(Tcl_Init,[tcl tcl8.1 tcl8.2 tcl8.3 tcl8.4 tcl8.5],[],[AC_MSG_ERROR([tcl lib not found])])
else
# tclConfig.sh found,
# extracting vars
   AC_MSG_RESULT([$TCLCONFIG found])
   . "$TCLCONFIG"
   TCL_CFLAGS="$TCL_INCLUDE_SPEC -DUSE_TCL_STUBS"
   TCL_LIBS="$TCL_STUB_LIB_SPEC"
fi

AC_MSG_CHECKING([for tk])

AC_ARG_WITH(tkConfig,
    [  --with-tkConfig=<path>                  Specify the path to tkConfig],
    [
        TKCONFIG=$withval
    ],[
        TKCONFIG=
    ])

# if not specified, search for tclConfig.sh
if test -z "$TKCONFIG"; then
    TKCONFIG=$(dirname $TCLCONFIG)/tkConfig.sh
    if ! test -f $TKCONFIG; then unset TKCONFIG; fi
fi
if (test "x$TKCONFIG" = "x"); then
    # search for tkConfig.sh
    TKCONFIG=$(find /usr/lib -maxdepth 2 -name tkConfig.sh | head -n1)
    if (test "x$TKCONFIG" = "x"); then
	TKCONFIG=$(find /usr/local/lib -maxdepth 2 -name tkConfig.sh | head -n1)
    fi
fi

if (test "x$TKCONFIG" = "x"); then
   AC_MSG_RESULT([tkConfig.sh not found, trying tk.h and libs.
		  If it doesn't work try running ./configure --with-tkConfig=<path to tkConfig.sh>])
   AC_CHECK_HEADERS([tk.h])
   AC_SEARCH_LIBS(Tk_Init,[tk tk80 tk8.0 tk8.1 tk8.2 tk8.3 tk8.4 tk8.5],[],[AC_MSG_ERROR([tk lib not found])])
else
# tkConfig.sh found,
# extracting vars
   AC_MSG_RESULT([$TKCONFIG found])
   . "$TKCONFIG"
   TK_CFLAGS="$TK_INCLUDE_SPEC $TK_XINCLUDES" 
   TK_LIBS="$TK_LIBS $TK_LIB_SPEC"
fi

if ! test -z "$TCL_VERSION" && ! test -z "$TK_VERSION" && ! test "$TCL_VERSION" = "$TK_VERSION" ; then
    AC_MSG_ERROR([Tcl and Tk versions must be the same, but configure found
Tcl $TCL_VERSION and Tk $TK_VERSION.  You can use --with-tkConfig= and --with-tclConfig=
to override the autodetected versions.])
fi

if test -f $TCL_EXEC_PREFIX/bin/wish$TCL_VERSION; then
    WISH=$TCL_EXEC_PREFIX/bin/wish$TCL_VERSION
elif test -f $TCL_EXEC_PREFIX/bin/wish; then
    WISH=$TCL_EXEC_PREFIX/bin/wish
else
    WISH=wish
fi

if test -f $TCL_EXEC_PREFIX/bin/tclsh$TCL_VERSION; then
    TCLSH=$TCL_EXEC_PREFIX/bin/tclsh$TCL_VERSION
elif test -f $TCL_EXEC_PREFIX/bin/tclsh; then
    TCLSH=$TCL_EXEC_PREFIX/bin/tclsh
else
    TCLSH=tclsh
fi

AC_MSG_CHECKING([for BWidget using $TCLSH])
if (unset DISPLAY; echo ["catch { package require bwidget }; exit [expr [lsearch [package names] BWidget] == -1]"] | $TCLSH); then
    AC_MSG_RESULT([found])
else
    AC_MSG_ERROR([not found])
fi

HAVE_WORKING_BLT=no
AC_MSG_CHECKING([for BLT using tclsh8.5])
if (test -f $TCL_EXEC_PREFIX/bin/tclsh8.5) && (echo ['if [catch {package require BLT}] { exit 1; } else { exit 0; }'] | tclsh8.5); then
    AC_MSG_RESULT([found])
    HAVE_WORKING_BLT=yes
else
    AC_MSG_RESULT([not found])
fi

AC_SUBST([TCL_DBGX])
AC_SUBST([TK_DBGX])
AC_SUBST([TCL_CFLAGS])
AC_SUBST([TK_CFLAGS])
AC_SUBST([TCL_LIBS])
AC_SUBST([TK_LIBS])
AC_SUBST([WISH])
AC_SUBST([TCLSH])
AC_SUBST([HAVE_WORKING_BLT])

##############################################################################
# Section 6 - Miscelaneous support                                           #
#                                                                            #
# Subsection 6.1. - provides DATE to output it to the generated files        #
# Subsection 6.2. - user option to convince make to be quiet during make     #
##############################################################################

# provides DATE in order to output it to the generated files
DATE=$(date)
AC_SUBST([DATE])
AC_PATH_XTRA
#X_CFLAGS gets set
#X_LIBS and X_EXTRA_LIBS likewise

AC_SUBST([X_LIBS])
AC_SUBST([X_CFLAGS])

AC_CHECK_HEADERS(X11/extensions/Xinerama.h,
	    [HAVE_XINERAMA=yes],
	    [HAVE_XINERAMA=no])

AC_CHECK_LIB(Xinerama, XineramaQueryExtension,
	    [],
	    [HAVE_XINERAMA=no])

if test "x$HAVE_XINERAMA" = "xno"; then
    AC_MSG_ERROR([Xinerama library or headers not found])
fi

# check for Xaw, that is needed for emc2/src/emc/usr_intf/xemc.cc

if test "$have_x" = "yes"; then
CFLAGS_hold=$CFLAGS
LIBS_hold=$LIBS
CFLAGS="$CFLAGS $X_CFLAGS"
LIBS="$LIBS $X_PRE_LIBS $X_LIBS"

AC_CHECK_HEADERS(X11/Xaw/XawInit.h,
	    [HAVE_XAW=yes],
	    [HAVE_XAW=no],
	    [[#include <X11/Intrinsic.h>
	    ]])

AC_CHECK_LIB(Xaw, XawDialogGetValueString,
	    [],
	    [HAVE_XAW=no])
CFLAGS=$CFLAGS_hold
LIBS=$LIBS_hold
fi

if test "x$HAVE_XAW" = "xno"; then
    AC_MSG_WARN([Xaw lib missing, you won't be able to build/run xemc. try installing it with 'apt-get install libxaw7-dev'])
else    
    XAW_LIBS="$X_PRE_LIBS $X_LIBS -lX11 -lXaw -lXt"
fi
AC_SUBST([HAVE_XAW])
AC_SUBST([XAW_LIBS])

#clean out LIBS, or else all future tests will check with -lXaw (which fails on odd systems)
temp_LIBS=$LIBS
LIBS=

# check for readline.h and friends, optional for halcmd
AC_CHECK_HEADERS(readline/readline.h, [HAVE_READLINE=yes], [HAVE_READLINE=no])
AC_CHECK_HEADERS(readline/history.h, [], [HAVE_READLINE=no])

echo "Trying readline without -ltermcap"
AC_CHECK_LIB(readline, readline, [HAVE_READLINE_NOTERMCAP=yes], [])
unset ac_cv_lib_readline_readline
echo "Trying readline with -ltermcap"
AC_CHECK_LIB(readline, readline, [HAVE_READLINE_TERMCAP=yes], [], -ltermcap)
unset ac_cv_lib_readline_readline

if test "x$HAVE_READLINE_NOTERMCAP" = "xyes"; then
    echo "Readline does not require -ltermcap"
    READLINE_LIBS="-lreadline"
elif test "x$HAVE_READLINE_TERMCAP" = "xyes"; then
    echo "Readline requires -ltermcap"
    READLINE_LIBS="-lreadline -ltermcap"
else
    HAVE_READLINE=no
fi

if test "x$HAVE_READLINE" = "xyes"; then
    AC_DEFINE([HAVE_READLINE], [], [Define to 1 if you have the 'readline' library (-lreadline) and required headers])
else
    AC_MSG_ERROR([Required library 'readline' missing.])
fi
AC_SUBST([HAVE_READLINE])
AC_SUBST([READLINE_LIBS])


#check for ncurses.h needed for emc2/src/emc/usr_intf/keystick.cc

AC_CHECK_HEADERS(ncurses.h,
	    [HAVE_NCURSES=yes],
	    [HAVE_NCURSES=no])

AC_CHECK_LIB(ncurses, initscr,
	    [],
	    [HAVE_NCURSES=no])

if test "x$HAVE_NCURSES" = "xno"; then
    AC_MSG_WARN(ncurses lib missing, you won't be able to build/run keystick. try installing it with 'apt-get install libncurses-dev')
else    
    NCURSES_LIBS="-lncurses"
fi
AC_SUBST([HAVE_NCURSES])
AC_SUBST([NCURSES_LIBS])


##############################################################################
# Section 7 - Language support                                               #
#                                                                            #
# i18n Language support:                                                     #
# see http://cvs.gnome.org/viewcvs/intltool/doc/I18N-HOWTO?rev=1.3           #
##############################################################################

# if you don't have nls tools, allow a way out!

AC_ARG_ENABLE(nls,
              [  --disable-nls           don't use NLS],
              USE_NLS=no, USE_NLS=yes)
AC_SUBST(USE_NLS)

if test "$USE_NLS" = "yes"; then
  AC_CHECK_HEADERS(locale.h)
  AC_CHECK_FUNCS(setlocale)
  AC_SUBST(HAVE_LOCALE_H)  

# Add languages here when they are translated.
# Grep the LINGUAS file.
  LANGUAGES=""
  AC_SUBST(LANGUAGES)  
  AC_CHECK_HEADERS(libintl.h)
  AC_CHECK_LIB(intl,gettext)
  AC_SUBST(HAVE_LIBINTL_H)  
  AC_SUBST(HAVE_LIBINTL)

# The default locale directory is /usr/share/locale - This is generally fixed
# by the distribution....
  dnl Handle localedir
  LOCALEDIR='/usr/share/locale'
  AC_ARG_WITH(locale-dir,
  [  --with-locale-dir=DIR   Location of the locale file(s)
                          [DATADIR/locale]],[
    if test x$withval = xyes; then
      AC_MSG_WARN(Usage is: --with-locale-dir=basedir)
    else
      if test x$withval = xno; then
        AC_MSG_WARN(Usage is: --with-locale-dir=basedir)
      else
        LOCALEDIR=$withval
      fi
    fi
  ])
  AC_SUBST(LOCALEDIR)
fi

#restore LIBS
LIBS="$X_LIBS $temp_LIBS"

AC_PATH_PROG(XGETTEXT,xgettext,none)
XGETTEXT_TCL_WORKS=no
if test "$XGETTEXT" = "none"; then
   AC_MSG_ERROR(install gettext 0.14.5 or above)
else
   AC_MSG_CHECKING(for xgettext tcl bug)
   set -- $(xgettext --version | head -1)
   version=$4
   set -- $(echo $4 | tr . " ")
   if test ${1-0} -gt 0 -o \( ${1-0} -eq 0 -a \( ${2-0} -gt 14 -o \( ${2-0} -eq 14 -a ${3-0} -ge 5 \) \) \)
   then
	XGETTEXT_TCL_WORKS=yes
	AC_MSG_RESULT(xgettext version $version OK)
    else
	AC_MSG_RESULT(xgettext version $version buggy -- need at least 0.14.5)
        AC_MSG_ERROR(install xgettext 0.14.5 or above)
   fi
fi
AC_SUBST(XGETTEXT)

AC_PATH_PROG(MSGFMT,msgfmt,none)
if test "$MSGFMT" = "none"; then
   AC_MSG_ERROR(install gettext 0.14.5 or above)
else
    AC_MSG_CHECKING(for --tcl support in msgfmt)
    if $MSGFMT --tcl -l de -d /tmp /dev/null > /dev/null 2>&1; then
        AC_MSG_RESULT(yes)
    else
        AC_MSG_ERROR(install xgettext 0.14.5 or above)
    fi
fi
AC_SUBST(MSGFMT)

AC_MSG_CHECKING(for Python support)
AC_ARG_ENABLE(python,
    [  --disable-python        Disable the parts of emc2 that depend on Python],
    [
	case "$enableval" in
	Y*|y*)
	    BUILD_PYTHON=yes ;;
	*)
	    BUILD_PYTHON=no ;;
	esac
    ],
    [BUILD_PYTHON=yes])

AC_MSG_RESULT($BUILD_PYTHON)

if test "$BUILD_PYTHON" = "yes"; then
    if test "$PYTHON" = "none"; then
	AC_MSG_ERROR([Python missing.  Install it or specify --disable-python to skip the parts of emc2 that depend on Python])
    fi

    AC_MSG_CHECKING([python version])
    if ! $PYTHON -c 'import sys;raise SystemExit,sys.hexversion<0x2040000'
    then
	AC_MSG_ERROR(Python version too old (2.4 or newer required))
    fi
    AC_MSG_RESULT(OK)

    AC_MSG_CHECKING([version of python libraries])
    LIBPYTHON=`$PYTHON -c 'import distutils.sysconfig; print "python" + distutils.sysconfig.get_config_vars().get("VERSION")'`
    AC_MSG_RESULT($LIBPYTHON)

    AC_MSG_CHECKING([match between tk and Tkinter versions])
	
    PYTHON_TK_VERSION="`$PYTHON -c 'import _tkinter; print _tkinter.TK_VERSION'`"
    PYTHON_TCL_VERSION="`$PYTHON -c 'import _tkinter; print _tkinter.TCL_VERSION'`"

    if test "$PYTHON_TCL_VERSION" != "$TCL_VERSION"; then
	AC_MSG_RESULT([TCL mismatch: $TCL_VERSION vs $PYTHON_TCL_VERSION])
	AC_MSG_ERROR([Python requires use of Tcl $PYTHON_TCL_VERSION and Tk $PYTHON_TK_VERSION.
Install this version and specify --with-tclConfig and --with-tkConfig if necessary])
    fi
    if test "$PYTHON_TK_VERSION" != "$TK_VERSION"; then
	AC_MSG_RESULT([Tk mismatch: $TK_VERSION vs $PYTHON_TK_VERSION])
	AC_MSG_ERROR(["Python requires use of Tk $TK_VERSION.  Install this version and specify --with-tkConfig if necessary"])
    fi
    AC_MSG_RESULT([$PYTHON_TK_VERSION])

    AC_MSG_CHECKING(location of Python header files)
    INCLUDEPY=`$PYTHON -c 'import distutils.sysconfig; print distutils.sysconfig.get_config_vars().get("INCLUDEPY")'`
    AC_MSG_RESULT($INCLUDEPY)

    AC_MSG_CHECKING([for Python headers])
    AS_IF([test "x$PYTHON_CPPFLAGS" = x],
    [
	_PYTHON_SYSCONFIG([[get_python_inc()]], [PYTHON_CPPFLAGS="-I$py_val"])
  	_PYTHON_SYSCONFIG([[get_python_inc(True)]],
  	[test "x$PYTHON_CPPFLAGS" = "x-I$py_val" || PYTHON_CPPFLAGS="$PYTHON_CPPFLAGS -I$py_val"])
    ])
    AC_MSG_RESULT([$PYTHON_CPPFLAGS])
    AC_SUBST(PYTHON_CPPFLAGS)

    AC_MSG_CHECKING([for Python libraries])
    AS_IF([test "x$PYTHON_LIBS" = x],
    [
	_PYTHON_SYSCONFIG([[get_config_var('LIBS')]], [PYTHON_LIBS=$py_val])
    ])
    AC_MSG_RESULT([$PYTHON_LIBS])
    AC_SUBST(PYTHON_LIBS)

    # Get the CFLAGS and LIBS for boost::python.
    # This does an AC_SUBST() of BOOST_PYTHON_LIBS
    # For the CFLAGS we must assume that boost is at the top-level, for instance in /usr/include/:
    AX_BOOST_PYTHON_EMC

    AC_CHECK_HEADER($INCLUDEPY/Python.h,[],
	[AC_MSG_ERROR([Required header Python.h missing.  Install it, or specify --disable-python to skip the parts of emc2 that depend on Python])])

    AC_MSG_CHECKING(for site-package location)
    SITEPY=`$PYTHON -c 'import distutils.sysconfig; print distutils.sysconfig.get_python_lib()'`
    AC_MSG_RESULT($SITEPY)

    AC_CHECK_HEADERS(GL/gl.h GL/glu.h,[],[AC_MSG_ERROR([Required OpenGL header missing.  Install it, or specify --disable-python to skip the parts of emc2 that depend on Python])])

    AC_CHECK_LIB(GL, glBegin, [], [AC_MSG_ERROR([Required GL library missing.  Install it, or specify --disable-python to skip the parts of emc2 that depend on Python])])

    AC_MSG_CHECKING(for working GLU quadrics)
    AC_COMPILE_IFELSE([AC_LANG_PROGRAM([[
#include <GL/gl.h>
#include <GL/glu.h>
]], [[GLUquadric *q;]])],[AC_MSG_RESULT(yes)],[
		AC_MSG_ERROR([Required GLU library missing.  Install it or specify --disable-python to skip the parts of emc2 that depend on Python])
	
    ])

    AC_MSG_CHECKING(for Xmu headers)
    AC_CHECK_HEADERS(X11/Xmu/Xmu.h,[],[AC_MSG_ERROR([Required Xmu header missing.  Install it, or specify --disable-python to skip the parts of emc2 that depend on Python])])
fi

AC_SUBST([BUILD_PYTHON])
AC_SUBST([LIBPYTHON])
AC_SUBST([INCLUDEPY])
AC_SUBST([SITEPY])


##############################################################################
# files that get created by ./configure                                      #
##############################################################################
#AC_CONFIG_FILES([../configs/rtapi.conf ../configs/emc.conf ../configs/hal.conf config.h])
AC_CONFIG_FILES([../scripts/rtapi.conf])
AC_CONFIG_FILES([../docs/man/man1/linuxcnc.1])
AC_CONFIG_FILES([../scripts/linuxcnc], [chmod +x ../scripts/linuxcnc])
AC_CONFIG_FILES([../scripts/halrun], [chmod +x ../scripts/halrun])
AC_CONFIG_FILES([../scripts/rip-environment], [chmod +x ../scripts/rip-environment])
AC_CONFIG_FILES([../scripts/haltcl], [chmod +x ../scripts/haltcl])
AC_CONFIG_FILES([../scripts/realtime], [chmod +x ../scripts/realtime])
AC_CONFIG_FILES([../scripts/latencyplot], [chmod +x ../scripts/latencyplot])
AC_CONFIG_FILES([../scripts/latencyhistogram], [chmod +x ../scripts/latencyhistogram])
AC_CONFIG_FILES(Makefile.inc)
AC_CONFIG_FILES(Makefile.modinc)
AC_CONFIG_FILES(../tcl/linuxcnc.tcl)
AC_CONFIG_FILES(../lib/python/nf.py)
AC_CONFIG_FILES([../scripts/linuxcncmkdesktop], [chmod +x ../scripts/linuxcncmkdesktop])
AC_CONFIG_FILES(../share/applications/linuxcnc-latency.desktop)
AC_CONFIG_FILES(../share/applications/linuxcnc-latencyplot.desktop)
AC_CONFIG_FILES(../share/applications/linuxcnc.desktop)
AC_CONFIG_FILES(../share/desktop-directories/cnc.directory)
AC_CONFIG_FILES(../share/menus/CNC.menu)
AC_CONFIG_FILES(linuxcncconfig.py-tmp)
AC_OUTPUT

# clean up linuxcncconfig.py:
# subsitute "yes" by True
# subsitute "no" by False
AC_MSG_RESULT(touching up ../lib/python/linuxcncconfig.py)
sed -e 's/"yes"/True/g' -e 's/"no"/False/g' \
    <linuxcncconfig.py-tmp \
    >../lib/python/linuxcncconfig.py
AC_MSG_CHECKING(usability of ../lib/python/linuxcncconfig.py)
python ../lib/python/linuxcncconfig.py
AC_MSG_RESULT(done)

##############################################################################
# message to the user what to do next, after a succesfull ./configure        #
##############################################################################
bold () {
    if tty > /dev/null 2>&1 && type -path tput > /dev/null 2>&1;
    then
        tput smso
    fi
}

offbold () {
    if tty > /dev/null 2>&1 && type -path tput > /dev/null 2>&1;
    then
        tput rmso
    fi
}

echo ""
echo ""
echo "######################################################################"
echo "#                LinuxCNC - Enhanced Machine Controller              #"
echo "######################################################################"
echo "#                                                                    #"
echo "#   LinuxCNC is a software system for computer control of machine    #"
echo "#   tools such as milling machines. LinuxCNC is released under the   #"
echo "#   GPL.  Check out http://www.linuxcnc.org/ for more details.       #"
echo "#                                                                    #"
echo "#                                                                    #"
echo "#   It seems that ./configure completed successfully.                #"
if test $SIMULATOR = yes; then
echo "#   However, the configuration is for a simulator only, no RT        #"
echo "#   capabilities will be used. In this mode no control of hardware   #"
echo "#   is possible. Drivers won't be built.                             #"
else
echo "#   This means that RT is properly installed                         #"
fi
echo "#   If things don't work check config.log for errors & warnings      #"
echo "#                                                                    #"

if test "xyes" = "x$RUN_IN_PLACE"; then
echo "#   Next compile by typing                                           #"
echo "#         make                                                       #"
if test $THREADS != posix -o \( $BUILD_DRIVERS = yes \) ; then
echo "#         sudo make setuid                                           #"
fi
echo "#                                                                    #"
echo "#   Before running the software, set the environment:                #"
echo "#         . (top dir)/scripts/rip-environment                        #"
else
bold
echo "#   warning: If you already have an installed linuxcnc, this will    #"
echo "#         replace an existing installation.  If you have installed   #"
echo "#         a linuxcnc package, this will damage the package.          #"
offbold
echo "#   hint: To test a self-built version of emc without damaging       #"
echo "#         the package version, don't specify a --prefix              #"
echo "#                                                                    #"
echo "#   Next compile by typing                                           #"
echo "#         make                                                       #"
echo "#   then install it by typing                                        #"
echo "#         sudo make install                                          #"
fi
echo "#                                                                    #"
echo "#   To run the software type                                         #"
echo "#         linuxcnc                                                   #"
echo "#                                                                    #"
echo "######################################################################"
echo ""
echo ""<|MERGE_RESOLUTION|>--- conflicted
+++ resolved
@@ -224,12 +224,9 @@
 # tcl/linuxcnc.tcl.in
 SIMULATOR=no
 
-<<<<<<< HEAD
-=======
 # a set of gcc/cpp flags to work around broken hardy amd64 rtai_lxrt.h
 HARDY_AMD64_WORKAROUND=""
 
->>>>>>> 78104b31
 #----------------------------------------------------------------------------
 #
 # introduce new build categories as per:
@@ -705,15 +702,6 @@
     AC_MSG_CHECKING([for location of kernel headers])
     AC_ARG_WITH(kernel-headers,
 	[  --with-kernel-headers=<directory>       Location for kernel headers],
-<<<<<<< HEAD
-	[ KERNELDIR="$withval"	],
-	[ KERNELDIR="/usr/src/linux-headers-$KERNEL_VERSION" ])
-	
-    if test -d "$KERNELDIR"; then
-       AC_MSG_RESULT(using kernel headers from $KERNELDIR)
-    else
-       AC_MSG_ERROR([kernel header directory not found: $KERNELDIR ])
-=======
 	[ KERNELDIRS="$withval"	],
 	[ KERNELDIRS="/usr/src/linux-headers-$KERNEL_VERSION";
 	  KERNELDIRS="$KERNELDIRS /usr/src/kernels/$KERNEL_VERSION" ])
@@ -727,7 +715,6 @@
     done
     if test -z "$KERNELDIR"; then
        AC_MSG_ERROR([kernel headers not found in: $KERNELDIR ])
->>>>>>> 78104b31
     fi
 fi
 
@@ -746,7 +733,6 @@
        AC_MSG_WARN([the user $thisuser is not member of the xenomai group\
  - please run 'sudo adduser $thisuser xenomai', logout and login again to run linuxcnc])
    fi
-<<<<<<< HEAD
 fi
 
 # now it's safe to investigate whether we should build with usermode PCI support
@@ -780,10 +766,20 @@
     [
       # default: enable if TARGET_PLATFORM=PC and a userland thread style
       case "$THREADS" in
-           rt-preempt-user|xenomai-user|posix)
+
+      	   posix)
+	      if test "$TARGET_PLATFORM" = "PC" -a \( "$BUILD_DRIVERS" = "yes"  \) ; then
+  	      	 USERMODE_PCI=yes
+		 AC_MSG_RESULT([posix, but building drivers, so enabling USERMODE_PCI])
+		 else
+		 AC_MSG_RESULT([posix, not building drivers, so disabling USERMODE_PCI])
+	      fi 
+	      ;;
+
+           rt-preempt-user|xenomai-user)
                if test "$TARGET_PLATFORM" = "PC" ; then
 	           USERMODE_PCI=yes
-		   AC_MSG_RESULT([using defaults: platform $TARGET_PLATFORM - enable USERMODE_PCI for userland thread styles])
+		   AC_MSG_RESULT([using defaults: platform $TARGET_PLATFORM, threads $THREADS - enabling USERMODE_PCI])
 	       else
 	           AC_MSG_RESULT([disabling USERMODE_PCI since platform not PC: $TARGET_PLATFORM])
 	       fi
@@ -883,6 +879,24 @@
 	# avoid a naming conflict with /usr/realtime/include/rtai.h
 	# this should probably be addressed more betterly
 	THREADS_SOURCE="rtai-kernel"
+
+	AC_MSG_CHECKING(if hardy amd64 workaround is required)
+	machine=`uname -m`
+	# test for broken hardy rtai amd64 includes
+	if test "$machine" = 'x86_64' ; then
+	    if test -f $RTDIR/include/asm-x86_64/rtai_lxrt.h ; then
+		if grep '#include <asm/asm-offsets.h>' $RTDIR/include/asm-x86_64/rtai_lxrt.h >/dev/null ; then
+		    HARDY_AMD64_WORKAROUND="-Iworkaround/hardy-amd64 -DBROKEN_RTAI_LXRT"
+		    AC_MSG_RESULT(required)
+                else
+		    AC_MSG_RESULT(no, rtai_lxrt.h include file looks ok)
+		fi
+	    else
+	  	AC_MSG_RESULT(strange, no such include file: rtai_lxrt.h)
+	    fi
+        else
+  	    AC_MSG_RESULT(no, not an amd64 build)
+        fi
     ;;
 
     rt-preempt-user|rt-preempt-kernel)
@@ -998,287 +1012,6 @@
   AC_MSG_ERROR([Compilers older than gcc 3.x are no longer supported])
 fi
 
-=======
-fi
-
-# now it's safe to investigate whether we should build with usermode PCI support
-# as platform, kernel and thread style is known
-AC_MSG_CHECKING(whether to compile PCI drivers with usermode PCI support)
-AC_ARG_ENABLE(usermode-pci,
-    [  --enable-usermode-pci      Build PCI drivers with usermode PCI support],
-    [
-        case "$enableval" in
-            Y*|y*)
-		# scream if this doesnt make sense for the chosen thread style
-		case "$THREADS" in
-		     rtai|rt-preempt-kernel|xenomai-kernel)
-		        AC_MSG_ERROR([ --enable-usermode-pci does not make sense with thread style $THREADS ]) 
-		     ;;
-		    *)
-		        USERMODE_PCI=yes
-                        AC_MSG_RESULT([explicitly configuring for usermode PCI support])
-		    ;;
-		esac
-            ;;
-            N*|n*)
-		USERMODE_PCI=no
-                AC_MSG_RESULT([explicitly disabling usermode PCI support])
-            ;;
-        esac
-	if test -z "$USERMODE_PCI"; then
-	   AC_MSG_ERROR([ I dont understand $enableval, just yes or no ])
-	fi
-    ],
-    [
-      # default: enable if TARGET_PLATFORM=PC and a userland thread style
-      case "$THREADS" in
-
-      	   posix)
-	      if test "$TARGET_PLATFORM" = "PC" -a \( "$BUILD_DRIVERS" = "yes"  \) ; then
-  	      	 USERMODE_PCI=yes
-		 AC_MSG_RESULT([posix, but building drivers, so enabling USERMODE_PCI])
-		 else
-		 AC_MSG_RESULT([posix, not building drivers, so disabling USERMODE_PCI])
-	      fi 
-	      ;;
-
-           rt-preempt-user|xenomai-user)
-               if test "$TARGET_PLATFORM" = "PC" ; then
-	           USERMODE_PCI=yes
-		   AC_MSG_RESULT([using defaults: platform $TARGET_PLATFORM, threads $THREADS - enabling USERMODE_PCI])
-	       else
-	           AC_MSG_RESULT([disabling USERMODE_PCI since platform not PC: $TARGET_PLATFORM])
-	       fi
-	       ;;
-	   *)
-	       USERMODE_PCI=no
-               AC_MSG_RESULT([thread style not applicable for USERMODE_PCI])
-	       ;;
-      esac
-    ])
-
-
-# now test if libudev is usable if USERMODE_PCI was chosen
-LIBUDEV_CFLAGS=
-LIBUDEV_LIBS=
-if test "$USERMODE_PCI" = "yes"; then
-   AC_MSG_CHECKING(for libudev usability since USERMODE_PCI=$USERMODE_PCI)
-   if pkg-config libudev >/dev/null 2>&1; then
-      LIBUDEV_VER=`pkg-config libudev --version`
-      AC_MSG_RESULT(installed - version $LIBUDEV_VER)
-      LIBUDEV_CFLAGS=`pkg-config libudev --cflags`
-      LIBUDEV_LIBS=`pkg-config libudev --libs`
-      LIBS_hold=$LIBS
-      LIBS=$LIBUDEV_LIBS
-      AC_CHECK_LIB(udev, udev_new, [], [
-          echo "Error - libudev isnt usable!"
-	  exit -1
-	  ])
-      LIBS=$LIBS_hold
-   else
-      AC_MSG_ERROR(no -- please install libudev by sudo apt-get install libudev-dev)
-   fi
-fi
-
-# Validate the userland part - config programs, directories, libraries  etc
-AC_MSG_CHECKING(for $THREADS build support)
-SIMULATOR=no
-THREADS_SOURCE="${THREADS}"
-case "$THREADS" in
-
-    posix)
-	# BUILD_DRIVERS already set or default
-	# RTPREFIX not needed
-	# KERNELDIR not needed
-	RTFLAGS= # dso flags for posix - FIXME needed?
-	#'BUILD_SYS' - one of 'user-dso', 'kbuild' or 'normal' 
-	BUILD_SYS=user-dso
-	SIMULATOR=yes	 # tcl legacy
-	THREADS_SOURCE="rt-preempt-user"  # use RT_PREEMPT code
-    ;;
-
-    rtai)
-	if test -z "$WITH_RTDIR"; then
-	    DIRS="/usr/realtime-`uname -r` /usr/realtime /usr/realtime* /usr /usr/src/rtai*"
- 	else	    
-            DIRS="$WITH_RTDIR"
-        fi
-  	for location in $DIRS; do
-    	    for subdir in .  bin; do
-	        candidate=$location/$subdir/rtai-config
-		if test -z "$RTS" -a -e $candidate; then
-		    RTS=$candidate
-		    AC_MSG_RESULT([using $RTS for RTAI config values])
-		    break
-		fi
-    	    done
-        done
-	if test -z "$RTS"; then
-	    AC_MSG_ERROR([could not find rtai-config in $DIRS - wrong directory or not installed])
-	fi
-
-	# The compiler MUST match the one used to compile the realtime modules if the
-	# kernel level code is to function correctly. But if the kernel has been
-	# compiled with gcc-2.96, it is unlikely to ever work !
-
-	AC_MSG_CHECKING([for cc version])
-  	RTSCC=`$RTS --cc`
-	if test -n "$RTSCC"; then
-	   AC_MSG_RESULT(found $RTSCC in $RTS) 
-	else
-	   AC_MSG_RESULT(not specified)
-        fi
-
-	BUILD_DRIVERS=yes
-	BUILD_SYS=kbuild
-	# replace given RTDIR by what rtai-config thinks it is
-	RTDIR=`$RTS --prefix`	
-	RTDIR=$(cd $RTDIR ; pwd -P )    # make absolute path
-  	RTFLAGS=`$RTS --module-cflags`
-        RTFLAGS="$RTFLAGS -DRTAI=3"
-	RTAI=3
-	# or use explicitly set KERNELDIR?
-        KERNELDIR=`$RTS --linux-dir`
-    	RTARCH=`$RTS --arch`
-	test "$RTARCH" = x86_64 && \
-	    KERNEL_MATH_CFLAGS="-msse -ffast-math -funsafe-math-optimizations"
-	# avoid a naming conflict with /usr/realtime/include/rtai.h
-	# this should probably be addressed more betterly
-	THREADS_SOURCE="rtai-kernel"
-
-	AC_MSG_CHECKING(if hardy amd64 workaround is required)
-	machine=`uname -m`
-	# test for broken hardy rtai amd64 includes
-	if test "$machine" = 'x86_64' ; then
-	    if test -f $RTDIR/include/asm-x86_64/rtai_lxrt.h ; then
-		if grep '#include <asm/asm-offsets.h>' $RTDIR/include/asm-x86_64/rtai_lxrt.h >/dev/null ; then
-		    HARDY_AMD64_WORKAROUND="-Iworkaround/hardy-amd64 -DBROKEN_RTAI_LXRT"
-		    AC_MSG_RESULT(required)
-                else
-		    AC_MSG_RESULT(no, rtai_lxrt.h include file looks ok)
-		fi
-	    else
-	  	AC_MSG_RESULT(strange, no such include file: rtai_lxrt.h)
-	    fi
-        else
-  	    AC_MSG_RESULT(no, not an amd64 build)
-        fi
-    ;;
-
-    rt-preempt-user|rt-preempt-kernel)
-	LIBS_hold=$LIBS
-	LIBS="$LIBS -lrt"
-
-	AC_LINK_IFELSE([AC_LANG_PROGRAM([[
-	#include <time.h>
-	#include <sched.h>
-	#include <sys/mman.h>
-	]], [[
-	struct timespec t;
-	clock_gettime(CLOCK_MONOTONIC ,&t);
-	clock_nanosleep(CLOCK_MONOTONIC, TIMER_ABSTIME, &t, NULL);
-	]])],[AC_MSG_RESULT(linking against $THREADS support library librt.a - works)],[AC_MSG_ERROR(
-	Unable to link to librt.a library. If you
-	just installed it: try running ldconfig
-	as root)])
-	LIBS=$LIBS_hold
-
-	BUILD_DRIVERS=yes
-	if test "$THREADS" = rt-preempt-user ; then
-	   BUILD_SYS=user-dso
-	else
-	   BUILD_SYS=kbuild
-	fi
-    ;;
-
-    xenomai-user|xenomai-kernel)
-	if test -z "$RTDIR"; then
-     	    DIRS="/usr/bin /usr/xenomai/bin"
- 	else	    
-            DIRS="$RTDIR /usr/xenomai/bin"
-        fi
-  	for location in $DIRS; do
- 	    candidate=$location/xeno-config
-	    if test -x $candidate; then
-	        RTS=$candidate # not sure this makes sense
-		XENO_CONFIG=$candidate
-		xenomai_version=`$XENO_CONFIG --version`
-		AC_MSG_RESULT([using $XENO_CONFIG for Xenomai config values, version $xenomai_version ])
-		break
-	    fi
-        done
-	if test -z "$XENO_CONFIG"; then
-	    AC_MSG_ERROR([could not find xeno-config in $DIRS -  wrong directory or libxenomai-dev not installed])
-	fi
-
-	CC_hold=$CC
-	CFLAGS_hold=$CFLAGS
-	CFLAGS="$CFLAGS "`$XENO_CONFIG --skin=native --cflags`
-	LIBS_hold=$LIBS
-	LIBS="$LIBS "`$XENO_CONFIG --skin=native --ldflags`
-
-	# need to force hard-float for kernel modules
-	if test "$THREADS" = xenomai-kernel ; then
-  	   RTFLAGS="$CFLAGS  -D_FORTIFY_SOURCE=0 -ffast-math -mhard-float"
-	fi
-
-	# Xenomai docs recommend turning off CONFIG_CC_STACKPROTECTOR
-	# on all arches but x86_64; this causes missing symbols without
-	# this CFLAG
-	if ! grep -q CONFIG_X86_64=y $KCONFIG; then
-	  RTFLAGS="$RTFLAGS -fno-stack-protector"
-	fi
-
-	test "$THREADS" = xenomai-kernel -a "$($XENO_CONFIG --arch)" = x86 && \
-	    KERNEL_MATH_CFLAGS="-msse -ffast-math -funsafe-math-optimizations"
-
-	AC_MSG_CHECKING([for cc version])
-  	RTSCC=`$XENO_CONFIG --cc`
-	if test -n "$RTSCC"; then
-	   AC_MSG_RESULT(found $RTSCC in $XENO_CONFIG) 
-	else
-	   AC_MSG_RESULT(not specified)
-        fi
-
-	AC_LINK_IFELSE([AC_LANG_PROGRAM([[
-	#include <native/task.h>
-	#include <native/timer.h>
-	RT_TASK demo_task;
-        RTIME now;
-	]], [[
-        rt_task_create(&demo_task, "trivial", 0, 99, 0);
-        rt_task_set_periodic(NULL, TM_NOW, 1000000000);
-        rt_timer_read();
-	]])],[AC_MSG_RESULT(linking against xenomai support library - works)],[AC_MSG_ERROR(
-	Unable to link to Xenomai support library. If you
-	just installed it: try running ldconfig
-	as root)])
-	LIBS=$LIBS_hold
-	CFLAGS=$CFLAGS_hold
-	CC=$CC_hold
-
-	BUILD_DRIVERS=yes
-	if test "$THREADS" = xenomai-user ; then
-	   BUILD_SYS=user-dso
-	else
-	   BUILD_SYS=kbuild
-	fi
-    ;;
-    *)
-    AC_MSG_ERROR([duh? thread-style = $THREADS ]) 
-    ;;
-esac  
-
-AC_PROG_CC([$RTSCC gcc])
-AC_PROG_CPP()
-
-if test -z "$CC"; then
-  AC_MSG_ERROR([no acceptable cc found])
-elif ! test `$CC -dumpversion | cut -d '.' -f 1` -gt 2 ; then
-  AC_MSG_ERROR([Compilers older than gcc 3.x are no longer supported])
-fi
-
->>>>>>> 78104b31
 # RTPREFIX: used in:
 # src/Makefile.inc
 # src/Makefile 
@@ -1288,11 +1021,8 @@
 RTPREFIX=$THREADS
 
 
-<<<<<<< HEAD
-=======
 AC_SUBST(HARDY_AMD64_WORKAROUND)
 
->>>>>>> 78104b31
 AC_SUBST(SIMULATOR)
 AC_SUBST([RTNAME])
 
@@ -1303,7 +1033,6 @@
 AC_SUBST([RTDIR])
 AC_SUBST([RTARCH])
 AC_SUBST([KERNEL_MATH_CFLAGS])
-<<<<<<< HEAD
 
 if test "$BUILD_DRIVERS" = yes; then
    AC_DEFINE(BUILD_DRIVERS, [], [build hardware drivers])
@@ -1394,108 +1123,11 @@
 GIT_VERSION=unknown
 gitcmd=`which git`
 if test -n "$gitcmd"; then
-   version=`$gitcmd describe --dirty --always`
-   if test -n "$version"; then
-      GIT_VERSION=$version
-   fi
-fi
-=======
-
-if test "$BUILD_DRIVERS" = yes; then
-   AC_DEFINE(BUILD_DRIVERS, [], [build hardware drivers])
-fi
-AC_SUBST(BUILD_DRIVERS)
-
-if test "$USERMODE_PCI" = yes; then
-   AC_DEFINE(USERMODE_PCI, [], [build PCI drivers with usermode PCI support])
-fi
-AC_SUBST(USERMODE_PCI)
-AC_SUBST(LIBUDEV_CFLAGS)
-AC_SUBST(LIBUDEV_LIBS)
-AC_DEFINE(HAVE_LIBUDEV, [], [libudev installed and available])
-
-if test "$USE_GCC_ATOMIC_OPS" = yes; then
-   AC_DEFINE(USE_GCC_ATOMIC_OPS, [], [use GCC builtin atomic operations])
-fi
-AC_SUBST(USE_GCC_ATOMIC_OPS)
-
-if test "$USE_PORTABLE_PARPORT_IO" = yes; then
-   AC_DEFINE(USE_PORTABLE_PARPORT_IO, [], [use ppdev ioctl instead of inb/outb])
-fi
-AC_SUBST(USE_PORTABLE_PARPORT_IO)
-
-if test "$TARGET_PLATFORM" = "PC"; then
-   TARGET_PLATFORM_PC=1
-   AC_DEFINE(TARGET_PLATFORM_PC, [], [build for PC platform])
-fi
-if test "$TARGET_PLATFORM" = "raspberry"; then
-   TARGET_PLATFORM_RASPBERRY=1
-   AC_DEFINE(TARGET_PLATFORM_RASPBERRY, [], [build for Raspberry Pi platform])
-fi
-if test "$TARGET_PLATFORM" = "beaglebone"; then
-   TARGET_PLATFORM_BEAGLEBONE=1
-   AC_DEFINE(TARGET_PLATFORM_BEAGLEBONE, [], [build for BeagleBone platform])
-fi
-AC_SUBST(TARGET_PLATFORM)
-
-
-AC_SUBST(ARCHITECTURE)
-AC_SUBST(XENO_CONFIG)
-
-
-# man, is this lame
-case $BUILD_SYS in
-  user-dso)
-      AC_DEFINE(BUILD_SYS_USER_DSO, [], [build modules as .so shared objects])
-      ;;
-  kbuild)
-      AC_DEFINE(BUILD_SYS_KBUILD, [], [build modules through kbuild])
-      ;;
-  normal)
-      # I dont see _anything_ 'normal' here
-      AC_DEFINE(BUILD_SYS_NORMAL, [], [build normal (unused)])
-      ;;
-esac
-AC_SUBST(BUILD_SYS)
-
-dnl threadstyle=`echo $THREADS |tr '[a-z\-]' '[A-Z_]'`
-dnl AC_DEFINE_UNQUOTED([RTAPI_$threadstyle], [], [thread style])
-dnl AC_SUBST(RTAPI_$threadstyle)
-case $THREADS in
-  posix)
-      AC_DEFINE(RTAPI_POSIX, [], [thread style posix])
-      ;;
-  rtai)
-      AC_DEFINE(RTAPI_RTAI, [], [thread style rtai])
-      ;;
-  xenomai-user)
-      AC_DEFINE(RTAPI_XENOMAI_USER, [], [thread style xenomai-user])
-      ;;
-  xenomai-kernel)
-      AC_DEFINE(RTAPI_XENOMAI_KERNEL, [], [thread style xenomai-kernel])
-      ;;
-  rt-preempt-user)
-      AC_DEFINE(RTAPI_RTPREEMPT_USER, [], [thread style rt-preempt-user])
-      ;;
-  rt-preempt-kernel)
-      AC_DEFINE(RTAPI_RTPREEMPT_KERNEL, [], [thread style rt-preempt-kernel])
-      ;;
-esac
-AC_SUBST(THREADS)
-AC_DEFINE_UNQUOTED(THREADS_HEADERS,"rtapi/${THREADS_SOURCE}.h",
-	[thread system settings header file])
-AC_SUBST(THREADS_SOURCE)
-
-# while we are at it, drop a git scent mark
-GIT_VERSION=unknown
-gitcmd=`which git`
-if test -n "$gitcmd"; then
    version=`(cd ..;scripts/get-version-from-git)` 2>/dev/null
    if test -n "$version"; then
       GIT_VERSION=$version
    fi
 fi
->>>>>>> 78104b31
 AC_SUBST(GIT_VERSION)
 
 
@@ -1815,12 +1447,9 @@
 AC_DEFINE_UNQUOTED([EMC2_CONFIG_DIR], "$EMC2_CONFIG_DIR", [Directory for configuration files])
 AC_DEFINE_UNQUOTED([EMC2_NCFILES_DIR], "$EMC2_NCFILES_DIR", [Directory for nc files])
 AC_DEFINE_UNQUOTED([EMC2_IMAGE_DIR], "$EMC2_IMAGE_DIR", [Directory for images])
-<<<<<<< HEAD
 AC_DEFINE_UNQUOTED([PRELOAD_WORKAROUND], "$PRELOAD_WORKAROUND", [library pathname to LD_PRELOAD])
-
-=======
 AC_DEFINE_UNQUOTED([GIT_VERSION], "$GIT_VERSION", [Git version tag])
->>>>>>> 78104b31
+
 AC_SUBST([EMC2_BIN_DIR])
 AC_SUBST([EMC2_TCL_DIR])
 AC_SUBST([EMC2_TCL_LIB_DIR])
@@ -1836,11 +1465,6 @@
 AC_SUBST([EMC2_LATENCYPLOT_SCRIPT])
 AC_SUBST([EMC2_SUFFIX])
 AC_SUBST([EMC2_ICON])
-<<<<<<< HEAD
-AC_SUBST([PRELOAD_WORKAROUND])
-=======
-AC_SUBST([GIT_VERSION])
->>>>>>> 78104b31
 
 ##############################################################################
 # Subsection 3.5 - check for GTK                                             #
