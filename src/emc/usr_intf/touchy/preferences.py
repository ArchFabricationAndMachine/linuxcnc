--- conflicted
+++ resolved
@@ -12,21 +12,17 @@
 
 
 
-<<<<<<< HEAD
-import os, configparser
-
-cp = configparser.RawConfigParser
-=======
 import os
 import sys
 
 if sys.version_info[0] == 3:
     import configparser
+    cp = configparser.RawConfigParser
+
 else:
     import ConfigParser as configparser
+    cp = configparser.ConfigParser
 
-cp = configparser.ConfigParser
->>>>>>> b07bf12f
 class preferences(cp):
     types = {
         bool: cp.getboolean,
