<<<<<<< HEAD
ver 2.2.4
- introduced a check for double axis letters in [TRAJ]COORDINATES = X Y Y Z 
  to set the homing button of the double mentioned axis. This is to protect 
  a gantry from being damaged homing only one joint of two.
  Thanks to rodw for insisting to solve the misbehavior

ver 2.2.3.2
- solved a bug caused due to an unapropiate merge of Sebastian Kuzminski
=======
ver 2.2.3.3
- check on homing for double letters and get the correct joint number
  for homing

ver 2.2.3.2
- solved a bug caused due to an unappropriated merge of Sebastian Kuzminski
>>>>>>> 70fff63c
  causing a hal pin to be created twice.

ver 2.2.3.1
- solved the reload tool on start up bug after homing twice
  if there is already a tool in spindle, the user 
  homed the second time, unfortunately we will then
  not get out of MDI mode any more
  That happen, because the tool in spindle did not change, so the 
  tool info is not updated and we self.change_tool will not be reseted
  Thanks to timmert for reporting

ver. 2.2.3
- added patch from gmoccapy 1.5.7
- new hal pin gmoccapy.ignore-limits so that this function can be
  handled from hardware switch
  Ask by some users, done because of a wish of Timothy Snowden
  
ver. 2.2.2
- When running a program, press pause, then stop, the axis will make a jump to 
  a unknown position, (I think related to read ahead). I added a additional 
  command.aboard(), even that this command is already called within hal action.
  I do not know why, but this solved the issue as far as I can see.
  Thanks to racedirector for reporting

ver. 2.2.1
- if linuxcnc is restarted without shutting down gmoccapy, it was not possible
  to close gmoccapy (except from comandline with killall -9 gmoccapy
  I added a check to status.poll and now a raise SystemExit will be called.
  as this also applies to CombiDRO a added that there too.
  I added gmoccapy to the linuxcnc script to be killed on restart

ver. 2.2.0.3
- changed the height and width adjustments for the window size in the 
  glade file, as width was limited to 1280 pixel. 
  Now the max limit is 3920 pixel.

ver. 2.2.0.2
- if no MACROS was given in INI file, the getiniinfo returns a NONE,
  leading to an exception in gmoccapy, corrected that

ver. 2.2.0.1
- make the reload tool option a selectable feature on the
  settings page. It will be on by default!

ver. 2.2.0
- gmoccapy will save the tool in spindle on every change in its
  preference file and reload that tool with it's length offset
  till now only tested for mill!
  This will not work if NO_FORCE_HOMING is used, because with such
  a configuration the signal "all_homed" will not be emitted.

ver. 2.1.6.5
- changed the expanding way of the widgets in the INFO box
  to better appearance on 16:9 screens, the tool info will 
  not grow alone, but also spindle and vel info boxes

ver. 2.1.6.4
- Added the patch from ver. 1.5.6.9
    * if no MACROS where given, or the paths where not correct, the Keyboard button
      in MDI mode was not any more in the most right position, leading to wrong
      order in horizontal hal button handling

ver. 2.1.6.3
- Dawey Garret changed the init_glcanondraw() behavior, making
  some changes in gmoccapy and getiniinfo. That is why I changed the 
  release number

ver. 2.1.6.2
- better solution for the G96 bug

ver. 2.1.6.1
- bug handling of G96 CSS, related to the update of the
  real spindle speed label
  Thanks to Hakan for reporting this
- Jumping spindle speed label due to a calculation error between
  two functions, and double setting of a label, Solved!

ver. 2.1.6
- merged the changes I made to 1.5.6.5 to 1.5.6.8
  details see below

ver. 2.1.5
- halui spindle override bug, caused by a race conflict
  Thanks to pippin88 and dinkata to help solving his one

ver. 2.1.4
- lathe wear offsets has been displayed by default, IMHO that
  disturbs most users, as the wear offsets do only work with
  remaped code. That part is only weak documented.
- If the user wants to use wear offsets, he will have to include
  in [DISPLAY] LATHE_WEAR_OFFSETS = 1, otherwise the additional tabs
  will be hidden.

ver. 2.1.3
- mode change was possible with keyboard shortcuts, even if the 
  interpreter was running.
- if the user changed with keyboard shortcut a mode and after that to
  an other mode with button, it was not possible to change to the 
  previous mode with the keyboard shortcut, as the last key event 
  is recorded. Now the hal status event will reset the key event
 
ver. 2.1.2
- spindle label besides the 100 % button has not been updated

ver. 2.1.1
- starting with estop-reset, caused some errors, because it is not 
  possible to JOG_STOP with machine in OFF state

ver. 2.1.0
- reworked Combi_DRO to fit the needs of JA requierements
- some configs must be adapted to the new hal pin names, as they are
  put together in groups, so all stuff with jog is in that group
- Hiding the jog button in world mode is possible with a command line argument
- reorderd some code to be more understandable
- deleted a lot of debug prints
- still having problems with matchbox-keyboard, it is found, but not shown
  on every config, need more testing.

ver.2.0.26
- bugfix: if toggle button user tabs was active and the user changed the mode
  (Manual,MDI or AUTO) the user tabs button staid active, but the screen
  layout changed to the corresponding mode, letting the button pressed.
- if embedded tabs was set in the INI file, the toggle button user tabs
  got active, even if no tab was configured for "ntb_user_tabs", changed this
  and sorted the code to be together with the rest of user tabs
- error in getiniinfo.get_increments, default values contained "," insteadt "."

ver.2.0.25.1
- some changes to support new homing by joints, not by axis
  still work to do!
- do not allow any more the change to mdi or auto in Joint Mode!
 
ver.2.0.25
- introduced hal pin to jog joints, make sure not to
  allow joint jogging in world mode and vice versa
- renamed most hal pin, so they are better organized, 
  kept together in groups
- big bug in all homed signal of hal_glib avoid pushing to master

ver. 2.0.24
- reduced digits of velocity label to 2 digits for imperial

ver. 2.0.23
- bug in _update_slider, caused by units change and the needed
  recalculation of jog_vel

ver. 2.0.22
- corrected the reading of preferences, under some circumstances
  as bool written settings, couldn't be read correct from file,
  leading to wrong settings. This is a known bug in ConfigParser.
  I went over to write all bool settings as string, this way it 
  works like a charm. At the same time all bool values must be 
  read with type = bool!

ver. 2.0.21
- added Joint Jog Button, _init_joints_btn will show only 
  the needed button, so from now on gmoccapy supports 8 Joints
  and 5 axis
- still problems with the initialization of optional stops
- some button renaming to distinguish joints and axis jog button
  due to special case 4th and 5th axis
- reworked on_jog_btn_pressed and released to support joint jogging
  could be done better, will need some additional rework
- deleted some print messages

ver. 2.0.20
- small bug in _reset_override in rapid handling, 
  as it would reset to 100 % on change to any state, 
  instead only on pin.get()

ver. 2.0.19
- deleted the settings to hide axis 4 if used as tool changer
  as that is not longer needed on Joint Axis branch
- corrected a DRO display issue on 4 axis config
- deleted unneeded handlers for axis touch off to zero

ver. 2.0.18
- deleted adj_jog_vel and use spc_jog_vel
- If a user uses analog input signals 
  (i.e. gmoccapy.jog-speed.analog-enable) the 100 % button will be hidden
  as pushing this buttons will lead to unsynchronized state between GUI and
  hardware. Also the turtle and rabbit jog velocities can not be different
  in there percentage, as the can be using a jog wheel.
  we will also hide the plus and minus button of the widgets, as they also
  can not be used together with analog input
- changed pin name from jog-speed to jog-velocity
- changed back the override frames to original order

ver. 2.0.17
- deleted adj_feed and use spc_feed
- corrected a strange way of updating spindle override values
- corrected a lot of typos within this file and gmoccapy.py

ver. 2.0.16
- deleted adj_rapid_override and use spc_rapid

ver. 2.0.15
- finally found a way to avoid jumping DRO size of axis 4 and 5
  if the amount of numbers change, i.e. from 99.999 to 100.001
  as it need more space.
- added a togglebutton to switch from joint to teleop, this button 
  will be hidden on identity kinematics machines
- small bug in spc_spinlde handling 
  (to many get and set leaded to jumping values)

ver. 2.0.14
- deleted adj_spinlde and changes the code to use directly the settings
  of the SpeedControl widget. This way we save resources, because we
  need one adjustment less. I will change the code also for the rest of
  the sliders.

ver. 2.0.13
- updated debug server to use newest version on my computer

ver. 2.0.12
- bug in touchscreen slider if machine units and display units not equal
- corrected some strange entries in ini files

ver. 2.0.11
- some small changes in INI configs
- changed the DRO Size settings depending on number of axis
- set the init_colors of the combi DRO to hex values instead of names
  like green, as different desktops do interpret the names with 
  different color values
 
ver. 2.0.10
- jog vel touchscreen slider was not initialized with the correct 
  increment due to a type in a variable
- changed some default values in the INI file of 4 axis gmoccapy.ini

ver. 2.0.9
- added some 5 axis IDENTITY kinematics sim configs

ver. 2.0.8
- 4 axis config did not hide y replace label, leading to 
  touch of button being to nerow

ver. 2.0.7
- bug in key handling of F12 (switch mode)
  as mode was also changed in IDENTITY kinematics
- bug in _init_extra_axes

ver. 2.0.6
- corrected some small bugs, avoiding gremlin to switch 
  to full-size preview,
- got back some missing handlers in the glade file

ver. 2.0.5
- merged with the touchscreen slider version
- deleted unneeded INI entries
- Attention: Hal pin names have changed during change from 1.n to 2.0

ver. 2.0.4
- merged with the gmoccapy JA version

ver. 2.0.3
- bug in DRO size handling

ver. 2.0.2
- added user mode as command line argument
- added logo as command line argument

ver. 2.0.1
- when using hardware button to jog the axis, the 5th axis wath not 
  recognized, resulting in a jog of the 4th axis. I solved this bug
  and introduced a new config to test this.
  Thanks to Ludwig for reporting the bug

ver. 2.0.0
- initial push of beta gmoccapy with 5 axis

ver. 1.6.0
- changed the initial sound files to fit freedesktop path
  was set to ubuntu till now
- first steps to support teleop mode
  Homing is possible as gantry and as identity kinematics
  Jogging is possible in both modes
  Mode change can be done pressing F12 or $
  the mode is displayed with the gremlin view DRO, combi DRO will not change jet.
- ToDo: * Add widget to change motion mode
        * Init GUI to have a jog button per joint and not only per axis
        * change GUI appearance according to motion mode

ver. 1.5.7
- new hal pin gmoccapy.ignore-limits so that this function can be
  handled from hardware switch
  Ask by some users, done because of a wish of Timothy Snowden

ver. 1.5.6.10
- if no MARCO was found in INI getiniinfo returned a NONE, leading to an
  exception in gmoccapy, corrected that.

ver. 1.5.6.9
- if no MACROS where given, or the paths where not correct, the Keyboard button
  in MDI mode was not any more in the most right position, leading to wrong
  order in horizontal hal button handling
 
ver. 1.5.6.8
- gmoccapy poll time for the GUI was hard coded till now, I changed that
  to take care of the INI File settings. If no or a wrong entry is in the 
  INI file a default value of 150 will be used.

ver. 1.5.6.7
- reading of subroutine paths did not take care of ":" separeted paths
  so it was not possible to use NativeCAM together with gmoccapy macros
  I corrected that misbehavior of gmoccapy. That change was used to
  clear some macro code and I transfered some checking to get_ini_info

ver. 1.5.6.6
- check at start if there is a INI entry for DEFAULT_SPINDLE_SPEED
  and set the gmoccapy settings accordingly.

ver. 1.5.6.5
- merged the bug fix from 2.6 branch gmoccapy 1.5.6.2.2

ver. 1.5.6.4
- bugfix: if toggle button user tabs was active and the user changed the mode
  (Manual,MDI or AUTO) the user tabs button staid active, but the screen
  layout changed to the corresponding mode, letting the button pressed.
- if embedded tabs was set in the INI file, the toggle button user tabs 
  got active, even if no tab was configured for "ntb_user_tabs", changed this
  and sorted the code to be together with the rest of user tabs

ver. 1.5.6.3
- bugfix: In _init_IconFileSelection the icon size was fixed with 48 
  so changes the user makes to the glade file was not been taken care of
- In glade file a signal on_btn_load_state_changed was set, but no handler present, 
  leading to a error message on start in the terminal, erased the signal

ver. 1.5.6.2.3
- bug in handling a subroutine call from MDI, containing 
  G96 code. Thanks to Hakan for reporting this.

ver. 1.5.6.2.2
- halui spindle override bug, caused by a race conflict
  Thanks to pippin88 and dinkata to help solving his one

ver. 1.5.6.2.1
- bug in initialize optional stops

ver. 1.5.6.2
- bugfix: run from line was trying to set an entry in the alarm page, whitch
  I dropped in 1.5.6 
  I cleared the code from unneeded imports and comments

ver. 1.5.6.1
- bugfix: If a user did jog with keyboard and while jogging changed the increments
  pressing "i" on the keyboard the jog move would never stop. I do check now for
  self.stat.state and do avoid that way the increment changes
  if the user changes the jog-increment using the hal pin, the increment will change
  to the new value, but the jog command will be aborted.
- corrected some typos 

ver. 1.5.6
- deleted the alarm_entry log page, as it has not been used by users
  to report bugs, and therefor it was designed.
- changing DRO mode by click can be disabled on settings page
- corrected and added information to the docs
- added a new property to combi_dro to disable readout toggling

ver. 1.5.5.5
- if using gmoccapy jog hal pin in MDI mode a error was thrown on button release
- Typo in settings page, corrected also the translation files

ver. 1.5.5.4
- corrected a error shown on start up, because I used greeen instead of green
- glade file did contain a signal "on_gremlin_clicked", but gmoccapy did not offer a handler,
  resulting in error messages in the terminal on start up. the unneeded signal has been erased
- The horizontal buttons of gmoccapy will stay synchronized with the iconview widget
 
ver. 1.5.5.3
- deleted the working area limit pin, as this can be realized better
  with standard hal pin and did not work well with gmoccapy
- settings page, all previous settings are now in one frame
- updated the documentation
- new serbian translation files, and corrected the language code 
  was rs.po instead sr.po

ver. 1.5.5.2
- unloading a tool with M61 Q0 did not reset the tool information 
  because the tool number changed to "-1" and I tested only for "0"
  To unload the tool with M61 Q0 the command has to be executed twice
  because of a linuxcnc bug (IMHO)

ver. 1.5.5.1
- corrected the step by step behavior

ver. 1.5.5
- gmoccapy will take notice of the settings 
  "DISPLAY", "POSITION_FEEDBACK" in the INI File and 
  set the DRO accordingly (Code basis from Steffen)
- Added keyboard shortcut F3 to change to manual mode
- Added keyboard shortcut F5 to change to MDI Mode
- Added keyboard shortcut "Enter" for MDI Mode to 
  submit the selected command
- Added keyboard shortcut "i" and "I" to switch 
  jog increments forward and backwards like in axis

ver. 1.5.4.1
- changed full-size preview button in manual mode to new position
  to be the same place in auto and manual mode.

ver. 1.5.4
- changing in auto mode, being in full-size preview to edit page leaded
  to blank screen, I corrected that bug.

ver. 1.5.3.1
- solved a bug in widget handling, not enabling the ignore limits checkbox,
  being on a limit switch

ver. 1.5.3
- added a gscreen patch to search also in the user dir for themes

ver. 1.5.2.2
- if a user did reduce spindle override to zero and switched on the 
  spindle, gmoccapy produced a division by zero error. Fixed!
  reported by "tekmobile"

ver. 1.5.2.1
- corrected a bug on btn_brake_macro, not being active if no virtual
  keyboard has been installed
  Thanks to Frans (franstrein) for reporting

ver. 1.5.2
- In Lathe mode and with startcode G7 the DRO has not been set
  correctly, while starting in G8 was OK.
- Some code clearance 

ver. 1.5.1.4
- Two missing self. leaded to errors if logging was active, 
  Thanks to Frans (franstrein) for reporting

ver. 1.5.1.3
- As in full screen mode the GUI covers also the clock, I added a clock
  and date label under the right buttons. 

ver. 1.5.1.2
- The handler from glade_status <on_change_line> got lost somehow, so 
  some hal pin has not been updated correctly  
- in the glade file the spindle at speed led changed its color to red,
  I don't know how, I think glade is coming to its limit ;-)
- changed spindle label handling, now the labels display actual values, 
  not the read values.
- The spindle buttons will now be sensitive in auto mode, but only the
  one witch is active, so spindle direction is displayed clearly  

ver. 1.5.1.1
- some print commands has been commented out to avoid to much condole infos
- there was a limit of 100 for tool sensor height, I extended to 999 mm

ver. 1.5.1
- solved a bug in counts handling, if only one MPG was used for 
  all sliders and axis, there was a jump after changing the selection
  Now it does not matter, if the user connect only one MPG or use for
  each slider an own MPG 

ver. 1.5.0
- new hal pin, and some renaming of hal pin to reflect the
  same names and behavior as halui-pin

  * gmoccapy.jog-speed.counts
  * gmoccapy.jog-speed.analog-enable
  * gmoccapy.jog-speed.count-enable
  * gmoccapy.jog-speed.direct-value

  * gmoccapy.feed-override.counts
  * gmoccapy.feed-override.analog-enable
  * gmoccapy.feed-override.count-enable
  * gmoccapy.feed-override.direct-value

  * gmoccapy.spindle-override.counts
  * gmoccapy.spindle-override.analog-enable
  * gmoccapy.spindle-override.count-enable
  * gmoccapy.spindle-override.direct-value

  * gmoccapy.max-velocity.counts
  * gmoccapy.max-velocity.count-enable
  * gmoccapy.max-velocity.analog-enable
  * gmoccapy.max-velocity.direct-value

- gmoccapy will now react to some halui pin as counts or direct value
  Be aware, that some of this may have side affects, it is strongly 
  recomended to use the corresponding gmoccapy hal pin. 

  * halui.spindle-override.counts
  * halui.feed-override.counts
  * halui.max-velocity.counts
  * halui.abort
  * halui.spindle.start
  * halui.spindle.stop
  * halui.spindle.reverse
  * halui.spindle.increase
  * halui.spindle.decrease
  * halui.program.run
  * halui.program.stop
  * halui.program.pause
  * halui.mode.manual
  * halui.mode.mdi
  * halui.mode.auto
  * halui.mist.on
  * halui.mist.off
  * halui.flood.on
  * halui.flood.off
  * halui.machine.on
  * halui.machine.off
  * halui.home-all
  * halui.estop.activate
  * halui.estop.reset

- to reflect the new hal pin connections I introduced a new sim config 
  gmoccapy_pendant.ini, demonstrating the connection of a remote pendant 
  with selection switches

- deleted gmoccapy_jog_wheels.ini, as pendant.ini demonstrates it better

ver. 1.4.2
- removed the save and run button from the edit page, 
  because of security reasons
- removed the integrated terminal, as it was not real usefull
  and all terminal work can be done from normal terminal
- translations for German and Spanish has been updated

ver. 1.4.1
- corrected broken layout style, as the jog-increment buttons has not 
  been modified to change there background color, getting only dark grey 
  instead of yellow, if they where active. No the follow the gmoccapy style.
- the number of digits of the DRO can now be set on the settings page, so 
  users of fragile machines can reduce the digits.

ver. 1.4.0
- introduced turtle jog, allowing two scales for the 
  jog vel adjustment
- new hal pin "gmoccapy.turtle-jog" to switch from rabbit-jog 
  (fast mode) to turtle-jog (slow mode) using a hardware switch
- new hal pin for analog input 
  * gmoccapy.analog-enable (must be True to activate the analog inputs)
  * gmoccapy.spindle-override-value
  * gmoccapy.max-vel-value
  * gmoccapy.jog-speed-value
  * gmoccapy.feed-override-value
  all four taking a float input as percentage, 
  meaning a value from 0.0 to 1.0, setting the corresponding slider
  directly to the given value
- some code rework, mainly in the _init_hal_pin section and on 
  encoder counts handling 

ver. 1.3.5.1
- forgot to reset the gcode error, resulting in showing it only once,
  it ws not shown again if a good file was loaded and than again the 
  wrong one, now the load and edit button do reset the error code. 

ver. 1.3.5
- added the new signal from hal_gremlin to gmoccapy so we do get 
  a message of gcode errors when loading a file and not only when
  the interpreter does read the wrong line. A warning box will inform 
  about the error details.

ver. 1.3.4
- if no virtual keyboard was installed (nor onboard or matchbox),
  the checkboxes on the settings page has not been sensitized and the
  settings has not been reseted correctly from the preference file
  Thanks to Roland (concierge) for finding this one

ver. 1.3.3
- the combobox for the mouse button mode has not been initialized
  correct, if it had the default value of the glade file. It is a 
  bug in glade. The work around is not to set a default value in glade
  but in the python code.

ver. 1.3.2
- fixed a small bug PAUSE button did not get active on M01
  Thanks to Rick (LAIR82) for pointing on it.

ver. 1.3.1
- fixed very serious bug PAUSE / RESUME / STOP issue
  Program jumped to strange positions if STOP has been pressed 
  while PAUSE was active.
  Thanks to Mael (papaours) for finding it.

ver. 1.3.0.1
- corrected a bug, toolchange velocity hal pin have not been
  preseted with values, if the user worked with the
  default values, so a probing with vel = 0 was possible, 
  resulting in an error
- corrected an error in notifications.py, as the text to be
  displayed has not been checked for correct pango format, a
  message like "vel <= 0" resulted in an error. Now the necessary 
  check is done

ver. 1.3.0
- added replace function to the edit page
- added ignore case to allow case sensitive search
- added reload button on edit page, so if you 
  mixed up to much, you are able to reload the
  original file
- corrected an error at start up, giving a button
  a label, conflicting with a button label
- changed a wrong icon on the button go up one directory

ver. 1.2.2
- changed the way the window size and position is 
  handled, as before the default values did appear 
  several times in the code
- If no virtual keyboard could be initialized, we 
  disable now the corresponding part on the settings
  page and the related button. Check will be done
  for <onboard> and <matchbox-keyboard>
- starting gmoccapy did throw an error to the terminal
  that a widget could not get default. Finally I found 
  the reason, the glade file did contain a property
  "has_default" and that is not allowed by builder.

ver. 1.2.1
- due to the behavior of XFCE of the new hybrid.iso I 
  had to change the width settings of several button
  to stretch them to fit some text and images
- The same reason forced to set new default start position
  of the main window and the notification messages.

ver. 1.2.0
- changed GetIniInfo to return also user message setups
- notification now supports pango markup in the messages
- added hal user messages similar to gsreeen to gmoccapy
  see gmoccapy_messages.ini for usage information
- updated the translation files for German and Spanish 

ver. 1.1.5.9
- prepared yesno_dialog for user message, 
  it does accept now pango markup
- wrong values in axis offset didn't show a message
  to the user, I fixed that

ver. 1.1.5.8
- message at start because of
  return(PlasmaClass(halcomp, builder, useropts))
  instedt off
  return[PlasmaClass(halcomp, builder, useropts)]
  resulting in iteration over none object

ver. 1.1.5.7
- init dynamic tab now in try except to avoid python exception
  on user typos in ini file
- loading a tool using remap, leaded to an error if no file has been 
  loaded before the change, we do check for that now to avoid the error

ver. 1.1.5.6
- introduced three new hal-pin to signal program progress informations
  gmoccapy.program.length = S32, OUT (total number of program lines)
  gmoccapy.program.current-line =S32, OUT (current executed line)
  gmoccapy.program.progress = FLOAT, OUT (progress in %)

  This pin do not work very perfect when using subroutines or remap procedures

ver. 1.1.5.5
- if using remap, an error has been launched, if the user used the buttons of 
  the tool edit widget to change the tools (not possible to change to auto mode)
  I moved the resting procedure of self.tool_change to hal_status_intp_idle
  to solve the wrong behavior

ver. 1.1.5.4
- solved a bug showing screen2 at start up. Screen2 was initialized to early
  resulting in a runtime error

ver. 1.1.5.3
- solved a bug if the user have NO_FORCE_HOMING in his INI and did a homing
  of an axis, resulting in some widgets being unsensitized.
  Thanks to Marius for reporting that one
- after a tool touch off no G43 was committed even if that code was active 
  so I added that command to be executed
  Thanks to Rene to report that one
- some minor changes to lathe.ini, having HOME two times in the AXIS config

ver. 1.1.5.2
- solved a bug, on clear G92 offsets handling, switching the GUI to MDI Mode,
  due to a strange behavior of the offsetpage widget, not going back to the 
  previous mode.

ver. 1.1.5.1
- solved a bug related to the gmoccapy error pin. This pin has not been reseted
  if the user used the mouse or touch screen and erased the message by clicking
  the message button. It was only done right if the delete-message pin was used.
  I modified notification.py to emit a signal if a message has been deleted and 
  connected this signal to gmoccapy. 
- corrected also a small mistake in _show_errors, it was possible to get messages
  without text, added a default text. 

ver. 1.1.5
- added a option to hide the 4'th axis, this is useful if that axis is used
  to control a tool changer, as than the axis DRO and jog button are not needed.
  This has to be activated on the settings page, axis 4 is shown by default.
  This needed some code rework (moving code around)
- solved the problem of pin_value changes on start up / initializing, because I
  introduced a new intern variable self.initialized, leaving defs if not True
- introduced a adjustment widget on the settings page to allow the user to set
  the font size of the DRO, it will be reduced by 3/4 if 4 axis are used

ver. 1.1.4
- added again the gcode.lang file, it got lost, after changing gmoccapy to be
  stand alone
- the show screen2 button is now only sensitive if a file gmoccapy2.glade does
  exist in the config dir. 

ver. 1.1.3
- it was possible to push btn_set_selected on offset page to set a coordinate
  system with G92 selected, or being in edit offset mode, this is now avoided.

ver. 1.1.2
- after changing units according to G20 / G21 the scales to be applied to
  the jog wheel pin (jog_vel and max_vel has not been changed, resulting in
  very large jumps after changing from metric to imperial, i.e. one count
  should move the slider 100 increments in metric, but did that amount also 
  in imperial, instead only advancing 4 steps.
- all sliders and vel infos are now changing according to G20/G21 being active.
- There is still work to do on the offsetpage widget, IMHO it is buggy

ver. 1.1.1
- small bug in macro button handling, if a macro was not found, gmoccapy
  raised an exception, because wrong variable name.

ver. 1.1
- this is the "final" version, ready to be included in a release candidate
  I did not change anything related to the last push, but after 1.10.2, I 
  made a mistake with the release number, this push correct the error.

ver. 1.0.3.2
- includes version number also in settings page as label in the bottom button bar

ver. 1.0.3.1
- previous changes to NO_FORCE_HOMING resulted in automatic starting from
  line if a line has been selected in preview, I changed that so the line
  is just preselected, but not taken in care if run is pressed. The other way
  was to dangerous.

ver. 1.0.3
- solved some bugs in NO_FORCE_HOMING not handled the correct way
  with start button and mode changes after setup page
- get rid of hal_toggleaction_run and hal_action_stop, as the run widget
  caused one of the problems

ver. 1.0.2.1
- spindle feedback bar changes will not effect any more the
  speed label value. It was double information and at the same
  time confusing for users. The spindle feedback bar will 
  indicate the real spindle speed and the feed label will show 
  the programmed value.

ver. 1.0.2
- solved a bug in getting active gcodes, because I took also the first 
  element of linuxcnc.stat.gcodes, but that seems not to be a gcode, but 
  some kind of control number or something like that, so it causes wrong 
  code and changed gmoccapy behavior in an erroneous way
- In this bug finding I also needed to change the gladevcp widget combiDRO
  to get the correct results

ver. 1.0.10.2
- solved a small bug with _set_spindle in auto mode

ver. 1.0.10.1
- gremlin mouse button mode has not been initialized at start up

ver. 1.0.10
- changed the behavior of the spindle feedback bar and the speed labels
  we do not change the bar limits from negative to positive, we use
  from now on only abs values! That is the reason I did include a additional 
  abs in the postgui hal file
- corrected an error, not allowing to switch spindle on / off while program paused

ver. 1.0.9
- the ignore limits has not been called, due to a missing signal from the
  glade file, also the checkbox was hidden if machine off, so it could
  not be activated after hitting a limit switch.

ver. 1.0.8
- Thanks to Steffen Noack we got new gremlin function for the mouse button 
  behavior. Gmoccapy allows selecting the button mode from the settings page

ver. 1.0.7.1
- when a external ESTOP was active and the tbtn_estop has been clicked 
  it changed its color, but should not do so, solved
- when external estop was active, it was possible to click the on button
  and the GUI changed state making several widgets sensitive, that behavior
  was wrong, solved that.
- If you feed override has been changed and the machine went into estop, 
  a estop reset also reseted feed override to 100 % , now it will remain with 
  the value it had before estop.
- If a user activate logging actions, the logging was lost after shutting
  down the GUI, now the content of alarm_history will be written to a 
  file called gmoccapy.log in your config dir. The file will be overwritten 
  on each shutdown of gmoccapy with the new content.
- EXIT Button is now only sensitive, when machine is switched off, so it is
  not longer possible to accidentally shut down the machine.
- pressing estop from MDI mode with spindle on, resulted in an error, solved.

ver. 1.0.7
- Reworked the emergency button behavior as well as the 
  on/off button, as it was possible to set the GUI in an ESTOP_RESET
  state, even if an external SWITCH was in ESTOP State. The important
  bug has been found by Steffen, he also supplied the initial patch,
  witch has been adapted to my coding style ;-)
- Next changed the error handling, separated the error reporting from
  periodic to an own function, so we are able to launch also our own 
  errors over the same channel, and get error pin height and also 
  the sound will be played.
- Deleted some unneeded or double code.

ver. 1.0.6.3
- Bug turning on flood with M8 and logging actions on,
  found by Stephen, solved that one

ver. 1.0.6.2
- changed the standard setting of box_custom_? from
  expand = True to expand=False, so the panel will fit better
  found from verser building Z_compensation

ver. 1.0.6.1
- forgot to set error pin height if an error occurs ;-)

ver. 1.0.6
- Stefan found an error in getiniinfo, getting the PROGRAM_PREFIX from 
  INI file, if the entry does not exist. Solved!

ver. 1.0.6
- introduced new locations for EMBEDDED_TABS, it is possible to use 
  in addition to the previous ones now also:

  * box_cooling (will hide the cooling frame and introduce your glade file)
  * box_spindle (will hide the spindle frame and introduce your glade file)
  * box_vel_info  (will hide the velocity frames and introduce your glade file)
  * box_custom_1 (will introduce your glade file left of vel_frame)
  * box_custom_2 (will introduce your glade file left of cooling_frame)
  * box_custom_3 (will introduce your glade file left of spindle_frame)
  * box_custom_4 (will introduce your glade file right of spindle_frame)

  requested from verser

ver. 1.0.5 
- because of wrong steps in initializing the increment pins
  has not been made, I changed the init order and now they 
  are there again ;-)

ver. 1.0.4 - only plasma
- make the gmoccapy_plasma glade panels react to theme changes
  after the theme change, a restart of the GUI is necessary

ver. 1.0.4
- corrected the way of executing a program step by step 

ver. 1.0.3
- pressing the OFF button will bring you back to manual
  mode, because there is the "EXIT" button

ver. 1.0.2
- solved a spindle button issue and included a check so it
  is no possible to exceed the limits of the spindle with 
  override values. i.e. a spindle has a max of 6000 rpm and
  the user enters S 5500 M3 now he can increase the spindle 
  override, but it will be limited by 109 %, because otherwise
  he would ask the spindle to run faster than allowed.

ver. 1.0.1
- solved a bug, because I forgot to include some signals 
  in glade file, so no jogging with button was possible

ver. 1.0
- we reached the stable state! 
  gmoccapy get completely separated from gscreen, resulting 
  in a faster reaction and easier support and maintenance,
  as there is now less influence from the other gui.

ver. 0.9.9.9.16
- a manual entry in the preference file logo = True in
  combination with logofile = "absolute path to logofile"
  will hide the jog button, jog increments and ignore limits
  and display the logo instead.

ver. 0.9.9.9.15
- new hal pin gscreen.error as bit out, to show an error to the
  hardware, so a light can lit or even stop the machine. It will
  reseted with the pin gscreen.delete-message. This command will
  delete the first error and reset the gscreen.error pin to False 
  after the last error has been cleared. Messages or user infos
  will not affect this pin!  

ver. 0.9.9.9.14
- The usage of  "EMBED_TAB_LOCATION = box_coolant_and_spindle"
  will not hide the velocity widgets any more, plasma handles
  that one now over tool_info_panel 

ver. 0.9.9.9.13
- solved a bug switching on/off the spindle if also log_actions
  was active, 

ver. 0.9.9.9.12
- added two hal pin to reset feed and spindle override
  gscreen.reset-feed-override
  gscreen.reset-spindle-override 

ver. 0.9.9.9.11
- solved startup bug, window not starting in position and 
  dimensions as set in settings page
- set new limits to size adjustments

ver. 0.9.9.9.10
- added a refresh command to iconview, otherwise adding a file
  and reopening the view, would not refresh the view, so the 
  added file could not be selected

ver. 0.9.9.9.9
- I added three new hal pin. This pin do allow to reduce or 
  enlarge the soft limits, so a pin is able to protect your 
  rotary table from collision, because if you do not use it, 
  you just reduce your soft limits, or you got a tool changer
  in the working area, you do not want a collision during normal
  work, but you are forced to enter the tool change area to change 
  a tool, so during tool change you enlarge the soft limits.
  The pins are documented in the WIKI. You will get an error if you
  reduce the limits and you are outside the area!

ver. 0.9.9.9.8
- toggle button setup was not handled correct by hardware 
  momentary switches, fixed that

ver. 0.9.9.9.7
- add gcode highlight by clicking in the preview
  clicking a line in the preview will highlight the
  corresponding line in gcode listing

ver. 0.9.9.9.6
- solved show tool edit after program run
  after running a program and changing back to manual mode it was not 
  possible to enter again the tool edit tab, as we where taken to MDI mode
  this was mainly caused by the check for G43 being active.

ver. 0.9.9.9.5
- changed override behavior:
  feed override reduce the max velocity and the feed velocity, 
  but the jog vel slider will remain with it's value, 
  the override value will reduce the jog vel also!

ver. 0.9.9.9.4
- added a new pin to delete the last message

ver. 0.9.9.9.3
- scl_feed_override bug at start up,
  did not handle G0 Override correct, 
  thanks to Marius for reporting that bug 

ver. 0.9.9.9.2
- scl_feed_override did not take influence on G0 velocities
  now it will take influence G1 and G0 velocities

ver. 0.9.9.9.1
- there was a bug in tool touch off, discovered by Jim
  solved that

ver. 0.9.9.9
- gmoccapy is now able to do auto tool measurement after an manual tool change
- introduced a ini config to simulate that
- still to do: If user click on abort while the tool change message window is still open
  or he closes the window with the small X on the right upper corner, the hal pin will
  not be rested properly

ver. 0.9.9.8.2
- gmoccapy_plasma, changed pin names to follow the pin naming convention
- included THC Button state in persistence (plasma.var)

ver. 0.9.9.8.1
- self.data.jog_increments now is self.jog_increments
  changed the increments handling a little bit
  so there is no need any more for self.no_increments
- changed code from self.gscreen.halcomp to self.halcomp, because it is the same ;-)
- prepared to be able to get an gmoccapy hal component

ver. 0.9.9.8
- bug in jogging with buttons and SHIFT hold down, as that would
  result in a move at max velocity, not taking in care the max vel slider
- renamed self.data.ob to self.onboard_kb to make code clearer
- self.data.plot_view was a relict from gscreen, because gscreen needs to toggle 
  through the views, we can select them directly, so this data is gone now
- self.data.hide_cursor is now self.hide_cursor so this is different to gscreen, so 
  both GUI should not influence each other
- self.data.key_event_last changed to self.last_key_event (distinguish from gscreen)
- corrected some typo in release notes
- self.data.file replaced with self.stat.file, as it is not necessary to hold that on data
- self.data.estopped replaced with self.stat.task_state
- self.data.machine_on replaced with self.stat.task_state
- self.data.all_homed is now self.all_homed so I know that this value is not set from gscreen
- self.data.spindle_speed and self.data.spindle_direction replaced with self.stat statements
- self.data.flood and self.data.mist replaced with stat statements
- self.data.active_feed replaced with stat statements, resulting in auto units change also for
  the speed labels
- self.data.diameter_mode is now self.diameter_mode so its clear it come from gmoccapy
- gremlin does react now on auto_units behavior of Combi_DRO
- all sliders (scales) change according to active Gcode G20 / G21
- executing an MDI command will change the keyboard button to allow linuxcnc.abort()

ver. 0.9.9.7.6
- solved the bug wrong units on start up without the preference file
  I needed to replace gscreen.status with my my own status, because gscreen 
  does deliver wrong values!
- changed some more gscreen.data stuff to self.stat..., 
  because IMHO it is not necessary to use data to store something what is available
  through stat module
- replaced the preference file handling from gscreen to an own one, expecting that
  gscreen does not mess my files up, if no preference file will be given in the INI,
  we will use gmoccapy.pref stored in the config folder, so there could be different 
  configs with different settings 
- don't need gscreen.emc any more, all is done now directly with the linuxcnc python bindings
- I do not use any more the gscreen.ini, we use now the linuxcnc.ini version from the python module

ver. 0.9.9.7.5
- typo in initialize_preferences 
- deleted the statusbar widget
- no more option to use gscreen error handling
- no more option to use desktop notify
- the optional stops button worked opposite it should
- renamed some stuff from emc to linuxcnc or shortened the names
- onboard keyboard showing in edit mode corrected
- plasma.py changed order of getting widgets from builder, 
  to avoid errors at load time
- notification change line wrap mode to character, 
  so longer file names will not be cut

ver. 0.9.9.7.4
- the default tool change dialog now shows 
  the tool number and the tool description
- after deleting the preferences file you get an error starting the GUI, 
  because it tried to load a file " ", I deleted the SPACE to solve that

ver. 0.9.9.7.3
- plasma screen now hide also the vel_info_box
- minimal changes on the glade files
- modified the plasma.py file to support persistence variables
  the settings will be stored in plasma.var in your config dir
- I set the plasma.py file under GPL license

ver. 0.9.9.7.2
- introduced an better gcode highlight for sourceview

ver. 0.9.9.7.1
- replaced the hal_scale_jog_vel with a normal scale,
  as there is no need for a additional hal pin
- renamed hal pin 
  gscreen.hal_hbar_spindle_feedback to be gscreen.spindle_feedback_bar
  gscreen.hal_led_spindle_at_speed to be gscreen.spindle_at_speed_led
  This way all spindle pins are together in halshow 

ver. 0.9.9.7
- make gmoccapy react to external mode changes, i.e. start program with
  net start halui.mode.auto => halui.program.run <= hardware.button

ver. 0.9.9.6.3
- changed again the plasma layout, as Marius still want more widgets
- most hal labels are not needed any more, so I changed them to gtk.label

ver- 0.9.9.6.2
- added a lot of hal pin to gmoccapy_plasma, with the new 
  plasma.py file 
- reworked the plasma.glade file to fit Marius needs
- new order of configs, many files have been moved by Dewey Garret

ver. 0.9.9.6.1
- solved a bug in plasma.py, having a call without function

ver. 0.9.9.6
- made a new config folder to show gmoccapy as plasma screen
- included some minor changes to be able to place user glade panels 
  over the coolant and spindle frame, hiding the original widgets
  so plasma screen can easy be realized
  This will hide also the spindle speed label in gcode info frame.
- the tool info frame can also be hidden by a user glade file, because tool
  info is not needed for plasma.
- corrected an error in handling python calls in / for user glade screens,
  as example introduced plasma.glade plasma.hal and plasma.py demonstrating
  all possible communications

ver. 0.9.9.5
- added color chooser for homed and unhomed colors, as recommended
  by BigJohnT to help people suffering from protanopia (red/green weakness)
- corrected an error updating the DRO colors in lathe mode

ver. 0.9.9.4
- initializing some warnings at start up, corrected that
- deleted some unneeded print messages

ver. 0.9.9.3
- if the user tried to make a new file and there where no 
  RS274NGC_STARTUP_CODE in the INI file, an exception has been thrown
  fixed that bug
- if the user tried to make a new file, after he made already one,
  an exception has been thrown, because the file was loaded already
  fixed that bug

ver. 0.9.9.2
- solved a bug, entering the edit mode from auto mode, caused by 
  a typo in a widget name

ver. 0.9.9.1
- solved a bug showing the gremlin DRO, caused by a typo in a widget name
- some buttons and widgets did not have tooltip text, added that ones
- corrected German translation
- corrected Spanish translation

ver. 0.9.9
- introduced a new DRO, showing all three positions (Abs, Rel, DTG) at ones
  user can toggle the DRO by clicking on them
- The new DRO also indicates the actual coordinate system
- The new DRO will change its units according to the active gcode (G20 / G21)
- There are still the three buttons, but they are hidden by default,
  this can be changed on the settings page, but when the buttons are visible,
  the user looses the auto units feature of the DRO
  Hope too get the permission from the users to delete that button as soon as possible
- made the documentation for IconViewFileSelection
- made the documentation for Combi_DRO
- This change saved some lines of code in gmoccapy.py and made the code
  a lot easier to understand
- updated German translation
- updated Spanish translation

ver. 0.9.8.4
- diameter dro does not show imperial units, even if machine units are imperial, fixed.
- tool info only with three digits in imperial mode, now 4 digits
- active feed and active vel label not in machine units, if in imperial mode, fixed
- cosmetic changes to gmoccapy_lathe.ini
- introduced a imperial lathe ini

ver 0.9.8.3
- BUG: forget to update the coordinate system after changing the error system,
  causing the ABS/REL button not showing the correct label, fixed
- BUG: inserted Jog Increment continuous instead of 0, so could cause an exception
  on translated GUI, fixed
- BUG: when changing the mode from outside, i.e. starting a program with an external button, 
  the GUI did not change the style to auto mode, so it was not consistent, fixed
- deleted unnecessary icon and introduced new icon for machine on off and for the
  mode button (Thanks to Dejan/probamo)

ver. 0.9.8.2
- make the design from spindle and coolant frames more beautiful
- added both to a hbox, so later this box may be replaced by user controls,
  i.e. plasma cutters

ver. 0.9.8.1
- introduced new Serbian translation

ver. 0.9.8
- introduced notification as gmoccapy error messaging system
- rebuild the settings page to make the message system settings available
- new default startup position
- changed DRO textcolor label to DRO background color label, because that is what you change
- jogging with keyboard will jog full speed if SHIFT is hold down
- <Super_L> key will delete the last message of gmoccapy message system
- <STRG>+<SPACE> delete all gmoccapy messages at once
- switching on the machine will reset the GUI to manual mode
- the setup button is no longer a member of the mode radiobuttons
  it is now a toggle button, so pressing it twice will bring
  you to manual mode

ver. 0.9.7.5.1
- missed to change the version number in gmoccapy_handler.py
  corrected that

ver. 0.9.7.5
- translation of the Continuous Jog Button now possible
- solved a bug, when selecting the continuous jog button when it was translated
- added ABS, DTG and GTD to translation file
- added "show or hide tool path" to translation
- corrected a bug changing spindle bar min and max values changed the widget only on restart
- added to translation the complete gscreen.py file, even if there are a lot of things 
  nobody need to translate, but that gives the possibility to translate the entry dialogs 
  and some button labels

ver. 0.9.7.4
- added the Serbian translation
- corrected some mistakes in Spanish translation
- moved some files to get them in the corresponding locale folder
- modified .gitignore files so my locale folder will not be ignored any more

ver. 0.9.7.3.1
- removed some print/debug lines
- new order of the button in Auto Mode (requested from svenakela)
- corrected some translation errors
- changed the order of the jog button and the DRO, now when jogging on a touch screen, the
  right hand will not cover the DRO. Better handling?!
- deleted the button reload from auto to get space for fullsize_preview, so the user can switch to
  full-size preview, while the program runs.
- erased the close button in bottom button list edit, because the back button does the same 
- corrected the hardware button behavior, was needed because of the new order and 
  the reason that not "clicked" is emitted, but "pressed"
- button edit offsets now shows automatically the offset page
- the buttons for full-size preview on auto and edit offsets getting yellow when active
- pressing the button new in edit mode will make a new file in /tmp with the content from
  [RS274NGC] "RS274NGC_STARTUP_CODE" followed by 3 linefeed and an M2

ver. 0.9.7.3
- the buttons tbtn_view_dimension and tbtn_view_tool_path of the gremlin view
  was in an undefined state after the start of gmoccapy. Now the state will be 
  set according to the state when leaving the GUI, default is show both
- the state view of gremlin was by default "p" no the state on leaving the gui 
  will be restored after restarting the GUI
- corrected an error entering the settings page, and aborting the dialog, then the
  message appears two times, because the signal used was clicked and that is emitted twice
  on a rbt when changing the state of the buttons in the group

ver. 0.9.7.2
- check for NO_FORCE_HOMING included

ver. 0.9.7.1
- changed the structure of the files, so the user do not need to copy files after an update
  he only needs to adapt his config files, this follows the new gscreen structure and 
  all files should be present after installing linuxcnc
- corrected some typos in code
- changed my way to show the entry dialog as integer only to the gscreen way
- added a file chooser to settings page to select the jump to dir for IconFileSelection
- file extensions are now taken from INI file and converted from raw data to correct
  format in an own function, taken in care in IconFileSelection and file to load chooser
- solved an error in IconFileSelection, crashing the GUI if button up was pressed being in the root dir

ver. 0.9.7
- added a file selection dialog, for touch screen use
- in MDI mode it is now possible to add more commands, even if the interpreter is running
- do not block any more the spindle buttons while the interpreter is running,
  so spindle can be switched on and of at any time
- added a selection for show keyboard on file selection in settings page
- changes button home_4 to show different icon, depending on INI settings of 4th axis
- moved some code "G95 related" from periodic to _update_vel
- corrected some align values in glade file
- removed units from max_vel_label (glade file)
- corrected hardware button behavior
- added again a sim hardware ini file
- uniform usage of "" instead of sometime '' (just to clear python style)
- user can select on settings page, if he want the offsettab or the preview tab 
  to be displayed as default, the ntb_tabs are shown, so changing is possible at any time
- prepared to get later our own error handling, introduced Notification Class, at the moment disabled
- corrected an error if setting the coordinate system after setting axis values in touch off dialog

ver. 0.9.6.1
- fixed a bug editing a tool while G43 is active!
- added a feature, that will update G43 after a toolchange if it was active on toolchange start
- tooloffset in Information frame does now show the real pin values motion.tooloffset.z if
  connected to gscreen.tooloffset_z in postgui.hal file (for lathe also x values)
- cleared the code from some unnecessary ".gscreen." 

ver. 0.9.6
- included the 4-th axis, buttons will change according to INI file settings
- corrected not taken care of PROGRAM_PREFIX path set in the INI file
- G95 Bug solved, it was caused from sim_spindle_encoder.hal, using now a modified hal from axis
- cleared a warning of missing handler

ver. 0.9.5.1
- bug in spindle switching while in LOG Mode
- ESC and F1 keys will work now, even if use Keyboard shortcuts is not activated
- solved a bug in run_from_line, the start line was not reseted after program stop, 
  and I missed to reset self.data.restart_dialog to None

ver. 0.9.5
- Keyboard shortcuts, now ESCAPE only aborts and F1 emit estop
- spindle can be switched on and off while program is paused, without getting an error
- sourceview now with search and do / redo, while in edit mode
- added an offset page in ntb_preview with the possibility 
  * to select directly an coordinate system
  * edit the coordinates of every system
  * give the systems human names
- fixed a bug in tooledit, trying to touch of a tool not in spindle, I must check if this should be allowed
  or if it better only allowing touch off with the tool in spindle
- changed gmoccapy keyboard to "onboard", if the layout is not correct, the following command will correct it
  setxkbmap -layout <your contry letters>       
  gb for Great Britan, de for germany, etc.
- changes in gscreen broke gmoccapy cycle start seems that hal_action run is not any longer permitted,
  now hal toggle action is needed, corrected this
- changed the entry dialog, so in some cases it is only possible to enter integer values
- added a button to select a tool by its number, it is easier, if you have a lot of tools
- cleared the code a lot
- settings page, it is possible to select if you want to use the onbord keyboard also in tooledit page 
  and in offset page editing
- deleted the hardware button simulation ini, because it will not work as it should and I was not able
  to find a solution. 

ver. 0.9.4
- corrected a lot of typo, thanks to David for his help
- renamed some widgets from "cero" to "zero"
- deleted one increment in every INI file, so the GUI fits better to smallest screen size
- translation to german included and prepared for more languages
- there was still an error in key handling with incremental jogging, hope I solved it now for final
- changed the dialog "run_from_line" to use gscreens default, resulting in the need to rename
  "hal_sourceview" to "gcode_view"
- renamed all pins and definitions from "overide" to "override" because of typo
- avoid getting to the touch off button, while the machine is not homed
- hide Y touch off buttons in lathe mode
- solved a bug executing a command constantly related with feed and periodic
- Tool change from tool editor now works like it should even with T1 M6 as with M61 Q1
- the tool in spindle will be checked if you enter the tool editor.

ver. 0.9.3.2
- alligned the jog_button and jog_rates frame on the top (just cosmetic)
- The Page-up and Page_Down keyboard keys moved the Z axis in opposite directions
- Feed values will only be shown with digit if G95 is active
- added classicladder button to the list of buttons to be able to handle it with hardware button
- changed hardware button handling to fit also to lathe mode
- included a test to avoid speeding the spindle over its limit using the spindle speed override
  i.e. max = 6000 but S = 5500 and override = 120 % would result in 6600, but only 6000 is possible
- also check spindle speed if the commands are given trough MDI and override is to high will reduce
  the override value to max allowed

ver. 0.9.3.1
- A message window will warn the user in case he try to use G95
- Changed the required screen size to fit on 979 x 750 

ver. 0.9.3
- included the patch for key_jogging from Chris
- support now also back tool lathes
- after M61 Q tool change, the Gui didn't leave the MDI modem resulting in problems
- the btn_view_Y2 has now a yellow background
- changing the max vel slider had no effect, I fixed this

ver. 0.9.2
- added lathe mode
- added classicladder button
- added button for tool touchoff in X and Z axis
- corrected the key handling, now also F1 and F2 works and ESC emit emc.aboart()

ver. 0.9.1.2
- trying to jog the machine with the keyboard
  a python error was launched, because Chris renamed the
  data.event_up to data.event_last
  solved this renaming the data also in gmoccapy

ver. 0.9.1.2
- missed renaming one widget in code, due to the changes
  on the settings page, resulting in an exception
  solved this renaming the widget in gmoccapy

ver. 0.9.1
- show offsets and show dtg for gremlin are only sensitive if show gremlin DRO 
  is actice, other behavior makes no sense
- settings page can be reached now also in estop state
- desktop notify can be disabled in settings page, makes the gui faster
- file to load on start up can be selected on settings page
- in init_file_to_load added a selection of filters given in INI File
- button save and run has now a tool tip text, it wasn't shown, because it was set
  translatable and no translation was available
- check on macro execution for errors before starting the macro
- added a checkbox to select the use of keyboard shortcuts
- reconnected the sim spindle to gmoccapy
- in MDI Mode giving S0 now switch the spindle off
- from INI [DISPLAY] min_spindle_override is used to set the slider limits
- spindle settings moved from INI to the settings page and preference file
- def init_gremlin now in gmoccapy, to avoid widget name conflicts
- DRO settings changed in settings page, checkboxes instead of toggle button
  and all settings related to DRO in one frame
- added scale settings for the hardware mpg encoders to move the sliders,
  otherwise for max vel being 14000 the changes was to small, counting one by one
- hardware keyboard now works also in settings page and debug page
- Screen2 can be shown now, but I noticed, that if the screen is very complex, 
  the application will crash!

ver. 0.9.01
- fixed a bug in keyhandling mentioned by Chris
  * changing the jog velocity while jogging in continuous caused by focus 
    jumping from widget to widget when holding down a key
  * Keyboard autorepeat caused moving the machine by several 
    increments instead of only one. 

ver. 0.9.0
- unlock settings now with tool tip text
- I forgot an letter in hal pin feed-override-counts
- The button Rel/Abs changes its label according to the active coordinate system
  and its background color does change if G54 is not active
- solved the estop error not showing the correct sate on start up
- solved a bug giving value 0 to macro, the entry widget checked this value as False
- merged with new master and also with gscreen with new widget names
- gscreen fired a error when there is no keyhandling in gmoccapy, 
  i introduced a dummy
- after start some buttons wasn't set in correct state, 
  it was possible to enter MDI Mode without homing before.
- avoid switching screens to MDI and back to manual on tool change
- cooling mist and lube can be switched on and off every time you want
- you can jog the machine in 3 axis with the keyboard button, but only in manual mode
  this is just a test, I don't now if I leave this feature in gmoccapy
- as run from line is not very secure and also not working yet correctly,
  I made it selectable in the settings page
- in settings you can select now qwertz or qwerty keyboard layout
- in settings you can select whether the On Screen keyboard are shown by default or not
  for mode MDI and mode EDIT separately

ver. 0.8.9
- new icon for btn_user_tabs
- new icon for btn_fullsize_preview
- all dialogs do react to keyboard input now
- System theme has not been set properly on start up, fixed this.
- added a new place for user tabs, within ntb_preview, showing then the tabs
- added a test to show actual velocity in machine units.
- added hal pins to be able to connect a hardware selection switch to jog_increment radio button
- entering the edit mode sets the focus in the hal_sourceview widget, so working with keyboard
  is possible without any cklick
- After editing the tool offsets in table, the button "Apply" will not only apply the changes to
  tool table, but also to the tool in spindle, but only if G43 is in active g-codes
- speeded up the tool change screen refresh, by adding self.on_hal_status_interp_idle(self)
  in the button press event
- added hal pins for jogging the axis with hardware buttons for each axis in self.data.axis_list
- deleted the metric button from settings page
- changed hal_pin_names to use "-" instead of "_"
- on tool table page I missed to add tool tip text to the buttons, I added them now
- added a hal pin to unlock the settings page, so a key-switch can be used to unlock the page

ver. 0.8.8
- there was an error getting the increments from the INI file
  I begin counting from 1 instead of 0, that is why the first increment was missing
- solved a problem while switching flood or mist on/off with MDI commands, the buttons got active
  like they should, but the icon didn't change from on/off, solved that changing _update_coolant
- when the tool was changed using M61Q, the screen has not been set back to manual mode properly,
  this was caused by asking if tool:, but as at the beginning toolnumber is zero, this decision was 
  taken wrong, after changing it to if tool or tool == 0: it does work
- running a macro changed the image and function of the keyboard button, 
  but the tool tip text didn't change, I fixed this.
- it was possible to reduce the max_vel of the machine less than the jog_velocity,
  so it was possible to jog faster than the max velocity you set with the corresponding slider
  I fixed this, if you reduce max-vel lower than jog_vel, jog vel will be reduced too
- spindle bar won't grow with negative values (spindle reverse); I know it worked already, why
  did I have to fix this again?
- entering the MDI Mode sets the focus directly to the enty of hal_mdihistory
 
ver. 0.8.7
- changed the button to delete status bar messages from text to icon
- changed the INI files to display the side panels vice versa
- made vcp_box.glade fit better in the screen

ver. 0.8.6
- all buttons on settings now with active back color "yellow"
- added a button to set logging or not, will add later a option to 
  store the logging in a hidden file
- solved a bug switching fullscreen views, I missed to add 
  a size request to window1 in glade file, 
  smallest window possible = 979 x 782 
- added a button to clear the statusbar information
- new hal-pin jog_increment as float out pin
- copied init increments from gscreen to gmoccapy and modified it
  to not get added an continuous at the end, I want it with first upper
  letter and as first position, to not get problems while creating the 
  buttons dynamically
- removed some print commands
- changed the test for gremlin DRO from preferences file to button state
- made hal pins to connect MPG Wheels to the sliders
	* gscreen.spindle_override_counts
	* gscreen.feed_override_counts
	* gscreen.max_vel_counts
	* gscreen.jog_speed_counts
  Does anyone know, why the connection in postgui hal change the jog counts by one and 
  modify this way the scale from 100 to 101?

ver. 0.8.5
- included a button to toggle gremlin fullview
  but getting out of the fullscreen mode will hide the DRO not
  taking care of preferences, I do not not why
- implemented a function to set gremlin grid
  Grid is set in INCH, not taking care of the preferences file

ver. 0.8.4
- thanks to Chris the software starts now on a new installation with
  "Follow System Theme" theme
- Keyboard now with upper and lower letters (SHIFT Key included)

ver. 0.8.3
- there was still a problem with DTG and DRO switching,
  now everything is working like it should
- now not the gscreen colors are used, on first start every color
  is set to black, after that the colors are handled as they are 
  in gscreen.
- Delete MDI is working, but until now only for the running session
- I deleted some lines of code in 0.7.05, resulting in damaging the tool editor, fixed this
- reorganized the order from buttons to be modified during INIT, now they
  are in alphabetic order
- made several INI Files to show the behavior with side panels and user tabs
  and simulated hardware button
- included the following buttons in settings page
  - enable gremlin DRO
  - Show gremlin DTG 
  - show gremlin offsets
- check if tool in spindle == tool to change, then give message and return

ver. 0.8.2
- solved the error related to the DTG Button
- clearing the code
- added a SPINDLE section to INI to get the min and max spindle speed
- change the spindle bar properties by code to show also negative revolutions
- spindle speed label shows also negative values if spindle runs reverse
- solved a bug in macro execution, when wrong values has been given

ver. 0.8.1
- clearing the code
- unlock code now in the hidden preference file, but I still need
  to include an change function in the settings page
- emergency exit is now default on start
- there is still an error changing from DTG to GTD in ABS and REL changing

ver. 0.8.0
- colorselection for the different dro states now works, but there is 
  still a small error, after changing a color, it will not show the 
  eventboxes in proper color. After a new start of gmoccapy it works
  like it should. I searched already three days for a solution, but I 
  couldn't find any.
- removed some unused print() commands
- gmoccapy.glade is now able to add side panels, 
  on the left and right
- user tabs are working, I need to make some documentation

ver. 0.7.09
- changed tool change dialog from axis dialog to gscreen dialog,
  you can switch back if you like by commenting the tool change lines in 
  postgui.hal file.
- btn not implemented clicked now logs the button

ver. 0.7.08
- merged with /origin/master instead of mah/master
- using now hide_buttonbox from tooledit widget instead of hiding the box by an own method
- solved a problem reported by Chris, blinking coolant button. The behavior was caused
  from _update_coolant()
- renamed tbtn_coolant to tbtn_flood
- bugfix on macro goto position caused from self.on_btn_macro_pressed()
- finished the hal connections also for the vertical buttons
  to test with simulated buttons, you have to uncomment the corresponding lines in INI and postgui.hal
  then two buttonlist will appear
- There was a problem executing the macros with the hardware button, 
  user where able to start a second macro while the first was still running, solved that
- Running macros can be aborted, the show_keyboard button will change it's image and 
  get an other function
 
ver. 0.7.07
- solved a problem switching main button list, wait on tool change has not
  been reseted properly
- now I hide the hbuttonbox of tooledit widget instead of every button,
  this saved 6 lines of code :-)

ver. 0.7.06
- finished the h_button hardware pin connection
- macros can be run by hardware button

  to test the features, just uncomment 3 lines in INI File DISPLAY section, see comments there
  and uncomment the connections made in gmoccapy_postgui.hal
  I need someone to test this with real hardware, as with gladevcp buttons there seems to be
  a problem with the mode settings, change a tool with M61 will not bring you back in manual mode 
  using the software keys, due to gladevcp in my opinion.

ver. 0.7.05
- made the tooledit button work on my layout
- all bottom button have there own hal pins, witch can be connected to hardware 
  button so no touch screen is needed. v_button still to do and macros not working jet.
- added an icon for tool-change

ver. 0.7.04
- added preference file path to INI file
- added the release notes file
- hide the button of tooledit widget
- all tool change thinks are now done with the tool_edit_widget
  by selecting the tool from the list

ver. 0.7.03
- added Release Number to title bar,
  so it is easer for users to see if they got
  the latest release

ver. 0.7.02
- added the capability to launch macros with variable parameters
- MDI and Auto mode can now only be reached if state all_homed = True
- added sample macros

ver. 0.7.01
- changed the foldername to use only lower letters
- cleared the directory gmoccapy, all hal files are now again
  symbolic links
- renamed the scripts folder to subroutines and moved it in the
  nc_files folder
- icons folder not touched at the moment
- changed INI File to use other paths and renamed SCRIPTS to macros, next it will be
  changed to be the same as in touchy

ver. 0.7.00
- finished the keyboard, it does now scroll in EditMode
  as well as in MDI Mode
- Solved a problem with the index tool button, it stays unsensitized after
  an machine off, now it is working like it should
- smaller changes in the icon folder

ver. 0.6.09
- some more new icon
- merged with master
- added some new icon
- changed the position from the right button
- in emergency state the button to close gmoccapy was disabled,
  so it wasn't possible to close the application in fullscreen mode.

ver. 0.6.08
- Virtual Keyboard included and working on MDI and AUTO Mode
  unfortunately the corresponding windows will not scroll as they should
- bug found in setting G54 origin, solved!

ver. 0.6.07
- I finished the keyboard, in editing mode it is working fine
  in MDI mode I have to find out, how to move the selected row in the
  hal_mdi_history using the cursor buttons!

ver. 0.6.06
- Edit program works
- make new programs works too
- new keyboard with nearly all keys
- Attention: On editing a program the keyboard need some more
  fine polishing, to allow editing text in the middle and I have to
  include cursor keys

ver. 0.6.05
- begin to include the edit mode for g-code programs
  not working jet, still work to do
  The graphics part is finished, just the icon are not very nice

ver. 0.6.04
- changed hal pin connections to control homing to gscreen matter
  so nearly all connections to postgui hal are not needed any more
- all messages prepared to get translated _(message)
- Run from line is now included, but at the moment without control
  of previous lines, this is still to do.
- settings page begin to work
  + fullscreen is included
  + hide cursor is working
  + sounds are selectable
  + spindle start rpm is working

ver. 0.6.03
- optional blocks now working
- optional stops working too
- added missing button in MDI Keypad (I missed I ; J ; K )
- cooling and spindle buttons react to emc stat, so setting an M7 will
  toggle the corresponding button, so will an M3 or an M5
  This is not working in AUTO MODE with interpreter running to avoid error
  messages.
- changed the test files to have optional blocks and stops.

ver. 0.6.02
- all icons moved to icon folder
- implemented get toolinfo, tool frame now shows correct data
- implemented user mdi command through gscreen, so there is no need
  any more to import linuxcnc
- added some more icon

ver. 0.6.01
- solved the problem that widgets don't get sensitized after a pause
  and a later resume.
- there will appear an error if in Pause you push coolant or spindle button
  because the command mode will be changed, the program will run later as usual

ver. 0.6.00
- mostly I changed the name to Gmoccapy as invented by Chris
- some minor changes in code

ver. 0.5.08
- program label at start up was wrong
- after pushing manual button staying in settings, main button list was not changed back to manual
- max velocity now again in units per minute, seems Chris changed it back

ver. 0.5.07
- axis setting to an value with preferences is working fine
- DRO labels changing colors like they should
- Added a button to set tool with M61 Q?
- Commented a little bit more the code
- prepared INI File for scripts execution
- Fullscreen is included now
- HalScope Button added
- Prepared to execute MDI commands,
  will later read them also from the INI File as HALUI_COMMAND

ver. 0.5.06
- added hal scope
- cleared the code a little bit more
- removed unused jog-increment-out pin

ver. 0.5.05
-cleaned up and solved merge conflicts
 This is a version for first tests by users!<|MERGE_RESOLUTION|>--- conflicted
+++ resolved
@@ -1,20 +1,15 @@
-<<<<<<< HEAD
 ver 2.2.4
 - introduced a check for double axis letters in [TRAJ]COORDINATES = X Y Y Z 
   to set the homing button of the double mentioned axis. This is to protect 
   a gantry from being damaged homing only one joint of two.
   Thanks to rodw for insisting to solve the misbehavior
 
-ver 2.2.3.2
-- solved a bug caused due to an unapropiate merge of Sebastian Kuzminski
-=======
 ver 2.2.3.3
 - check on homing for double letters and get the correct joint number
   for homing
 
 ver 2.2.3.2
 - solved a bug caused due to an unappropriated merge of Sebastian Kuzminski
->>>>>>> 70fff63c
   causing a hal pin to be created twice.
 
 ver 2.2.3.1
