#!/usr/bin/env python
# -*- coding:UTF-8 -*-
"""
    A GUI for LinuxCNC based on gladevcp and Python
    Based on the design of moccagui from Tom
    and with a lot of code from gscreen from Chris Morley
    and with the help from Michael Haberler
    and Chris Morley and some more

    Copyright 2012 / 2017 Norbert Schechner
    nieson@web.de

    This program is free software; you can redistribute it and/or modify
    it under the terms of the GNU General Public License as published by
    the Free Software Foundation; either version 2 of the License, or
    (at your option) any later version.

    This program is distributed in the hope that it will be useful,
    but WITHOUT ANY WARRANTY; without even the implied warranty of
    MERCHANTABILITY or FITNESS FOR A PARTICULAR PURPOSE.  See the
    GNU General Public License for more details.

    You should have received a copy of the GNU General Public License
    along with this program; if not, write to the Free Software
    Foundation, Inc., 51 Franklin Street, Fifth Floor, Boston, MA 02110-1301 USA.

"""

import traceback           # needed to launch traceback errors
import hal                 # base hal class to react to hal signals
import hal_glib            # needed to make our own hal pins
import gtk                 # base for pygtk widgets and constants
import sys                 # handle system calls
import os                  # needed to get the paths and directories
import pango               # needed for font settings and changing
import gladevcp.makepins   # needed for the dialog"s calculator widget
import atexit              # needed to register child's to be closed on closing the GUI
import subprocess          # to launch onboard and other processes
import vte                 # To get the embedded terminal
import tempfile            # needed only if the user click new in edit mode to open a new empty file
import linuxcnc            # to get our own error system
import gobject             # needed to add the timer for periodic
import locale              # for setting the language of the GUI
import gettext             # to extract the strings to be translated

from gladevcp.gladebuilder import GladeBuilder

from time import strftime  # needed for the clock in the GUI
from gtk._gtk import main_quit

# Throws up a dialog with debug info when an error is encountered
def excepthook(exc_type, exc_obj, exc_tb):
    try:
        w = app.widgets.window1
    except KeyboardInterrupt:
        sys.exit()
    except NameError:
        w = None
    lines = traceback.format_exception(exc_type, exc_obj, exc_tb)
    m = gtk.MessageDialog(w,
                          gtk.DIALOG_MODAL | gtk.DIALOG_DESTROY_WITH_PARENT,
                          gtk.MESSAGE_ERROR, gtk.BUTTONS_OK,
                          ("Found an error!\nThe following information may be useful in troubleshooting:\n\n")
                          + "".join(lines))
    m.show()
    m.run()
    m.destroy()


sys.excepthook = excepthook

debug = False

if debug:
    pydevdir = '/home/gmoccapy/Aptana_Studio_3/plugins/org.python.pydev_4.5.5.201603221110/pysrc'

    if os.path.isdir(pydevdir):  # and  'emctask' in sys.builtin_module_names:
        sys.path.append(pydevdir)
        sys.path.insert(0, pydevdir)
        try:
            import pydevd

            print("pydevd imported, connecting to Eclipse debug server...")
            pydevd.settrace()
        except:
            print("no pydevd module found")
            pass

# constants
#         # gmoccapy  #"
<<<<<<< HEAD
_RELEASE = " 2.3.3.3"
=======
_RELEASE = " 1.5.10"
>>>>>>> dead6ee7
_INCH = 0                         # imperial units are active
_MM = 1                           # metric units are active

# set names for the tab numbers, its easier to understand the code
# Bottom Button Tabs
_BB_MANUAL = 0
_BB_MDI = 1
_BB_AUTO = 2
_BB_HOME = 3
_BB_TOUCH_OFF = 4
_BB_SETUP = 5
_BB_EDIT = 6
_BB_TOOL = 7
_BB_LOAD_FILE = 8
#_BB_HOME_JOINTS will not be used, we will reorder the notebooks to get the correct page shown

_TEMPDIR = tempfile.gettempdir()  # Now we know where the tempdir is, usualy /tmp

# set up paths to files
BASE = os.path.abspath(os.path.join(os.path.dirname(sys.argv[0]), ".."))
LIBDIR = os.path.join(BASE, "lib", "python")
sys.path.insert(0, LIBDIR)

# as now we know the libdir path we can import our own modules
from gmoccapy import widgets       # a class to handle the widgets
from gmoccapy import notification  # this is the module we use for our error handling
from gmoccapy import preferences   # this handles the preferences
from gmoccapy import getiniinfo    # this handles the INI File reading so checking is done in that module
from gmoccapy import dialogs       # this takes the code of all our dialogs

_AUDIO_AVAILABLE = False
try:
    import gst
    from gmoccapy import player        # a class to handle sounds
    _AUDIO_AVAILABLE = True
except:
    pass
# set up paths to files, part two
CONFIGPATH = os.environ['CONFIG_DIR']
DATADIR = os.path.join(BASE, "share", "gmoccapy")
IMAGEDIR = os.path.join(DATADIR, "images")
XMLNAME = os.path.join(DATADIR, "gmoccapy.glade")
THEMEDIR = "/usr/share/themes"
USERTHEMEDIR = os.path.join(os.path.expanduser("~"), ".themes")
LOCALEDIR = os.path.join(BASE, "share", "locale")

# path to TCL for external programs eg. halshow
TCLPATH = os.environ['LINUXCNC_TCL_DIR']

# the ICONS should must be in share/gmoccapy/images
ALERT_ICON = os.path.join(IMAGEDIR, "applet-critical.png")
INFO_ICON = os.path.join(IMAGEDIR, "std_info.gif")

# this is for hiding the pointer when using a touch screen
pixmap = gtk.gdk.Pixmap(None, 1, 1, 1)
color = gtk.gdk.Color()
INVISABLE = gtk.gdk.Cursor(pixmap, pixmap, color, color, 0, 0)


class gmoccapy(object):
    def __init__(self, argv):
        
        # prepare for translation / internationalisation
        locale.setlocale(locale.LC_ALL, '')
        locale.bindtextdomain("gmoccapy", LOCALEDIR)
        gettext.install("gmoccapy", localedir=LOCALEDIR, unicode=True)
        gettext.bindtextdomain("gmoccapy", LOCALEDIR)

        # needed components to comunicate with hal and linuxcnc
        self.halcomp = hal.component("gmoccapy")
        self.command = linuxcnc.command()
        self.stat = linuxcnc.stat()

        self.error_channel = linuxcnc.error_channel()
        # initial poll, so all is up to date
        self.stat.poll()
        self.error_channel.poll()

        self.builder = gtk.Builder()
        # translation of the glade file will be done with
        self.builder.set_translation_domain("gmoccapy")
        self.builder.add_from_file(XMLNAME)
        self.builder.connect_signals(self)

        self.widgets = widgets.Widgets(self.builder)

        self.initialized = False  # will be set True after the window has been shown and all
                                  # basic settings has been finished, so we avoid some actions
                                  # because we cause click or toggle events when initializing
                                  # widget states.

        self.start_line = 0  # needed for start from line

        self.active_gcodes = []   # this are the formated G code values
        self.active_mcodes = []   # this are the formated M code values
        self.gcodes = []          # this are the unformatted G code values to check if an update is required
        self.mcodes = []          # this are the unformatted M code values to check if an update is required

        self.distance = 0         # This global will hold the jog distance
        self.tool_change = False  # this is needed to get back to manual mode after a tool change
        self.load_tool = False    # We use this avoid mode switching on reloading the tool on start up of the GUI
        self.macrobuttons = []    # The list of all macros defined in the INI file
        self.fo_counts = 0        # need to calculate difference in counts to change the feed override slider
        self.so_counts = 0        # need to calculate difference in counts to change the spindle override slider
        self.jv_counts = 0        # need to calculate difference in counts to change the jog_vel slider
        self.ro_counts = 0        # need to calculate difference in counts to change the rapid override slider

        self.spindle_override = 1 # holds the feed override value and is needed to be able to react to halui pin
        self.feed_override = 1    # holds the spindle override value and is needed to be able to react to halui pin
        self.rapidrate = 1        # holds the rapid override value and is needed to be able to react to halui pin

        self.incr_rbt_list = []   # we use this list to add hal pin to the button later
        self.jog_increments = []  # This holds the increment values
        self.unlock = False       # this value will be set using the hal pin unlock settings

        # needed to display the labels
        self.system_list = ("0", "G54", "G55", "G56", "G57", "G58", "G59", "G59.1", "G59.2", "G59.3")
        self.dro_size = 28           # The size of the DRO, user may want them bigger on bigger screen
        self.axisnumber_four = ""    # we use this to get the number of the 4-th axis
        self.axisletter_four = None  # we use this to get the letter of the 4-th axis
        self.axisnumber_five = ""    # we use this to get the number of the 5-th axis
        self.axisletter_five = None  # we use this to get the letter of the 5-th axis

        self.notification = notification.Notification()  # Our own message system
        self.notification.connect("message_deleted", self._on_message_deleted)
        self.last_key_event = None, 0  # needed to avoid the auto repeat function of the keyboard
        self.all_homed = False         # will hold True if all axis are homed
        self.faktor = 1.0              # needed to calculate velocities

        self.xpos = 40        # The X Position of the main Window
        self.ypos = 30        # The Y Position of the main Window
        self.width = 979      # The width of the main Window
        self.height = 750     # The height of the main Window

        self.gcodeerror = ""   # we need this to avoid multiple messages of the same error

        self.lathe_mode = None # we need this to check if we have a lathe config

        # the default theme = System Theme we store here to be able to go back to that one later
        self.default_theme = gtk.settings_get_default().get_property("gtk-theme-name")

        self.dialogs = dialogs.Dialogs()
        self.dialogs.connect("play_sound", self._on_play_sound)

        # check the arguments given from the command line (Ini file)
        self.user_mode = False
        self.logofile = None
        for index, arg in enumerate(argv):
            print(index, " = ", arg)
            if arg == "-user_mode":
                self.user_mode = True
                self.widgets.tbtn_setup.set_sensitive(False)
                message = _("**** GMOCCAPY INI Entry **** \n")
                message += _("user mode selected")
                print (message)
            if arg == "-logo":
                self.logofile = str(argv[ index + 1 ])
                message = _("**** GMOCCAPY INI Entry **** \n")
                message += _("logo entry found = {0}").format(self.logofile)
                print (message)
                self.logofile = self.logofile.strip("\"\'")
                if not os.path.isfile(self.logofile):
                    self.logofile = None
                    message = _("**** GMOCCAPY INI Entry Error **** \n")
                    message += _("Logofile entry found, but could not be converted to path.\n")
                    message += _("The file path should not contain any spaces")
                    print(message)

        # check if the user want a Logo (given as command line argument)
        if self.logofile:
            self.widgets.img_logo.set_from_file(self.logofile)
            self.widgets.img_logo.show()

            page2 = self.widgets.ntb_jog_JA.get_nth_page(2)
            self.widgets.ntb_jog_JA.reorder_child(page2, 0)
            page1 = self.widgets.ntb_jog_JA.get_nth_page(1)
            self.widgets.ntb_jog_JA.reorder_child(page1, -1)

        # Our own clas to get information from ini the file we use this way, to be sure
        # to get a valid result, as the checks are done in that module
        self.get_ini_info = getiniinfo.GetIniInfo()

        self.prefs = preferences.preferences(self.get_ini_info.get_preference_file_path())

        self._get_axis_list()
        # self._init_extra_axes() # will be called from _get_axis_list

        self._init_jog_increments()

        self._init_hal_pins()

        self._init_user_messages()

        # set the title of the window, to show the release
        self.widgets.window1.set_title("gmoccapy for linuxcnc {0}".format(_RELEASE))
        self.widgets.lbl_version.set_label("<b>gmoccapy\n{0}</b>".format(_RELEASE))

        panel = gladevcp.makepins.GladePanel(self.halcomp, XMLNAME, self.builder, None)

        self.halcomp.ready()

        # this are settings to be done before window show
        self._init_preferences()

        # finally show the window
        self.widgets.window1.show()

        if self.stat.kinematics_type != linuxcnc.KINEMATICS_IDENTITY:
            self._init_joints_btn()

        self._init_dynamic_tabs()
        self._init_tooleditor()
        self._init_themes()
        self._init_audio()
        self._init_gremlin()
        self._init_hardware_button_order()
        self._init_kinematics_type()
        self._init_hide_cursor()
        self._init_offsetpage()
        self._init_keybindings()
        self._init_IconFileSelection()
        self._init_keyboard()

        # now we initialize the file to load widget
        self._init_file_to_load()

        self._show_offset_tab(False)
        self._show_tooledit_tab(False)
        self._show_iconview_tab(False)

        # the velocity settings
        self.min_spindle_rev = self.prefs.getpref("spindle_bar_min", 0.0, float)
        self.max_spindle_rev = self.prefs.getpref("spindle_bar_max", 6000.0, float)
        self.widgets.adj_spindle_bar_min.set_value(self.min_spindle_rev)
        self.widgets.adj_spindle_bar_max.set_value(self.max_spindle_rev)
        self.widgets.spindle_feedback_bar.set_property("min", float(self.min_spindle_rev))
        self.widgets.spindle_feedback_bar.set_property("max", float(self.max_spindle_rev))

        # Popup Messages position and size
        self.widgets.adj_x_pos_popup.set_value(self.prefs.getpref("x_pos_popup", 45, float))
        self.widgets.adj_y_pos_popup.set_value(self.prefs.getpref("y_pos_popup", 55, float))
        self.widgets.adj_width_popup.set_value(self.prefs.getpref("width_popup", 250, float))
        self.widgets.adj_max_messages.set_value(self.prefs.getpref("max_messages", 10, float))
        self.widgets.fontbutton_popup.set_font_name(self.prefs.getpref("message_font", "sans 10", str))
        self.widgets.chk_use_frames.set_active(self.prefs.getpref("use_frames", True, bool))

        # Only used if the DRO buttons will remain in gmoccapy
        self.widgets.chk_show_dro_btn.set_active(self.prefs.getpref("show_dro_btn", False, bool))
        self.widgets.chk_auto_units.set_active(self.prefs.getpref("use_auto_units", True, bool))
        self.on_chk_show_dro_btn_toggled(None)
        self.on_chk_auto_units_toggled(None)
        if self.widgets.Combi_DRO_x.machine_units == 0:
            self.widgets.tbtn_units.set_active(True)

        self.widgets.tbtn_rel.modify_bg(gtk.STATE_ACTIVE, gtk.gdk.color_parse("#FFFF00"))
        self.widgets.tbtn_dtg.modify_bg(gtk.STATE_ACTIVE, gtk.gdk.color_parse("#FFFF00"))
        self.widgets.tbtn_units.modify_bg(gtk.STATE_ACTIVE, gtk.gdk.color_parse("#FFFF00"))
        # end of the button usage

        # this sets the background colors of several buttons
        # the colors are different for the states of the button
        self.widgets.tbtn_on.modify_bg(gtk.STATE_ACTIVE, gtk.gdk.color_parse("#FFFF00"))
        self.widgets.tbtn_estop.modify_bg(gtk.STATE_ACTIVE, gtk.gdk.color_parse("#FF0000"))
        self.widgets.tbtn_estop.modify_bg(gtk.STATE_NORMAL, gtk.gdk.color_parse("#00FF00"))
        self.widgets.rbt_manual.modify_bg(gtk.STATE_ACTIVE, gtk.gdk.color_parse("#FFFF00"))
        self.widgets.rbt_mdi.modify_bg(gtk.STATE_ACTIVE, gtk.gdk.color_parse("#FFFF00"))
        self.widgets.rbt_auto.modify_bg(gtk.STATE_ACTIVE, gtk.gdk.color_parse("#FFFF00"))
        self.widgets.tbtn_setup.modify_bg(gtk.STATE_ACTIVE, gtk.gdk.color_parse("#FFFF00"))
        self.widgets.rbt_forward.modify_bg(gtk.STATE_ACTIVE, gtk.gdk.color_parse("#00FF00"))
        self.widgets.rbt_reverse.modify_bg(gtk.STATE_ACTIVE, gtk.gdk.color_parse("#00FF00"))
        self.widgets.rbt_stop.modify_bg(gtk.STATE_ACTIVE, gtk.gdk.color_parse("#FFFF00"))
        self.widgets.rbt_view_p.modify_bg(gtk.STATE_ACTIVE, gtk.gdk.color_parse("#FFFF00"))
        self.widgets.rbt_view_x.modify_bg(gtk.STATE_ACTIVE, gtk.gdk.color_parse("#FFFF00"))
        self.widgets.rbt_view_y.modify_bg(gtk.STATE_ACTIVE, gtk.gdk.color_parse("#FFFF00"))
        self.widgets.rbt_view_y2.modify_bg(gtk.STATE_ACTIVE, gtk.gdk.color_parse("#FFFF00"))
        self.widgets.rbt_view_z.modify_bg(gtk.STATE_ACTIVE, gtk.gdk.color_parse("#FFFF00"))
        self.widgets.tbtn_flood.modify_bg(gtk.STATE_ACTIVE, gtk.gdk.color_parse("#00FF00"))
        self.widgets.tbtn_fullsize_preview.modify_bg(gtk.STATE_ACTIVE, gtk.gdk.color_parse("#FFFF00"))
        self.widgets.tbtn_fullsize_preview1.modify_bg(gtk.STATE_ACTIVE, gtk.gdk.color_parse("#FFFF00"))
        self.widgets.tbtn_mist.modify_bg(gtk.STATE_ACTIVE, gtk.gdk.color_parse("#00FF00"))
        self.widgets.tbtn_optional_blocks.modify_bg(gtk.STATE_ACTIVE, gtk.gdk.color_parse("#FFFF00"))
        self.widgets.tbtn_optional_stops.modify_bg(gtk.STATE_ACTIVE, gtk.gdk.color_parse("#FFFF00"))
        self.widgets.tbtn_user_tabs.modify_bg(gtk.STATE_ACTIVE, gtk.gdk.color_parse("#FFFF00"))
        self.widgets.tbtn_view_dimension.modify_bg(gtk.STATE_ACTIVE, gtk.gdk.color_parse("#FFFF00"))
        self.widgets.tbtn_view_tool_path.modify_bg(gtk.STATE_ACTIVE, gtk.gdk.color_parse("#FFFF00"))
        self.widgets.tbtn_edit_offsets.modify_bg(gtk.STATE_ACTIVE, gtk.gdk.color_parse("#FFFF00"))
        self.widgets.tbtn_switch_mode.modify_bg(gtk.STATE_ACTIVE, gtk.gdk.color_parse("#FFFF00"))

        # tool measurement probe settings
        xpos, ypos, zpos, maxprobe = self.get_ini_info.get_tool_sensor_data()
        if not xpos or not ypos or not zpos or not maxprobe:
            self.widgets.chk_use_tool_measurement.set_active(False)
            self.widgets.chk_use_tool_measurement.set_sensitive(False)
            self.widgets.btn_block_height.set_sensitive(False)
            self.widgets.lbl_tool_measurement.show()
            self.widgets.btn_zero_g92.show()
            self.widgets.btn_block_height.hide()
            print(_("**** GMOCCAPY INFO ****"))
            print(_("**** no valid probe config in INI File ****"))
            print(_("**** disabled tool measurement ****"))
        else:
            self.widgets.lbl_tool_measurement.hide()
            self.widgets.spbtn_probe_height.set_value(self.prefs.getpref("probeheight", -1.0, float))
            self.widgets.spbtn_search_vel.set_value(self.prefs.getpref("searchvel", 75.0, float))
            self.widgets.spbtn_probe_vel.set_value(self.prefs.getpref("probevel", 10.0, float))
            self.widgets.chk_use_tool_measurement.set_active(self.prefs.getpref("use_toolmeasurement", False, bool))
            # to set the hal pin with correct values we emit a toogled
            self.widgets.lbl_x_probe.set_label(str(xpos))
            self.widgets.lbl_y_probe.set_label(str(ypos))
            self.widgets.lbl_z_probe.set_label(str(zpos))
            self.widgets.lbl_maxprobe.set_label(str(maxprobe))
            self.widgets.btn_block_height.set_sensitive(True)
            self.widgets.btn_zero_g92.hide()
            self.widgets.btn_block_height.show()
            self._replace_list_item(4, "btn_zero_g92", "btn_block_height")
            print(_("**** GMOCCAPY INFO ****"))
            print(_("**** found valid probe config in INI File ****"))
            print(_("**** will use auto tool measurement ****"))
        self.widgets.chk_use_tool_measurement.emit("toggled")


        # should the tool in spindle be reloaded on startup?
        self.widgets.chk_reload_tool.set_active(self.prefs.getpref("reload_tool", True, bool))

        # and the rest of the widgets
        self.widgets.rbt_manual.set_active(True)
        self.widgets.ntb_jog.set_current_page(0)
        
        opt_blocks = self.prefs.getpref("blockdel", False, bool)
        self.widgets.tbtn_optional_blocks.set_active(opt_blocks)
        self.command.set_block_delete(opt_blocks)
        
        optional_stops = self.prefs.getpref( "opstop", False, bool )
        self.widgets.tbtn_optional_stops.set_active( optional_stops )
        self.command.set_optional_stop( optional_stops )

        self.widgets.chk_show_dro.set_active(self.prefs.getpref("enable_dro", False, bool))
        self.widgets.chk_show_offsets.set_active(self.prefs.getpref("show_offsets", False, bool))
        self.widgets.chk_show_dtg.set_active(self.prefs.getpref("show_dtg", False, bool))
        self.widgets.chk_show_offsets.set_sensitive(self.widgets.chk_show_dro.get_active())
        self.widgets.chk_show_dtg.set_sensitive(self.widgets.chk_show_dro.get_active())
        self.widgets.cmb_mouse_button_mode.set_active(self.prefs.getpref("mouse_btn_mode", 4, int))

        self.widgets.tbtn_view_tool_path.set_active(self.prefs.getpref("view_tool_path", True, bool))
        self.widgets.tbtn_view_dimension.set_active(self.prefs.getpref("view_dimension", True, bool))
        view = self.prefs.getpref("gremlin_view", "rbt_view_p", str)
        self.widgets[view].set_active(True)

        # get if run from line should be used
        rfl = self.prefs.getpref("run_from_line", "no_run", str)
        # and set the corresponding button active
        self.widgets["rbtn_{0}_from_line".format(rfl)].set_active(True)
        if rfl == "no_run":
            self.widgets.btn_from_line.set_sensitive(False)
        else:
            self.widgets.btn_from_line.set_sensitive(True)

        # get the way to unlock the setting
        unlock = self.prefs.getpref("unlock_way", "use", str)
        # and set the corresponding button active
        self.widgets["rbt_{0}_unlock".format(unlock)].set_active(True)
        # if Hal pin should be used, only set the button active, if the pin is high
        if unlock == "hal" and not self.halcomp["unlock-settings"]:
            self.widgets.tbtn_setup.set_sensitive(False)
        self.unlock_code = self.prefs.getpref("unlock_code", "123", str)  # get unlock code

        # check if the user want to display preview window instead of offsetpage widget
        state = self.prefs.getpref("show_preview_on_offset", False, bool)
        if state:
            self.widgets.rbtn_show_preview.set_active(True)
        else:
            self.widgets.rbtn_show_offsets.set_active(True)

        # check if keyboard shortcuts should be used and set the chkbox widget
        self.widgets.chk_use_kb_shortcuts.set_active(self.prefs.getpref("use_keyboard_shortcuts",
                                                                        False, bool))

        # check the highlighting type
        # the following would load the python language
        # self.widgets.gcode_view.set_language("python")
        LANGDIR = os.path.join(BASE, "share", "gtksourceview-2.0", "language-specs")
        file_path = os.path.join(LANGDIR, "gcode.lang")
        if os.path.isfile(file_path):
            print "**** GMOCCAPY INFO: Gcode.lang found ****"
            self.widgets.gcode_view.set_language("gcode", LANGDIR)

        # set the user colors and digits of the DRO
        self.abs_color = self.prefs.getpref("abs_color", "#0000FF", str)         # blue
        self.rel_color = self.prefs.getpref("rel_color", "#000000", str)         # black
        self.dtg_color = self.prefs.getpref("dtg_color", "#FFFF00", str)         # yellow
        self.homed_color = self.prefs.getpref("homed_color", "#00FF00", str)     # green
        self.unhomed_color = self.prefs.getpref("unhomed_color", "#FF0000", str) # red
        self.widgets.abs_colorbutton.set_color(gtk.gdk.color_parse(self.abs_color))
        self.widgets.rel_colorbutton.set_color(gtk.gdk.color_parse(self.rel_color))
        self.widgets.dtg_colorbutton.set_color(gtk.gdk.color_parse(self.dtg_color))
        self.widgets.homed_colorbtn.set_color(gtk.gdk.color_parse(self.homed_color))
        self.widgets.unhomed_colorbtn.set_color(gtk.gdk.color_parse(self.unhomed_color))

        # set default values according to the machine units
        digits = 3
        if self.stat.linear_units != _MM:
            digits = 4
        self.dro_digits = self.prefs.getpref("dro_digits", digits, int)
        self.widgets.adj_dro_digits.set_value(self.dro_digits)
        # the adjustment change signal will set the dro_digits correct, so no extra need here.

        for axis in self.axis_list:
            if axis == self.axisletter_four:
                axis = 4
            if axis == self.axisletter_five:
                axis = 5
            self.widgets["Combi_DRO_{0}".format(axis)].set_property("abs_color", gtk.gdk.color_parse(self.abs_color))
            self.widgets["Combi_DRO_{0}".format(axis)].set_property("rel_color", gtk.gdk.color_parse(self.rel_color))
            self.widgets["Combi_DRO_{0}".format(axis)].set_property("dtg_color", gtk.gdk.color_parse(self.dtg_color))
            self.widgets["Combi_DRO_{0}".format(axis)].set_property("homed_color", gtk.gdk.color_parse(self.homed_color))
            self.widgets["Combi_DRO_{0}".format(axis)].set_property("unhomed_color", gtk.gdk.color_parse(self.unhomed_color))
            self.widgets["Combi_DRO_{0}".format(axis)].set_property("actual", self.dro_actual)

        self.toggle_readout = self.prefs.getpref("toggle_readout", True, bool)
        self.widgets.chk_toggle_readout.set_active(self.toggle_readout)

        self.widgets.adj_start_spindle_RPM.set_value(self.spindle_start_rpm)
        self.widgets.gcode_view.set_sensitive(False)
        self.widgets.ntb_user_tabs.remove_page(0)
        self._add_macro_button()

        if not self.get_ini_info.get_embedded_tabs()[2]:
            self.widgets.tbtn_user_tabs.set_sensitive(False)

        # call the function to change the button status
        # so every thing is ready to start
        widgetlist = ["rbt_manual", "rbt_mdi", "rbt_auto", "btn_homing", "btn_touch", "btn_tool",
                      "ntb_jog", "spc_feed", "btn_feed_100", "rbt_forward", "btn_index_tool",
                      "rbt_reverse", "rbt_stop", "tbtn_flood", "tbtn_mist", "btn_change_tool",
                      "btn_select_tool_by_no", "btn_spindle_100", "spc_rapid", "spc_spindle",
                      "btn_tool_touchoff_x", "btn_tool_touchoff_z"
        ]
        self._sensitize_widgets(widgetlist, False)

        # Do we control a lathe?
        if self.lathe_mode:
            # is this a backtool lathe?
            self.backtool_lathe = self.get_ini_info.get_backtool_lathe()

            # we first hide the Y button to home and touch off
            self.widgets.btn_home_y.hide()
            self.widgets.btn_set_value_y.hide()
            self.widgets.lbl_replace_y.show()
            self.widgets.lbl_replace_set_value_y.show()
            self.widgets.btn_tool_touchoff_x.show()
            self.widgets.lbl_hide_tto_x.hide()

            # we have to re-arrange the jog buttons, so first remove all button
            self.widgets.tbl_jog_btn_axes.remove(self.widgets.btn_y_minus)
            self.widgets.tbl_jog_btn_axes.remove(self.widgets.btn_y_plus)
            self.widgets.tbl_jog_btn_axes.remove(self.widgets.btn_x_minus)
            self.widgets.tbl_jog_btn_axes.remove(self.widgets.btn_x_plus)
            self.widgets.tbl_jog_btn_axes.remove(self.widgets.btn_z_minus)
            self.widgets.tbl_jog_btn_axes.remove(self.widgets.btn_z_plus)

            # now we place them in a different order
            if self.backtool_lathe:
                self.widgets.tbl_jog_btn_axes.attach(self.widgets.btn_x_plus, 1, 2, 0, 1, gtk.SHRINK, gtk.SHRINK)
                self.widgets.tbl_jog_btn_axes.attach(self.widgets.btn_x_minus, 1, 2, 2, 3, gtk.SHRINK, gtk.SHRINK)
            else:
                self.widgets.tbl_jog_btn_axes.attach(self.widgets.btn_x_plus, 1, 2, 2, 3, gtk.SHRINK, gtk.SHRINK)
                self.widgets.tbl_jog_btn_axes.attach(self.widgets.btn_x_minus, 1, 2, 0, 1, gtk.SHRINK, gtk.SHRINK)
            self.widgets.tbl_jog_btn_axes.attach(self.widgets.btn_z_plus, 2, 3, 1, 2, gtk.SHRINK, gtk.SHRINK)
            self.widgets.tbl_jog_btn_axes.attach(self.widgets.btn_z_minus, 0, 1, 1, 2, gtk.SHRINK, gtk.SHRINK)

            # The Y DRO we make to a second X DRO to indicate the diameter
            self.widgets.Combi_DRO_y.set_to_diameter(True)
            self.widgets.Combi_DRO_y.set_property("joint_number", 0)

            # we change the axis letters of the DRO's
            self.widgets.Combi_DRO_x.change_axisletter("R")
            self.widgets.Combi_DRO_y.change_axisletter("D")

            # and we will have to change the colors of the Y DRO according to the settings
            self.widgets.Combi_DRO_y.set_property("abs_color", gtk.gdk.color_parse(self.abs_color))
            self.widgets.Combi_DRO_y.set_property("rel_color", gtk.gdk.color_parse(self.rel_color))
            self.widgets.Combi_DRO_y.set_property("dtg_color", gtk.gdk.color_parse(self.dtg_color))
            self.widgets.Combi_DRO_y.set_property("homed_color", gtk.gdk.color_parse(self.homed_color))
            self.widgets.Combi_DRO_y.set_property("unhomed_color", gtk.gdk.color_parse(self.unhomed_color))
            self.widgets.Combi_DRO_y.set_property("actual", self.dro_actual)

            # For gremlin we don"t need the following button
            if self.backtool_lathe:
                self.widgets.rbt_view_y2.set_active(True)
            else:
                self.widgets.rbt_view_y.set_active(True)
            self.widgets.rbt_view_p.hide()
            self.widgets.rbt_view_x.hide()
            self.widgets.rbt_view_z.hide()

            # check if G7 or G8 is active
            if "70" in self.stat.gcodes:
                self._switch_to_g7(True)
            else:
                self._switch_to_g7(False)

        else:
            # the Y2 view is not needed on a mill
            self.widgets.rbt_view_y2.hide()
            # X Offset is not necessary on a mill
            self.widgets.lbl_tool_offset_x.hide()
            self.widgets.lbl_offset_x.hide()
            self.widgets.btn_tool_touchoff_x.hide()
            self.widgets.lbl_hide_tto_x.show()

        # this must be done last, otherwise we will get wrong values
        # because the window is not fully realized
        self._init_notification()

        # since the main loop is needed to handle the UI and its events, blocking calls like sleep()
        # will block the UI as well, so everything goes through event handlers (aka callbacks)
        # The gobject.timeout_add() function sets a function to be called at regular intervals
        # the time between calls to the function, in milliseconds
        # CYCLE_TIME = time, in milliseconds, that display will sleep between polls
        cycle_time = self.get_ini_info.get_cycle_time()
        gobject.timeout_add( cycle_time, self._periodic )  # time between calls to the function, in milliseconds

    def set_motion_mode(self, state):
        # 1:teleop, 0: joint
        self.command.teleop_enable(state)
        self.command.wait_complete()

    def _get_axis_list(self):
        # begin with an empty axis list
        self.axis_list = self.get_ini_info.get_axis_list()
        self.joint_axis_dic = self.get_ini_info.get_joint_axis_relation()

        # if we receive a None, that means we do not have a trivial kinematics
        # like a scara or robot
        if self.joint_axis_dic == None:
            self._init_extra_axes()
            return

        self._init_extra_axes()

        for axis in self.joint_axis_dic:
            if len(axis) > 1:
                # means we do have double letters in coordinates, i.e. gantry
                # will return (x,y0,y1,z)
                # we only take the first axis, as we aspect the second one to be the slave
                if "0" in axis:
                    pass
                else:
                    continue
            if axis == self.axisletter_four:
                print("Combi_DRO_4 = joint {0}".format(self.joint_axis_dic[axis]))
                self.widgets.Combi_DRO_4.set_joint(self.joint_axis_dic[axis])
            elif axis == self.axisletter_five:
                print("Combi_DRO_5 = joint {0}".format(self.joint_axis_dic[axis]))
                self.widgets.Combi_DRO_5.set_joint(self.joint_axis_dic[axis])
            else:
                print("Combi_DRO_{0} = joint {1}".format(axis[0], self.joint_axis_dic[axis]))
                self.widgets["Combi_DRO_{0}".format(axis[0])].set_joint(self.joint_axis_dic[axis])

    def _init_extra_axes(self):
        # to much axes given, can only handle 5
        if len(self.axis_list) > 5:
            message = _("**** GMOCCAPY INFO : ****")
            message += _("**** gmoccapy can only handle 5 axis, ****\n**** but you have given {0} through your INI file ****\n").format(len(self.axis_list))
            message += _("**** gmoccapy will not start ****\n\n")
            print(message)
            self.dialogs.warning_dialog(self, _("Very critical situation"), message, sound = False)
            sys.exit()

        # XYZ machine or lathe, lathe will be handled in _init_preferences
        if len(self.axis_list) < 4:
            self.widgets.Combi_DRO_4.hide()
            self.widgets.Combi_DRO_5.hide()
            self.widgets.btn_home_4.hide()
            self.widgets.btn_home_5.hide()
            return

        # find first 5_th axis
        if len(self.axis_list) == 5:
            self.widgets.lbl_replace_set_value_y.hide()
            self.widgets.lbl_replace_4.hide()
            self.widgets.lbl_replace_5.hide()
            self.widgets.lbl_replace_set_value_4.hide()
            self.widgets.lbl_replace_set_value_5.hide()
            self.axisletter_five = self.axis_list[-1]
            self.axisnumber_five = "xyzabcuvw".index(self.axisletter_five)
            self.widgets.Combi_DRO_5.set_property("joint_number", self.axisnumber_five)
            self.widgets.Combi_DRO_5.change_axisletter(self.axisletter_five.upper())

            image = self.widgets["img_home_{0}".format(self.axisletter_five)]
            self.widgets.btn_home_5.set_image(image)
            self.widgets.btn_home_5.set_property("tooltip-text", _("Home axis {0}").format(self.axisletter_five.upper()))

            if self.axisletter_five in "abc":
                self.widgets.Combi_DRO_5.set_property("mm_text_template", "%11.2f")
                self.widgets.Combi_DRO_5.set_property("imperial_text_template", "%11.2f")

            image = self.widgets["img_home_{0}".format(self.axisletter_five)]
            self.widgets.btn_home_5.set_image(image)
            self.widgets.btn_home_5.set_property("tooltip-text", _("Home axis {0}").format(self.axisletter_five.upper()))
            self.widgets.btn_home_5.show()

            self.widgets.btn_5_plus.set_label("{0}+".format(self.axisletter_five.upper()))
            self.widgets.btn_5_plus.show()
            self.widgets.btn_5_minus.set_label("{0}-".format(self.axisletter_five.upper()))
            self.widgets.btn_5_minus.show()

            image = self.widgets["img_touch_off_{0}".format(self.axisletter_five)]
            self.widgets.btn_set_value_5.set_image(image)
            self.widgets.btn_set_value_5.set_property("tooltip-text", _("Set axis {0} value to").format(self.axisletter_five.upper()))
            self.widgets.btn_set_value_5.show()

        if self.axisletter_five:
            axis_four = list(set(self.axis_list) - set(("x", "y", "z")) - set(self.axisletter_five))
        else:
            self.widgets.lbl_replace_set_value_y.hide()
            self.widgets.lbl_replace_set_value_4.hide()
            self.widgets.lbl_replace_4.hide()
            self.widgets.Combi_DRO_5.hide()
            self.widgets.btn_home_5.hide()
            axis_four = list(set(self.axis_list) - set(("x", "y", "z")))
        self.axisletter_four = axis_four[0]
        self.axisnumber_four = "xyzabcuvw".index(self.axisletter_four)
        self.widgets.Combi_DRO_4.set_property("joint_number", self.axisnumber_four)
        self.widgets.Combi_DRO_4.change_axisletter(self.axisletter_four.upper())

        image = self.widgets["img_home_{0}".format(self.axisletter_four)]
        self.widgets.btn_home_4.set_image(image)
        self.widgets.btn_home_4.set_property("tooltip-text", _("Home axis {0}").format(self.axisletter_four.upper()))
        self.widgets.btn_home_4.show()

        self.widgets.btn_4_plus.set_label("{0}+".format(self.axisletter_four.upper()))
        self.widgets.btn_4_plus.show()
        self.widgets.btn_4_minus.set_label("{0}-".format(self.axisletter_four.upper()))
        self.widgets.btn_4_minus.show()

        image = self.widgets["img_touch_off_{0}".format(self.axisletter_four)]
        self.widgets.btn_set_value_4.set_image(image)
        self.widgets.btn_set_value_4.set_property("tooltip-text", _("Set axis {0} value to").format(self.axisletter_four.upper()))
        self.widgets.btn_set_value_4.show()

        if self.axisletter_four in "abc":
            self.widgets.Combi_DRO_4.set_property("mm_text_template", "%11.2f")
            self.widgets.Combi_DRO_4.set_property("imperial_text_template", "%11.2f")

        # We have to change the size of the DRO, to make them fit the space
        
        # XYZ machine or lathe, no need to change the size
        if len(self.axis_list) < 4:
            return
        # if we have 4 axis, we split the size of all DRO
        elif len(self.axis_list) < 5:
            size = int(self.dro_size * 0.75)
            for axis in self.axis_list:
                if axis == self.axisletter_four:
                    axis = 4
                    self.widgets.tbl_DRO_45.set_homogeneous(False)
                self.widgets["Combi_DRO_{0}".format(axis)].set_property("font_size", size)

        # if we have 5 axes, we will need some extra space:
        else:
            for axis in self.axis_list:
                size = self.dro_size
                if axis == self.axisletter_four:
                    axis = 4
                    size = int(size * 0.65) # This factor is just testing to ensure the DRO is able to fit with number 9999.999
                if axis == self.axisletter_five:
                    axis = 5
                    size = int(size * 0.65)
                self.widgets["Combi_DRO_{0}".format(axis)].set_property("font_size", size)

    def _init_preferences(self):
        # check if NO_FORCE_HOMING is used in ini
        self.no_force_homing = self.get_ini_info.get_no_force_homing()

        # disable reload tool on start up, if True
        if self.no_force_homing:
            self.widgets.chk_reload_tool.set_sensitive(False)
            self.widgets.chk_reload_tool.set_active(False)
            self.widgets.lbl_reload_tool.set_visible(True)

        # if there is a INI Entry for default spindle speed, we will use that one as default
        # but if there is a setting in our preference file, that one will beet the INI entry
        default_spindle_speed = self.get_ini_info.get_default_spindle_speed()
        self.spindle_start_rpm = self.prefs.getpref( 'spindle_start_rpm', default_spindle_speed, float )

        # if it's a lathe config, set the tooleditor style
        self.lathe_mode = self.get_ini_info.get_lathe()

        # get the values for the sliders
        default_jog_vel = self.get_ini_info.get_jog_vel()
        self.jog_rate_max = self.get_ini_info.get_max_jog_vel()
        self.spindle_override_max = self.get_ini_info.get_max_spindle_override()
        self.spindle_override_min = self.get_ini_info.get_min_spindle_override()
        self.feed_override_max = self.get_ini_info.get_max_feed_override()
        self.rapid_override_max = self.get_ini_info.get_max_rapid_override()
        self.dro_actual = self.get_ini_info.get_position_feedback_actual()

        # set the slider limits
        self.widgets.spc_jog_vel.set_property("min", 0)
        self.widgets.spc_jog_vel.set_property("max", self.jog_rate_max)
        self.widgets.spc_jog_vel.set_value(default_jog_vel)

        self.widgets.spc_spindle.set_property("min", self.spindle_override_min * 100)
        self.widgets.spc_spindle.set_property("max", self.spindle_override_max * 100)
        self.widgets.spc_spindle.set_value(100)

        self.widgets.spc_rapid.set_property("min", 0)
        self.widgets.spc_rapid.set_property("max", self.rapid_override_max * 100)
        self.widgets.spc_rapid.set_value(100)

        self.widgets.spc_feed.set_property("min", 0)
        self.widgets.spc_feed.set_property("max", self.feed_override_max * 100)
        self.widgets.spc_feed.set_value(100)

        # the scales to apply to the count of the hardware mpg wheel, to avoid to much turning
        default = (self.jog_rate_max / 100)
        self.scale_jog_vel = self.prefs.getpref("scale_jog_vel", default, float)
        self.widgets.adj_scale_jog_vel.set_value(self.scale_jog_vel)
        self.scale_spindle_override = self.prefs.getpref("scale_spindle_override", 1, float)
        self.widgets.adj_scale_spindle_override.set_value(self.scale_spindle_override)
        self.scale_feed_override = self.prefs.getpref("scale_feed_override", 1, float)
        self.widgets.adj_scale_feed_override.set_value(self.scale_feed_override)
        self.scale_rapid_override = self.prefs.getpref("scale_rapid_override", 1, float)
        self.widgets.adj_scale_rapid_override.set_value(self.scale_rapid_override)

        # holds the max velocity value and is needed to be able to react to halui pin
        self.max_velocity = self.stat.max_velocity

        # set and get all information for turtle jogging
        # self.rabbit_jog will be used in future to store the last value
        # so it can be recovered after jog_vel_mode switch
        self.rabbit_jog = default_jog_vel
        hide_turtle_jog_button = self.prefs.getpref("hide_turtle_jog_button", False, bool)
        self.widgets.chk_turtle_jog.set_active(hide_turtle_jog_button)
        self.turtle_jog_factor = self.prefs.getpref('turtle_jog_factor', 20, int)
        self.widgets.adj_turtle_jog_factor.configure(self.turtle_jog_factor, 1,
                                                     100, 1, 0, 0)
        if hide_turtle_jog_button:
            self.widgets.tbtn_turtle_jog.hide()
            self.turtle_jog_factor = 1
        self.turtle_jog = self.rabbit_jog / self.turtle_jog_factor

        # and according to machine units the digits to display
        if self.stat.linear_units == _MM:
            self.widgets.spc_jog_vel.set_digits(0)
            self.widgets.spc_jog_vel.set_property("unit", _("mm/min"))
        else:
            self.widgets.spc_jog_vel.set_digits(2)
            self.widgets.spc_jog_vel.set_property("unit", _("inch/min"))

        # the size of the DRO
        self.dro_size = self.prefs.getpref("dro_size", 28, int)
        self.widgets.adj_dro_size.set_value(self.dro_size)

    def _init_joints_btn(self):
        # if we have identity kinematics, we do not need to check for the joints button
        if self.stat.kinematics_type == linuxcnc.KINEMATICS_IDENTITY:
            return
        # how many joints do we have
        joints_count = self.stat.joints
        # hide all unneeded button, we do allow 8 joints (0 to 7)
        for joint in range(joints_count, 8):
            self.widgets["btn_j{0}_minus".format(joint)].hide()
            self.widgets["btn_j{0}_plus".format(joint)].hide()

            # and now the joint homing button
            # but only 6 joints are shown, so we leave here
            if joint == 7:
                continue
            self.widgets["btn_home_j{0}".format(joint)].hide()
            self.widgets["lbl_space_j{0}".format(joint)].show()
        if joints_count < 7:
            self.widgets.btn_sel_prev_joints.hide()
            self.widgets.btn_sel_next_joints.hide()
            self.widgets.lbl_space_j7.hide()
        if joints_count < 6:
            self.widgets.lbl_space_jall.show()
            self.widgets.lbl_space_j6.hide()
            self.widgets.lbl_space_sel_prev_joints.show()
            self.widgets.lbl_space_j5.hide()
        # if there are less joints, the above done should work correct

    def _init_jog_increments(self):
        # Now we will build the option buttons to select the Jog-rates
        # We do this dynamically, because users are able to set them in INI File
        # because of space on the screen only 10 items are allowed
        # jogging increments

        # We get the increments from INI File
        self.jog_increments = self.get_ini_info.get_increments()
        if len(self.jog_increments) > 10:
            print(_("**** GMOCCAPY INFO ****"))
            print(_("**** To many increments given in INI File for this screen ****"))
            print(_("**** Only the first 10 will be reachable through this screen ****"))
            # we shorten the incrementlist to 10 (first is default = 0)
            self.jog_increments = self.jog_increments[0:11]

        # The first radio button is created to get a radio button group
        # The group is called according the name off  the first button
        # We use the pressed signal, not the toggled, otherwise two signals will be emitted
        # One from the released button and one from the pressed button
        # we make a list of the buttons to later add the hardware pins to them
        label = _("Continuous")
        rbt0 = gtk.RadioButton(None, label)
        rbt0.connect("pressed", self.on_increment_changed, 0)
        self.widgets.vbtb_jog_incr.pack_start(rbt0, True, True, 0)
        rbt0.set_property("draw_indicator", False)
        rbt0.show()
        rbt0.modify_bg(gtk.STATE_ACTIVE, gtk.gdk.color_parse("#FFFF00"))
        rbt0.__name__ = "rbt0"
        self.incr_rbt_list.append(rbt0)
        # the rest of the buttons are now added to the group
        # self.no_increments is set while setting the hal pins with self._check_len_increments
        for item in range(1, len(self.jog_increments)):
            rbt = "rbt{0}".format(item)
            rbt = gtk.RadioButton(rbt0, self.jog_increments[item])
            rbt.connect("pressed", self.on_increment_changed, self.jog_increments[item])
            self.widgets.vbtb_jog_incr.pack_start(rbt, True, True, 0)
            rbt.set_property("draw_indicator", False)
            rbt.show()
            rbt.modify_bg(gtk.STATE_ACTIVE, gtk.gdk.color_parse("#FFFF00"))
            rbt.__name__ = "rbt{0}".format(item)
            self.incr_rbt_list.append(rbt)
        self.active_increment = "rbt0"

    def _check_screen2(self):
        # second screen
        self.screen2 = False
        screen2 = os.path.join(CONFIGPATH, "gmoccapy2.glade")
        if os.path.exists(screen2):
            print (_("**** GMOCCAPY INFO ****"))
            print (_("**** gmoccapy screen 2 found ****"))
            try:
                self.builder.add_from_file(screen2)
                self.screen2 = True
            except Exception, e:
                print (_("**** GMOCCAPY ERROR ****"))
                print _("**** screen 2 GLADE ERROR: ****")
                self.widgets.tbtn_use_screen2.set_sensitive(False)
                traceback.print_exc()
        else:
            print (_("**** GMOCCAPY INFO ****"))
            print _("**** No gmoccapy2.glade file present ****")
            self.widgets.tbtn_use_screen2.set_sensitive(False)

# =============================================================
# Dynamic tabs handling Start

    def _init_dynamic_tabs(self):
        # dynamic tabs setup
        self._dynamic_childs = {}
        # register all tabs, so they will be closed together with the GUI
        atexit.register(self._kill_dynamic_childs)

        tab_names, tab_locations, tab_cmd = self.get_ini_info.get_embedded_tabs()
        if not tab_names:
            print (_("**** GMOCCAPY INFO ****"))
            print (_("**** Invalid embedded tab configuration ****"))
            print (_("**** No tabs will be added! ****"))
            return

        try:
            for t, c, name in zip(tab_names, tab_cmd, tab_locations):
                nb = self.widgets[name]
                xid = self._dynamic_tab(nb, t)
                if not xid: continue
                cmd = c.replace('{XID}', str(xid))
                child = subprocess.Popen(cmd.split())
                self._dynamic_childs[xid] = child
                nb.show_all()
        except:
            print(_("ERROR, trying to initialize the user tabs or panels, check for typos"))
        self.set_up_user_tab_widgets(tab_locations)

    # adds the embedded object to a notebook tab or box
    def _dynamic_tab(self, widget, text):
        s = gtk.Socket()
        try:
            widget.append_page(s, gtk.Label(" " + text + " "))
        except:
            try:
                widget.pack_end(s, True, True, 0)
            except:
                return None
        return s.get_id()

    # Gotta kill the embedded processes when gmoccapy closes
    def _kill_dynamic_childs(self):
        for child in self._dynamic_childs.values():
            child.terminate()

    def set_up_user_tab_widgets(self, tab_locations):
        print(tab_locations)
        if tab_locations:
            # make sure the user tabs button is disabled
            # if no ntb_user_tabs in location is given
            if "ntb_user_tabs" in tab_locations:
                self.widgets.tbtn_user_tabs.set_sensitive( True )
            else:
                self.widgets.tbtn_user_tabs.set_sensitive( False )

            if "ntb_preview" in tab_locations:
                self.widgets.ntb_preview.set_property( "show-tabs", True )

            # This is normaly only used for the plasma screen layout
            if "box_coolant_and_spindle" in tab_locations:
                widgetlist = ["box_spindle", "box_cooling"]
                for widget in widgetlist:
                    self.widgets[widget].hide()

            if "box_cooling" in tab_locations:
                widgetlist = ["frm_cooling"]
                for widget in widgetlist:
                    self.widgets[widget].hide()

            if "box_spindle" in tab_locations:
                widgetlist = ["frm_spindle"]
                for widget in widgetlist:
                    self.widgets[widget].hide()

            if "box_vel_info" in tab_locations:
                widgetlist = ["frm_max_vel", "frm_feed_override"]
                for widget in widgetlist:
                    self.widgets[widget].hide()

            if "box_custom_1" in tab_locations:
                self.widgets.box_custom_1.show()

            if "box_custom_2" in tab_locations:
                self.widgets.box_custom_2.show()

            if "box_custom_3" in tab_locations:
                self.widgets.box_custom_3.show()

            if "box_custom_4" in tab_locations:
                self.widgets.box_custom_4.show()

            if "box_tool_and_code_info" in tab_locations:
                widgetlist = ["frm_tool_info", "active_speed_label", "lbl_speed", "box_vel_info"]
                for widget in widgetlist:
                    self.widgets[widget].hide()
                self.widgets.btn_tool.set_sensitive( False )

# Dynamic tabs handling End
# =============================================================

    # and we load the tooltable data
    def _init_tooleditor(self):

       # get the path to the tool table
        tooltable = self.get_ini_info.get_toolfile()
        if not tooltable:
            message = _("**** GMOCCAPY ERROR ****\n")
            message += _("**** Did not find a toolfile file in [EMCIO] TOOL_TABLE ****")
            print(message)
            self.dialogs.warning_dialog(self, _("Very critical situation"), message, sound = False)
            sys.exit()
        toolfile = os.path.join(CONFIGPATH, tooltable)
        self.widgets.tooledit1.set_filename(toolfile)

        # first we hide all the axis columns the unhide the ones we want
        self.widgets.tooledit1.set_visible("abcxyzuvwijq", False)
        for axis in self.axis_list:
            self.widgets.tooledit1.set_visible("{0}".format(axis), True)

        # if it's a lathe config we show lathe related columns
        if self.lathe_mode:
            self.widgets.tooledit1.set_visible("ijq", True)
            if not self.get_ini_info.get_lathe_wear_offsets():
                # hide the wear offset tabs
                self.widgets.tooledit1.set_lathe_display(False)

        self.widgets.tooledit1.hide_buttonbox(True)

    def _init_themes(self):
        # If there are themes then add them to combo box
        model = self.widgets.theme_choice.get_model()
        model.clear()
        model.append((_("Follow System Theme"),))
        themes = []
        if os.path.exists(USERTHEMEDIR):
            names = os.listdir(USERTHEMEDIR)
            names.sort()
            for dirs in names:
                try:
                    sbdirs = os.listdir(os.path.join(USERTHEMEDIR, dirs))
                    if 'gtk-2.0' in sbdirs:
                        themes.append(dirs)
                except:
                    pass
        if os.path.exists(THEMEDIR):
            names = os.listdir(THEMEDIR)
            names.sort()
            for dirs in names:
                try:
                    sbdirs = os.listdir(os.path.join(THEMEDIR, dirs))
                    if 'gtk-2.0' in sbdirs:
                        themes.append(dirs)
                except:
                    pass
        temp = 0
        theme_name = self.prefs.getpref("gtk_theme", "Follow System Theme", str)
        for index, theme in enumerate(themes):
            model.append((theme,))
            if theme == theme_name:
                temp = index + 1
        self.widgets.theme_choice.set_active(temp)
        settings = gtk.settings_get_default()
        if not theme_name == "Follow System Theme":
            settings.set_string_property("gtk-theme-name", theme_name, "")

    def _init_audio(self):
        # try to add ability for audio feedback to user.
        if _AUDIO_AVAILABLE:
            print (_("**** GMOCCAPY INFO ****"))
            print (_("**** audio available! ****"))

            # the sounds to play if an error or message rises
            self.alert_sound = "/usr/share/sounds/freedesktop/stereo/dialog-warning.oga"
            self.error_sound = "/usr/share/sounds/freedesktop/stereo/dialog-error.oga"

            self.audio = player.Player()
            self.alert_sound = self.prefs.getpref('audio_alert', self.alert_sound, str)
            self.error_sound = self.prefs.getpref('audio_error', self.error_sound, str)
            self.widgets.audio_alert_chooser.set_filename(self.alert_sound)
            self.widgets.audio_error_chooser.set_filename(self.error_sound)
        else:
            print (_("**** GMOCCAPY INFO ****"))
            print (_("**** no audio available! ****"))
            print(_("**** PYGST libray not installed? ****"))
            print(_("**** is python-gstX.XX installed? ****"))

            self.widgets.audio_alert_chooser.set_sensitive(False)
            self.widgets.audio_error_chooser.set_sensitive(False)

    # init the preview
    def _init_gremlin( self ):
        grid_size = self.prefs.getpref( 'grid_size', 1.0, float )
        self.widgets.grid_size.set_value( grid_size )
        self.widgets.gremlin.grid_size = grid_size
        view = self.prefs.getpref( 'view', "p", str )
        self.widgets.gremlin.set_property( "view", view )
        self.widgets.gremlin.set_property( "metric_units", int( self.stat.linear_units ) )
        self.widgets.gremlin.set_property( "mouse_btn_mode", self.prefs.getpref( "mouse_btn_mode", 4, int ) )
        self.widgets.gremlin.set_property( "use_commanded", not self.dro_actual)
        self.widgets.eb_program_label.modify_bg(gtk.STATE_NORMAL, gtk.gdk.Color(0, 0, 0))
        self.widgets.eb_blockheight_label.modify_bg(gtk.STATE_NORMAL, gtk.gdk.Color(0, 0, 0))

    # init the preview
    def _init_hardware_button_order( self ):
        # This is needed only because we connect all the horizontal button
        # to hal pins, so the user can connect them to hardware buttons
        self.h_tabs = []
        tab_main = [(0, "btn_homing"), (1, "btn_touch"), (3, "btn_tool"),
                    (8, "tbtn_fullsize_preview"), (9, "btn_exit")
        ]
        self.h_tabs.append(tab_main)

        tab_mdi = [(9, "btn_show_kbd")]
        self.h_tabs.append(tab_mdi)

        tab_auto = [(0, "btn_load"), (1, "btn_run"), (2, "btn_stop"), (3, "tbtn_pause"),
                    (4, "btn_step"), (5, "btn_from_line"), (6, "tbtn_optional_blocks"),
                    (7, "tbtn_optional_stops"), (8, "tbtn_fullsize_preview1"), (9, "btn_edit")
        ]
        self.h_tabs.append(tab_auto)

        tab_ref = [(1, "btn_home_all"), (3, "btn_home_x"),
                   (5, "btn_home_z"), (8, "btn_unhome_all"), (9, "btn_back_ref")
        ]
        if not self.lathe_mode:
            tab_ref.append((4, "btn_home_y"))
        if len(self.axis_list) == 4:
            tab_ref.append((6, "btn_home_4"))
        if len(self.axis_list) == 5:
            tab_ref.append((6, "btn_home_4"))
            tab_ref.append((7, "btn_home_5"))
        self.h_tabs.append(tab_ref)

        tab_touch = [(0, "tbtn_edit_offsets"), (1, "btn_set_value_x"), (3, "btn_set_value_z"), (6, "btn_zero_g92"),
                     (8, "btn_set_selected"), (9, "btn_back_zero")
        ]
        if not self.lathe_mode:
            tab_touch.append((2, "btn_set_value_y"))

        if len(self.axis_list) == 4:
            tab_touch.append((4, "btn_set_value_4"))
        if len(self.axis_list) == 5:
            tab_touch.append((4, "btn_set_value_4"))
            tab_touch.append((5, "btn_set_value_5"))

        self.h_tabs.append(tab_touch)
        
        tab_setup = [(0, "btn_delete"), (4, "btn_classicladder"), (5, "btn_hal_scope"), (6, "btn_status"),
                     (7, "btn_hal_meter"), (8, "btn_calibration"), (9, "btn_show_hal")
        ]
        self.h_tabs.append(tab_setup)

        tab_edit = [(0, "btn_open_edit"), (2, "btn_save"), (3, "btn_save_as"), (4, "btn_save_and_run"),
                    (6, "btn_new"), (8, "btn_keyb"), (9, "btn_back_edit")
        ]
        self.h_tabs.append(tab_edit)

        tab_tool = [(0, "btn_delete_tool"), (1, "btn_add_tool"), (2, "btn_reload_tooltable"),
                    (3, "btn_apply_tool_changes"), (4, "btn_select_tool_by_no"), (5, "btn_index_tool"),
                    (6, "btn_change_tool"), (8, "btn_tool_touchoff_z"), (9, "btn_back_tool")
        ]
        if self.lathe_mode:
            tab_tool.append((7, "btn_tool_touchoff_x"))
        self.h_tabs.append(tab_tool)

        tab_file = [(0, "btn_home"), (1, "btn_dir_up"), (3, "btn_sel_prev"), (4, "btn_sel_next"),
                    (5, "btn_jump_to"), (7, "btn_select"), (9, "btn_back_file_load")
        ]
        self.h_tabs.append(tab_file)
        
        tab_ref_joints = [(0, "btn_home_j_all"), (1, "btn_home_j0"), (2, "btn_home_j1"), (3, "btn_home_j2"), (4, "btn_home_j3"),
                   (5, "btn_home_j4"), (6, "btn_home_j5"), (7, "btn_sel_next_joints"), (8, "btn_unhome_j_all"), (9, "btn_back_joints")
        ]
        self.h_tabs.append(tab_ref_joints)
        

        self.v_tabs = [(0, "tbtn_estop"), (1, "tbtn_on"), (2, "rbt_manual"), (3, "rbt_mdi"),
                       (4, "rbt_auto"), (5, "tbtn_setup"), (6, "tbtn_user_tabs")
        ]

    def _init_kinematics_type (self):
        if self.stat.kinematics_type != linuxcnc.KINEMATICS_IDENTITY:
            self.widgets.gremlin.set_property( "enable_dro", True )
            self.widgets.gremlin.use_joints_mode = True
            self.widgets.tbtn_switch_mode.show()
            self.widgets.tbtn_switch_mode.set_label(_(" Joint\nmode"))
            self.widgets.tbtn_switch_mode.set_sensitive(False)
            self.widgets.tbtn_switch_mode.set_active(True)
            self.widgets.lbl_replace_mode_btn.hide()
            self.widgets.ntb_jog_JA.set_page(1)
            self.h_tabs[_BB_MANUAL].append((6, "btn_tool"))
            page9 = self.widgets.ntb_button.get_nth_page(9)
            self.widgets.ntb_button.reorder_child(page9, _BB_HOME)
            page4 = self.widgets.ntb_button.get_nth_page(4)
            self.widgets.ntb_button.reorder_child(page4, -1)
            self._reset_joint_button_order_to_default()        
        else:
            self.widgets.gremlin.set_property( "enable_dro", False )
            self.widgets.gremlin.use_joints_mode = False
            self.widgets.tbtn_switch_mode.hide()
            self.widgets.lbl_replace_mode_btn.show()
            self.widgets.ntb_jog_JA.set_page(0)

    # init the function to hide the cursor
    def _init_hide_cursor(self):
        hide_cursor = self.prefs.getpref('hide_cursor', False, bool)
        self.widgets.chk_hide_cursor.set_active(hide_cursor)
        # if hide cursor requested
        # we set the graphics to use touchscreen controls
        if hide_cursor:
            self.widgets.window1.window.set_cursor(INVISABLE)
            self.widgets.gremlin.set_property("use_default_controls", False)
        else:
            self.widgets.window1.window.set_cursor(None)
            self.widgets.gremlin.set_property("use_default_controls", True)

# =============================================================
# Onboard keybord handling Start

    # shows "Onboard" virtual keyboard if available
    # else error message
    def _init_keyboard(self, args="", x="", y=""):
        self.onboard = False

        # now we check if onboard or matchbox-keyboard is installed
        try:
            if os.path.isfile("/usr/bin/onboard"):
                self.onboard_kb = subprocess.Popen(["onboard", "--xid", args, x, y],
                                                   stdin=subprocess.PIPE,
                                                   stdout=subprocess.PIPE,
                                                   close_fds=True)
                print (_("**** GMOCCAPY INFO ****"))
                print (_("**** virtual keyboard program found : <onboard>"))
            elif os.path.isfile("/usr/bin/matchbox-keyboard"):
                self.onboard_kb = subprocess.Popen(["matchbox-keyboard", "--xid"],
                                                   stdin=subprocess.PIPE,
                                                   stdout=subprocess.PIPE,
                                                   close_fds=True)
                print (_("**** GMOCCAPY INFO ****"))
                print (_("**** virtual keyboard program found : <matchbox-keyboard>"))
            else:
                print (_("**** GMOCCAPY INFO ****"))
                print (_("**** No virtual keyboard installed, we checked for <onboard> and <matchbox-keyboard>."))
                self._no_virt_keyboard()
                return
            sid = self.onboard_kb.stdout.readline()
            socket = gtk.Socket()
            self.widgets.key_box.add(socket)
            socket.add_id(long(sid))
            socket.show()
            self.onboard = True
        except Exception, e:
            print (_("**** GMOCCAPY ERROR ****"))
            print (_("**** Error with launching virtual keyboard,"))
            print (_("**** is onboard or matchbox-keyboard installed? ****"))
            traceback.print_exc()
            self._no_virt_keyboard()

        # get when the keyboard should be shown
        # and set the corresponding button active
        # only if onbaoard keyboard is ok.
        if self.onboard:
            self.widgets.chk_use_kb_on_offset.set_active(self.prefs.getpref("show_keyboard_on_offset",
                                                                            False, bool))
            self.widgets.chk_use_kb_on_tooledit.set_active(self.prefs.getpref("show_keyboard_on_tooledit",
                                                                              False, bool))
            self.widgets.chk_use_kb_on_edit.set_active(self.prefs.getpref("show_keyboard_on_edit",
                                                                          True, bool))
            self.widgets.chk_use_kb_on_mdi.set_active(self.prefs.getpref("show_keyboard_on_mdi",
                                                                         True, bool))
            self.widgets.chk_use_kb_on_file_selection.set_active(self.prefs.getpref("show_keyboard_on_file_selection",
                                                                                    False, bool))
        else:
            self.widgets.chk_use_kb_on_offset.set_active(False)
            self.widgets.chk_use_kb_on_tooledit.set_active(False)
            self.widgets.chk_use_kb_on_edit.set_active(False)
            self.widgets.chk_use_kb_on_mdi.set_active(False)
            self.widgets.chk_use_kb_on_file_selection.set_active(False)
            self.widgets.frm_keyboard.set_sensitive(False) 

    def _no_virt_keyboard(self):
        # In this case we will disable the corresponding part on the settings page
        self.widgets.chk_use_kb_on_offset.set_active(False)
        self.widgets.chk_use_kb_on_tooledit.set_active(False)
        self.widgets.chk_use_kb_on_edit.set_active(False)
        self.widgets.chk_use_kb_on_mdi.set_active(False)
        self.widgets.chk_use_kb_on_file_selection.set_active(False)
        self.widgets.frm_keyboard.set_sensitive(False)
        self.widgets.btn_show_kbd.set_sensitive(False)
        self.widgets.btn_show_kbd.set_image(self.widgets.img_brake_macro)
        self.widgets.btn_show_kbd.set_property("tooltip-text", _("interrupt running macro"))
        self.widgets.btn_keyb.set_sensitive(False)

    def _kill_keyboard(self):
        try:
            self.onboard_kb.kill()
            self.onboard_kb.terminate()
            self.onboard_kb = None
        except:
            try:
                self.onboard_kb.kill()
                self.onboard_kb.terminate()
                self.onboard_kb = None
            except:
                pass

# Onboard keybord handling End
# =============================================================

    def _init_offsetpage(self):
        temp = "xyzabcuvw"
        self.widgets.offsetpage1.set_col_visible(temp, False)
        temp = ""
        for axis in self.axis_list:
            temp = temp + axis
        self.widgets.offsetpage1.set_col_visible(temp, True)

        parameterfile = self.get_ini_info.get_parameter_file()
        if not parameterfile:
            message = _("**** GMOCCAPY ERROR ****\n")
            message += _("**** Did not find a parameter file in [RS274NGC] PARAMETER_FILE ****")
            print(message)
            self.dialogs.warning_dialog(self, _("Very critical situation"), message, sound = False)
            sys.exit()
        path = os.path.join(CONFIGPATH, parameterfile)
        self.widgets.offsetpage1.set_filename(path)

        self.widgets.offsetpage1.set_display_follows_program_units()
        if self.stat.program_units != 1:
            self.widgets.offsetpage1.set_to_mm()
            self.widgets.offsetpage1.machine_units_mm = _MM
        else:
            self.widgets.offsetpage1.set_to_inch()
            self.widgets.offsetpage1.machine_units_mm = _INCH
        self.widgets.offsetpage1.hide_buttonbox(True)
        self.widgets.offsetpage1.set_row_visible("1", False)
        self.widgets.offsetpage1.set_font("sans 12")
        self.widgets.offsetpage1.set_foreground_color("#28D0D9")
        self.widgets.offsetpage1.selection_mask = ("Tool", "G5x", "Rot")
        systemlist = ["Tool", "G5x", "Rot", "G92", "G54", "G55", "G56", "G57", "G58", "G59", "G59.1",
                      "G59.2", "G59.3"]
        names = []
        for system in systemlist:
            system_name = "system_name_{0}".format(system)
            name = self.prefs.getpref(system_name, system, str)
            names.append([system, name])
        self.widgets.offsetpage1.set_names(names)

    # Icon file selection stuff
    def _init_IconFileSelection(self):
        self.widgets.IconFileSelection1.set_property("start_dir", self.get_ini_info.get_program_prefix())

        file_ext = self.get_ini_info.get_file_ext()
        filetypes = ""
        for ext in file_ext:
            filetypes += ext.replace("*.", "") + ","
        self.widgets.IconFileSelection1.set_property("filetypes", filetypes)

        jump_to_dir = self.prefs.getpref("jump_to_dir", os.path.expanduser("~"), str)
        self.widgets.jump_to_dir_chooser.set_current_folder(jump_to_dir)
        self.widgets.IconFileSelection1.set_property("jump_to_dir", jump_to_dir)

        self.widgets.IconFileSelection1.show_buttonbox(False)
        self.widgets.IconFileSelection1.show_filelabel(False)
        
        # now we initialize the button states
        self.widgets.btn_home.set_sensitive(self.widgets.IconFileSelection1.btn_home.get_sensitive())
        self.widgets.btn_dir_up.set_sensitive(self.widgets.IconFileSelection1.btn_dir_up.get_sensitive())
        self.widgets.btn_sel_prev.set_sensitive(self.widgets.IconFileSelection1.btn_sel_prev.get_sensitive())
        self.widgets.btn_sel_next.set_sensitive(self.widgets.IconFileSelection1.btn_sel_next.get_sensitive())
        self.widgets.btn_select.set_sensitive(self.widgets.IconFileSelection1.btn_select.get_sensitive())
        self.widgets.btn_jump_to.set_sensitive(self.widgets.IconFileSelection1.btn_jump_to.get_sensitive())
        self.widgets.btn_jump_to.set_sensitive(self.widgets.IconFileSelection1.btn_jump_to.get_sensitive())

    # init the keyboard shortcut bindings
    def _init_keybindings(self):
        try:
            accel_group = gtk.AccelGroup()
            self.widgets.window1.add_accel_group(accel_group)
            self.widgets.button_estop.add_accelerator("clicked", accel_group, 65307, 0, gtk.ACCEL_LOCKED)
        except:
            pass
        self.widgets.window1.connect("key_press_event", self.on_key_event, 1)
        self.widgets.window1.connect("key_release_event", self.on_key_event, 0)

    # Initialize the file to load dialog, setting an title and the correct
    # folder as well as a file filter
    def _init_file_to_load(self):
        file_dir = self.get_ini_info.get_program_prefix()
        self.widgets.file_to_load_chooser.set_current_folder(file_dir)
        title = _("Select the file you want to be loaded at program start")
        self.widgets.file_to_load_chooser.set_title(title)
        self.widgets.ff_file_to_load.set_name("linuxcnc files")
        self.widgets.ff_file_to_load.add_pattern("*.ngc")
        file_ext = self.get_ini_info.get_file_ext()
        for ext in file_ext:
            self.widgets.ff_file_to_load.add_pattern(ext)

    # search for and set up user requested message system.
    # status displays on the statusbat and requires no acknowledge.
    # dialog displays a GTK dialog box with yes or no buttons
    # okdialog displays a GTK dialog box with an ok button
    # dialogs require an answer before focus is sent back to main screen
    def _init_user_messages(self):
        user_messages = self.get_ini_info.get_user_messages()
        if not user_messages:
            return
        for message in user_messages:
            if message[1] == "status":
                pin = hal_glib.GPin(self.halcomp.newpin("messages." + message[2], hal.HAL_BIT, hal.HAL_IN))
                pin.connect("value_changed", self._show_user_message, message)
            elif message[1] == "okdialog":
                pin = hal_glib.GPin(self.halcomp.newpin("messages." + message[2], hal.HAL_BIT, hal.HAL_IN))
                pin.connect("value_changed", self._show_user_message, message)
                pin = hal_glib.GPin(
                    self.halcomp.newpin("messages." + message[2] + "-waiting", hal.HAL_BIT, hal.HAL_OUT))
            elif message[1] == "yesnodialog":
                pin = hal_glib.GPin(self.halcomp.newpin("messages." + message[2], hal.HAL_BIT, hal.HAL_IN))
                pin.connect("value_changed", self._show_user_message, message)
                pin = hal_glib.GPin(
                    self.halcomp.newpin("messages." + message[2] + "-waiting", hal.HAL_BIT, hal.HAL_OUT))
                pin = hal_glib.GPin(
                    self.halcomp.newpin("messages." + message[2] + "-response", hal.HAL_BIT, hal.HAL_OUT))
            else:
                print(_("**** GMOCCAPY ERROR **** /n Message type {0} not supported").format(message[1]))

    def _show_user_message(self, pin, message):
        if message[1] == "status":
            if pin.get():
                self._show_error((0, message[0]))
        elif message[1] == "okdialog":
            self.halcomp["messages." + message[2] + "-waiting"] = 0
            if pin.get():
                self.halcomp["messages." + message[2] + "-waiting"] = 1
                title = "Pin " + message[2] + " message"
                responce = self.dialogs.show_user_message(self, message[0], title)
                self.halcomp["messages." + message[2] + "-waiting"] = 0
        elif message[1] == "yesnodialog":
            if pin.get():
                self.halcomp["messages." + message[2] + "-waiting"] = 1
                self.halcomp["messages." + message[2] + "-response"] = 0
                title = "Pin " + message[2] + " message"
                responce = self.dialogs.yesno_dialog(self, message[0], title)
                self.halcomp["messages." + message[2] + "-waiting"] = 0
                self.halcomp["messages." + message[2] + "-response"] = responce
            else:
                self.halcomp["messages." + message[2] + "-waiting"] = 0
        else:
            print(_("**** GMOCCAPY ERROR **** /n Message type {0} not supported").format(message[1]))

    def _show_offset_tab(self, state):
        page = self.widgets.ntb_preview.get_nth_page(1)
        if page.get_visible() and state or not page.get_visible() and not state:
            return
        if state:
            page.show()
            self.widgets.ntb_preview.set_property("show-tabs", state)
            self.widgets.ntb_preview.set_current_page(1)
            self.widgets.offsetpage1.mark_active((self.system_list[self.stat.g5x_index]).lower())
            if self.widgets.chk_use_kb_on_offset.get_active():
                self.widgets.ntb_info.set_current_page(1)
        else:
            names = self.widgets.offsetpage1.get_names()
            for system, name in names:
                system_name = "system_name_{0}".format(system)
                self.prefs.putpref(system_name, name)
            page.hide()
            self.widgets.tbtn_edit_offsets.set_active(False)
            self.widgets.ntb_preview.set_current_page(0)
            self.widgets.ntb_info.set_current_page(0)
            if self.widgets.ntb_preview.get_n_pages() <= 4:  # else user tabs are available
                self.widgets.ntb_preview.set_property("show-tabs", state)

    def _show_tooledit_tab(self, state):
        page = self.widgets.ntb_preview.get_nth_page(2)
        if page.get_visible() and state or not page.get_visible() and not state:
            return
        if state:
            page.show()
            self.widgets.ntb_preview.set_property("show-tabs", not state)
            self.widgets.vbx_jog.hide()
            self.widgets.ntb_preview.set_current_page(2)
            self.widgets.tooledit1.set_selected_tool(self.stat.tool_in_spindle)
            if self.widgets.chk_use_kb_on_tooledit.get_active():
                self.widgets.ntb_info.set_current_page(1)
        else:
            page.hide()
            if self.widgets.ntb_preview.get_n_pages() > 4:  # user tabs are available
                self.widgets.ntb_preview.set_property("show-tabs", not state)
            self.widgets.vbx_jog.show()
            self.widgets.ntb_preview.set_current_page(0)
            self.widgets.ntb_info.set_current_page(0)

    def _show_iconview_tab(self, state):
        page = self.widgets.ntb_preview.get_nth_page(3)
        if page.get_visible() and state or not page.get_visible() and not state:
            return
        if state:
            page.show()
            self.widgets.ntb_preview.set_property("show-tabs", not state)
            self.widgets.ntb_preview.set_current_page(3)
            if self.widgets.chk_use_kb_on_file_selection.get_active():
                self.widgets.box_info.show()
                self.widgets.ntb_info.set_current_page(1)
        else:
            page.hide()
            if self.widgets.ntb_preview.get_n_pages() > 4:  # user tabs are available
                self.widgets.ntb_preview.set_property("show-tabs", not state)
            self.widgets.ntb_preview.set_current_page(0)
            self.widgets.ntb_info.set_current_page(0)

    # every 100 milli seconds this gets called
    # check linuxcnc for status, error and then update the readout
    def _periodic(self):
        # we put the poll comand in a try, so if the linuxcnc pid is killed
        # from an external command, we also quit the GUI
        try:
            self.stat.poll()
        except:
            raise SystemExit, "gmoccapy can not poll linuxcnc status any more"

        error = self.error_channel.poll()
        if error:
            self._show_error(error)

        if self.gcodes != self.stat.gcodes:
            self._update_active_gcodes()
        if self.mcodes != self.stat.mcodes:
            self._update_active_mcodes()

        if self.lathe_mode:
            if "G8" in self.active_gcodes and self.diameter_mode:
                self._switch_to_g7(False)
            elif "G7" in self.active_gcodes and not self.diameter_mode:
                self._switch_to_g7(True)

        self._update_vel()
        self._update_coolant()
        self._update_spindle()
        self._update_halui_pin()
        self._update_vc()

        self.widgets.lbl_time.set_label(strftime("%H:%M:%S") + "\n" + strftime("%d.%m.%Y"))

        # keep the timer running
        return True

    def _show_error(self, error):
        kind, text = error
        # print kind,text
        if kind in (linuxcnc.NML_ERROR, linuxcnc.OPERATOR_ERROR):
            icon = ALERT_ICON
            self.halcomp["error"] = True
        elif kind in (linuxcnc.NML_TEXT, linuxcnc.OPERATOR_TEXT):
            icon = INFO_ICON
        elif kind in (linuxcnc.NML_DISPLAY, linuxcnc.OPERATOR_DISPLAY):
            icon = INFO_ICON
        else:
            icon = ALERT_ICON
        if text == "" or text == None:
            text = _("Unknown error type and no error text given")
        self.notification.add_message(text, icon)

        if _AUDIO_AVAILABLE:
            if kind == 1 or kind == 11:
                self._on_play_sound(None, "error")
            else:
                self._on_play_sound(None, "alert")

    def on_gremlin_gcode_error(self, widget, errortext):
        if self.gcodeerror == errortext:
            return
        else:
            self.gcodeerror = errortext
            self.dialogs.warning_dialog(self, _("Important Warning"), errortext)


# =========================================================
# button handlers Start

    # toggle emergency button
    def on_tbtn_estop_toggled(self, widget, data=None):
        if widget.get_active():  # estop is active, open circuit
            self.command.state(linuxcnc.STATE_ESTOP)
            self.command.wait_complete()
            self.stat.poll()
            if self.stat.task_state == linuxcnc.STATE_ESTOP_RESET:
                widget.set_active(False)
        else:  # estop circuit is fine
            self.command.state(linuxcnc.STATE_ESTOP_RESET)
            self.command.wait_complete()
            self.stat.poll()
            if self.stat.task_state == linuxcnc.STATE_ESTOP:
                widget.set_active(True)
                self._show_error((11, _("ERROR : External ESTOP is set, could not change state!")))

    # toggle machine on / off button
    def on_tbtn_on_toggled(self, widget, data=None):
        if widget.get_active():
            if self.stat.task_state == linuxcnc.STATE_ESTOP:
                widget.set_active(False)
                return
            self.command.state(linuxcnc.STATE_ON)
            self.command.wait_complete()
            self.stat.poll()
            if self.stat.task_state != linuxcnc.STATE_ON:
                widget.set_active(False)
                self._show_error((11, _("ERROR : Could not switch the machine on, is limit switch activated?")))
                self._update_widgets(False)
                return
            self._update_widgets(True)
        else:
            self.command.state(linuxcnc.STATE_OFF)
            self._update_widgets(False)

    # The mode buttons
    def on_rbt_manual_pressed(self, widget, data=None):
        self.command.mode(linuxcnc.MODE_MANUAL)
        self.command.wait_complete()

    def on_rbt_mdi_pressed(self, widget, data=None):
        self.command.mode(linuxcnc.MODE_MDI)
        self.command.wait_complete()

    def on_rbt_auto_pressed(self, widget, data=None):
        self.command.mode(linuxcnc.MODE_AUTO)
        self.command.wait_complete()

    # If button exit is clicked, press emergency button before closing the application
    def on_btn_exit_clicked(self, widget, data=None):
        self.widgets.window1.destroy()

# button handlers End
# =========================================================

# =========================================================
# hal status Start

    # use the hal_status widget to control buttons and
    # actions allowed by the user and sensitive widgets
    def on_hal_status_all_homed(self, widget):
        self.all_homed = True
        self.widgets.ntb_button.set_current_page(_BB_MANUAL)
        widgetlist = ["rbt_mdi", "rbt_auto", "btn_index_tool", "btn_change_tool", "btn_select_tool_by_no",
                      "btn_tool_touchoff_x", "btn_tool_touchoff_z", "btn_touch", "tbtn_switch_mode"
        ]
        self._sensitize_widgets(widgetlist, True)
        self.set_motion_mode(1)
        if self.widgets.chk_reload_tool.get_active():
            # if there is already a tool in spindle, the user 
            # homed the second time, unfortunately we will then
            # not get out of MDI mode any more
            # That happen, because the tool in spindle did not change, so the 
            # tool info is not updated and we self.change_tool will not be reseted
            if self.stat.tool_in_spindle != 0:
                return
            self.reload_tool()
            self.command.mode(linuxcnc.MODE_MANUAL)

    def on_hal_status_not_all_homed(self, widget, joints):
        self.all_homed = False
        if self.no_force_homing:
            return
        widgetlist = ["rbt_mdi", "rbt_auto", "btn_index_tool", "btn_touch", "btn_change_tool", "btn_select_tool_by_no",
                      "btn_tool_touchoff_x", "btn_tool_touchoff_z", "btn_touch", "tbtn_switch_mode"
        ]
        self._sensitize_widgets(widgetlist, False)
        self.set_motion_mode(0)
        
    def on_hal_status_file_loaded(self, widget, filename):
        widgetlist = ["btn_use_current" ]
        # this test is only necessary, because of remap and toolchange, it will emit a file loaded signal
        if filename:
            fileobject = file(filename, 'r')
            lines = fileobject.readlines()
            fileobject.close()
            self.halcomp["program.length"] = len(lines)

            if len(filename) > 70:
                filename = filename[0:10] + "..." + filename[len(filename) - 50:len(filename)]
            self.widgets.lbl_program.set_text(filename)
            self._sensitize_widgets(widgetlist, True)
        else:
            self.halcomp["program.length"] = 0
            self._sensitize_widgets(widgetlist, False)
            self.widgets.lbl_program.set_text(_("No file loaded"))

    def on_hal_status_line_changed(self, widget, line):
        self.halcomp["program.current-line"] = line
        # this test is only necessary, because of remap and toolchange, it will emit a file loaded signal
        if self.halcomp["program.length"] > 0:
            self.halcomp["program.progress"] = 100.00 * line / self.halcomp["program.length"]
        else:
            self.halcomp["program.progress"] = 0.0
            # print("Progress = {0:.2f} %".format(100.00 * line / self.halcomp["program.length"]))

    def on_hal_status_interp_idle(self, widget):
        if self.load_tool:
            return
        widgetlist = ["rbt_manual", "ntb_jog", "btn_from_line",
                      "tbtn_flood", "tbtn_mist", "rbt_forward", "rbt_reverse", "rbt_stop",
                      "btn_load", "btn_edit", "tbtn_optional_blocks"
        ]
        if not self.widgets.rbt_hal_unlock.get_active() and not self.user_mode:
            widgetlist.append("tbtn_setup")
        if self.all_homed or self.no_force_homing:
            widgetlist.append("rbt_mdi")
            widgetlist.append("rbt_auto")
            widgetlist.append("btn_index_tool")
            widgetlist.append("btn_change_tool")
            widgetlist.append("btn_select_tool_by_no")
            widgetlist.append("btn_tool_touchoff_x")
            widgetlist.append("btn_tool_touchoff_z")
            widgetlist.append("btn_touch")
        # This happen because hal_glib does emmit the signals in the order that idle is emited later that estop
        if self.stat.task_state == linuxcnc.STATE_ESTOP or self.stat.task_state == linuxcnc.STATE_OFF:
            self._sensitize_widgets(widgetlist, False)
        else:
            self._sensitize_widgets(widgetlist, True)
        for btn in self.macrobuttons:
            btn.set_sensitive(True)
        if self.onboard:
            self.widgets.btn_show_kbd.set_image(self.widgets.img_keyboard)
        else:
            self.widgets.btn_show_kbd.set_image(self.widgets.img_brake_macro)
        self.widgets.btn_run.set_sensitive(True)

        if self.tool_change:
            self.command.mode(linuxcnc.MODE_MANUAL)
            self.command.wait_complete()
            self.tool_change = False

        self.halcomp["program.current-line"] = 0
        self.halcomp["program.progress"] = 0.0

    def on_hal_status_interp_run(self, widget):
        widgetlist = ["rbt_manual", "rbt_mdi", "rbt_auto", "tbtn_setup", "btn_index_tool",
                      "btn_from_line", "btn_change_tool", "btn_select_tool_by_no",
                      "btn_load", "btn_edit", "tbtn_optional_blocks", "rbt_reverse", "rbt_stop", "rbt_forward",
                      "btn_tool_touchoff_x", "btn_tool_touchoff_z", "btn_touch"
        ]
        # in MDI it should be possible to add more commands, even if the interpreter is running
        if self.stat.task_mode != linuxcnc.MODE_MDI:
            widgetlist.append("ntb_jog")

        self._sensitize_widgets(widgetlist, False)
        self.widgets.btn_run.set_sensitive(False)

        self.widgets.btn_show_kbd.set_image(self.widgets.img_brake_macro)
        self.widgets.btn_show_kbd.set_property("tooltip-text", _("interrupt running macro"))

    def on_hal_status_tool_in_spindle_changed(self, object, new_tool_no):
        # need to save the tool in spindle as preference, to be able to reload it on startup
        self.prefs.putpref("tool_in_spindle", new_tool_no, int)
        self._update_toolinfo(new_tool_no)

    def on_hal_status_state_estop(self, widget=None):
        self.widgets.tbtn_estop.set_active(True)
        self.widgets.tbtn_estop.set_image(self.widgets.img_emergency)
        self.widgets.tbtn_on.set_image(self.widgets.img_machine_on)
        self.widgets.tbtn_on.set_sensitive(False)
        self.widgets.chk_ignore_limits.set_sensitive(False)
        self.widgets.tbtn_on.set_active(False)
        self.command.mode(linuxcnc.MODE_MANUAL)

    def on_hal_status_state_estop_reset(self, widget=None):
        self.widgets.tbtn_estop.set_active(False)
        self.widgets.tbtn_estop.set_image(self.widgets.img_emergency_off)
        self.widgets.tbtn_on.set_image(self.widgets.img_machine_off)
        self.widgets.tbtn_on.set_sensitive(True)
        self.widgets.ntb_jog.set_sensitive(True)
        self.widgets.ntb_jog_JA.set_sensitive(False)
        self.widgets.vbtb_jog_incr.set_sensitive(False)
        self.widgets.hbox_jog_vel.set_sensitive(False)
        self.widgets.chk_ignore_limits.set_sensitive(True)
        self._check_limits()

    def on_hal_status_state_off(self, widget):
        widgetlist = ["rbt_manual", "rbt_mdi", "rbt_auto", "btn_homing", "btn_touch", "btn_tool",
                      "hbox_jog_vel", "ntb_jog_JA", "vbtb_jog_incr", "spc_feed", "btn_feed_100", "rbt_forward", "btn_index_tool",
                      "rbt_reverse", "rbt_stop", "tbtn_flood", "tbtn_mist", "btn_change_tool", "btn_select_tool_by_no",
                      "btn_spindle_100", "spc_rapid", "spc_spindle",
                      "btn_tool_touchoff_x", "btn_tool_touchoff_z"
        ]
        self._sensitize_widgets(widgetlist, False)
        if self.widgets.tbtn_on.get_active():
            self.widgets.tbtn_on.set_active(False)
        self.widgets.tbtn_on.set_image(self.widgets.img_machine_off)
        self.widgets.btn_exit.set_sensitive(True)
        self.widgets.chk_ignore_limits.set_sensitive(True)
        self.widgets.ntb_main.set_current_page(0)
        self.widgets.ntb_button.set_current_page(_BB_MANUAL)
        self.widgets.ntb_info.set_current_page(0)
        self.widgets.ntb_jog.set_current_page(0)

    def on_hal_status_state_on(self, widget):
        widgetlist = ["rbt_manual", "btn_homing", "btn_touch", "btn_tool",
                      "ntb_jog", "spc_feed", "btn_feed_100", "rbt_forward",
                      "rbt_reverse", "rbt_stop", "tbtn_flood", "tbtn_mist",
                      "btn_spindle_100", "spc_rapid", "spc_spindle"
        ]
        self._sensitize_widgets(widgetlist, True)
        if not self.widgets.tbtn_on.get_active():
            self.widgets.tbtn_on.set_active(True)
        self.widgets.tbtn_on.set_image(self.widgets.img_machine_on)
        self.widgets.btn_exit.set_sensitive(False)
        self.widgets.chk_ignore_limits.set_sensitive(False)
        if self.widgets.ntb_main.get_current_page() != 0:
            self.command.mode(linuxcnc.MODE_MANUAL)
            self.command.wait_complete()

    def on_hal_status_mode_manual(self, widget):
        print ("MANUAL Mode")
        self.widgets.rbt_manual.set_active(True)
        # if setup page is activated, we must leave here, otherwise the pages will be reset
        if self.widgets.tbtn_setup.get_active():
            return
        # if we are in user tabs, we must reset the button
        if self.widgets.tbtn_user_tabs.get_active():
            self.widgets.tbtn_user_tabs.set_active(False)
        self.widgets.ntb_main.set_current_page(0)
        self.widgets.ntb_button.set_current_page(_BB_MANUAL)
        self.widgets.ntb_info.set_current_page(0)
        self.widgets.ntb_jog.set_current_page(0)
        self._check_limits()
        
        # if the status changed, we reset the key event, otherwise the key press
        # event will not change, if the user did the last change with keyboard shortcut
        # This is caused, because we record the last key event to avoid multiple key
        # press events by holding down the key. I.e. One press should only advance one increment
        # on incremental jogging.
        self.last_key_event = None, 0


    def on_hal_status_mode_mdi(self, widget):
        print ("MDI Mode", self.tool_change)
        # self.tool_change is set only if the tool change was commanded
        # from tooledit widget/page, so we do not want to switch the
        # screen layout to MDI, but set the manual widgets
        if self.tool_change:
            self.widgets.ntb_main.set_current_page(0)
            self.widgets.ntb_button.set_current_page(_BB_MANUAL)
            self.widgets.ntb_info.set_current_page(0)
            self.widgets.ntb_jog.set_current_page(0)
            return
        # if MDI button is not sensitive, we are not ready for MDI commands
        # so we have to abort external commands and get back to manual mode
        # This will happen mostly, if we are in settings mode, as we do disable the mode button
        if not self.widgets.rbt_mdi.get_sensitive():
            self.command.abort()
            self.command.mode(linuxcnc.MODE_MANUAL)
            self.command.wait_complete()
            self._show_error((13, _("It is not possible to change to MDI Mode at the moment")))
            return
        else:
            # if we are in user tabs, we must reset the button
            if self.widgets.tbtn_user_tabs.get_active():
                self.widgets.tbtn_user_tabs.set_active(False)
            if self.widgets.chk_use_kb_on_mdi.get_active():
                self.widgets.ntb_info.set_current_page(1)
            else:
                self.widgets.ntb_info.set_current_page(0)
            self.widgets.ntb_main.set_current_page(0)
            self.widgets.ntb_button.set_current_page(_BB_MDI)
            self.widgets.ntb_jog.set_current_page(1)
            self.widgets.hal_mdihistory.entry.grab_focus()
            self.widgets.rbt_mdi.set_active(True)
            
            # if the status changed, we reset the key event, otherwise the key press
            # event will not change, if the user did the last change with keyboard shortcut
            # This is caused, because we record the last key event to avoid multiple key
            # press events by holding down the key. I.e. One press should only advance one increment
            # on incremental jogging.
            self.last_key_event = None, 0


    def on_hal_status_mode_auto(self, widget):
        print ("AUTO Mode")
        # if Auto button is not sensitive, we are not ready for AUTO commands
        # so we have to abort external commands and get back to manual mode
        # This will happen mostly, if we are in settings mode, as we do disable the mode button
        if not self.widgets.rbt_auto.get_sensitive():
            self.command.abort()
            self.command.mode(linuxcnc.MODE_MANUAL)
            self.command.wait_complete()
            self._show_error((13, _("It is not possible to change to Auto Mode at the moment")))
            return
        else:
            # if we are in user tabs, we must reset the button
            if self.widgets.tbtn_user_tabs.get_active():
                self.widgets.tbtn_user_tabs.set_active(False)
            self.widgets.ntb_main.set_current_page(0)
            self.widgets.ntb_button.set_current_page(_BB_AUTO)
            self.widgets.ntb_info.set_current_page(0)
            self.widgets.ntb_jog.set_current_page(2)
            self.widgets.rbt_auto.set_active(True)
            
            # if the status changed, we reset the key event, otherwise the key press
            # event will not change, if the user did the last change with keyboard shortcut
            # This is caused, because we record the last key event to avoid multiple key
            # press events by holding down the key. I.e. One press should only advance one increment
            # on incremental jogging.
            self.last_key_event = None, 0

    def on_hal_status_motion_mode_changed(self, widget, new_mode):
        # Motion mode change in identity kinematics makes no sense
        # so we will not react on the signal and correct the misbehavior
        # self.stat.motion_mode return
        # Mode 1 = joint ; Mode 2 = MDI ; Mode 3 = teleop
        # so in mode 1 we have to show Joints and in Modes 2 and 3 axis values

        widgetlist = ("rbt_mdi", "rbt_auto")
        if new_mode == 1 and self.stat.kinematics_type != linuxcnc.KINEMATICS_IDENTITY:
            self.widgets.gremlin.set_property("enable_dro", True)
            self.widgets.gremlin.use_joints_mode = True
            self.widgets.tbtn_switch_mode.set_active(True)
            self.widgets.ntb_jog_JA.set_page(1)
            state = False
        else:
            if not self.widgets.tbtn_fullsize_preview.get_active():
                self.widgets.gremlin.set_property("enable_dro", False)
            self.widgets.gremlin.use_joints_mode = False
            self.widgets.tbtn_switch_mode.set_active(False)
            self.widgets.ntb_jog_JA.set_page(0)
            state = True
        if self.stat.task_state != linuxcnc.STATE_ON:
            state = False
        self._sensitize_widgets(widgetlist, state)
            
# hal status End
# =========================================================

    # There are some settings we can only do if the window is on the screen already
    def on_window1_show(self, widget, data=None):

        # it is time to get the correct estop state and set the button status
        self.stat.poll()
        if self.stat.task_state == linuxcnc.STATE_ESTOP:
            self.widgets.tbtn_estop.set_active(True)
            self.widgets.tbtn_estop.set_image(self.widgets.img_emergency)
            self.widgets.tbtn_on.set_image(self.widgets.img_machine_off)
            self.widgets.tbtn_on.set_sensitive(False)
        else:
            self.widgets.tbtn_estop.set_active(False)
            self.widgets.tbtn_estop.set_image(self.widgets.img_emergency_off)
            self.widgets.tbtn_on.set_sensitive(True)

        # if a file should be loaded, we will do so
        file = self.prefs.getpref("open_file", "", str)
        if file:
            self.widgets.file_to_load_chooser.set_filename(file)
            # self.command.program_open(file)
            self.widgets.hal_action_open.load_file(file)

        # check how to start the GUI
        start_as = "rbtn_" + self.prefs.getpref("screen1", "window", str)
        self.widgets[start_as].set_active(True)
        if start_as == "rbtn_fullscreen":
            self.widgets.window1.fullscreen()
        elif start_as == "rbtn_maximized":
            self.widgets.window1.maximize()
        else:
            self.xpos = int(self.prefs.getpref("x_pos", 40, float))
            self.ypos = int(self.prefs.getpref("y_pos", 30, float))
            self.width = int(self.prefs.getpref("width", 979, float))
            self.height = int(self.prefs.getpref("height", 750, float))

            # set the adjustments according to Window position and size
            self.widgets.adj_x_pos.set_value(self.xpos)
            self.widgets.adj_y_pos.set_value(self.ypos)
            self.widgets.adj_width.set_value(self.width)
            self.widgets.adj_height.set_value(self.height)

            # move and resize the window
            self.widgets.window1.move(self.xpos, self.ypos)
            self.widgets.window1.resize(self.width, self.height)

        self.command.mode(linuxcnc.MODE_MANUAL)
        self.command.wait_complete()

        self.initialized = True

        # does the user want to show screen2
        self._check_screen2()
        if self.screen2:
            self.widgets.tbtn_use_screen2.set_active(self.prefs.getpref("use_screen2", False, bool))

    # kill keyboard and estop machine before closing
    def on_window1_destroy(self, widget, data=None):
        print "estoping / killing gmoccapy"
        if self.onboard:
            self._kill_keyboard()
        self.command.state(linuxcnc.STATE_OFF)
        self.command.state(linuxcnc.STATE_ESTOP)
        gtk.main_quit()

    # What to do if a macro button has been pushed
    def _on_btn_macro_pressed( self, widget = None, data = None ):
        o_codes = data.split()

        command = str( "O<" + o_codes[0] + "> call" )

        for code in o_codes[1:]:
            parameter = self.dialogs.entry_dialog(self, data=None, header=_("Enter value:"),
                                                  label=_("Set parameter {0} to:").format(code), integer=False)
            if parameter == "ERROR":
                print(_("conversion error"))
                self.dialogs.warning_dialog(self, _("Conversion error !"),
                                            ("Please enter only numerical values\nValues have not been applied"))
                return
            elif parameter == "CANCEL":
                return
            else:
                pass
            command = command + " [" + str(parameter) + "] "
# TODO: Should not only clear the plot, but also the loaded program?
        # self.command.program_open("")
        # self.command.reset_interpreter()
        self.widgets.gremlin.clear_live_plotter()
# TODO: End
        self.command.mdi(command)
        for btn in self.macrobuttons:
            btn.set_sensitive(False)
        # we change the widget_image and use the button to interrupt running macros
        if not self.onboard:
            self.widgets.btn_show_kbd.set_sensitive(True)
        self.widgets.btn_show_kbd.set_image(self.widgets.img_brake_macro)
        self.widgets.btn_show_kbd.set_property("tooltip-text", _("interrupt running macro"))
        self.widgets.ntb_info.set_current_page(0)

# helpers functions start
# =========================================================

    def _update_widgets(self, state):
        widgetlist = ["rbt_manual", "btn_homing", "btn_touch", "btn_tool",
                      "hbox_jog_vel", "ntb_jog_JA", "vbtb_jog_incr", "spc_feed", "btn_feed_100", "rbt_forward", "btn_index_tool",
                      "rbt_reverse", "rbt_stop", "tbtn_flood", "tbtn_mist", "btn_change_tool", "btn_select_tool_by_no",
                      "btn_spindle_100", "spc_rapid", "spc_spindle",
                      "btn_tool_touchoff_x", "btn_tool_touchoff_z"
        ]
        self._sensitize_widgets(widgetlist, state)

    def _switch_to_g7(self, state):
        if state:
            self.widgets.Combi_DRO_x.set_property("abs_color", gtk.gdk.color_parse("#F2F1F0"))
            self.widgets.Combi_DRO_x.set_property("rel_color", gtk.gdk.color_parse("#F2F1F0"))
            self.widgets.Combi_DRO_x.set_property("dtg_color", gtk.gdk.color_parse("#F2F1F0"))
            self.widgets.Combi_DRO_y.set_property("abs_color", gtk.gdk.color_parse(self.abs_color))
            self.widgets.Combi_DRO_y.set_property("rel_color", gtk.gdk.color_parse(self.rel_color))
            self.widgets.Combi_DRO_y.set_property("dtg_color", gtk.gdk.color_parse(self.dtg_color))
            self.diameter_mode = True
        else:
            self.widgets.Combi_DRO_y.set_property("abs_color", gtk.gdk.color_parse("#F2F1F0"))
            self.widgets.Combi_DRO_y.set_property("rel_color", gtk.gdk.color_parse("#F2F1F0"))
            self.widgets.Combi_DRO_y.set_property("dtg_color", gtk.gdk.color_parse("#F2F1F0"))
            self.widgets.Combi_DRO_x.set_property("abs_color", gtk.gdk.color_parse(self.abs_color))
            self.widgets.Combi_DRO_x.set_property("rel_color", gtk.gdk.color_parse(self.rel_color))
            self.widgets.Combi_DRO_x.set_property("dtg_color", gtk.gdk.color_parse(self.dtg_color))
            self.diameter_mode = False

    def on_key_event(self, widget, event, signal):

        # get the keyname
        keyname = gtk.gdk.keyval_name(event.keyval)

        # estop with F1 shold work every time
        # so should also escape abort actions
        if keyname == "F1":  # will estop the machine, but not reset estop!
            self.command.state(linuxcnc.STATE_ESTOP)
            return True
        if keyname == "Escape":
            self.command.abort()
            return True
# ToDo:
# Check if homed, otherwise do not allow to change mode

        # change between teleop and world mode
        if keyname == "F12" or keyname == "$":
            # only change mode pressing the key, not releasing it
            if signal:
                # No mode switch to joints on Identity kinematics
                if self.stat.kinematics_type != linuxcnc.KINEMATICS_IDENTITY:
                    # Mode 1 = joint ; Mode 3 = teleop
                    if self.stat.motion_mode != 1:
                        self.set_motion_mode(0) # set joint mode
                    else:
                        self.set_motion_mode(1) # set teleop mode
            return True

        # This will avoid executing the key press event several times caused by keyboard auto repeat
        if self.last_key_event[0] == keyname and self.last_key_event[1] == signal:
            return True

        try:
            if keyname == "F2" and signal:
                # only turn on if no estop!
                if self.widgets.tbtn_estop.get_active():
                    return True
                self.widgets.tbtn_on.emit("clicked")
                return True
        except:
            pass

        if keyname == "space" and signal:
            if event.state & gtk.gdk.CONTROL_MASK:  # only do it when control is hold down
                self.notification.del_message(-1)
                self.widgets.window1.grab_focus()
                return

        if keyname == "Super_L" and signal:  # Left Windows
            self.notification.del_last()
            self.widgets.window1.grab_focus()
            return

        # if the user do not want to use keyboard shortcuts, we leave here
        # in this case we do not return true, otherwise entering code in MDI history
        # and the integrated editor will not work
        if not self.widgets.chk_use_kb_shortcuts.get_active():
            print("Settings say: do not use keyboard shortcuts, abort")
            return

        # Only in MDI mode the RETURN key should execute a command
        if keyname == "Return" and signal and self.stat.task_mode == linuxcnc.MODE_MDI:
            # print("Got enter in MDI")
            self.widgets.hal_mdihistory.submit()
            self.widgets.hal_mdihistory.entry.grab_focus()
            # we need to leave here, otherwise the check for jogging 
            # only allowed in manual mode will finish the sub
            return True

        # mode change are only allowed if the interpreter is idle, like mode switching
        if keyname == "F3" or keyname == "F5":
            if self.stat.interp_state != linuxcnc.INTERP_IDLE:
                if signal: # Otherwise the message will be shown twice
                    self._show_error((13, _("Mode change is only allowed if the interpreter is idle!")))
                return
            else:
                # F3 change to manual mode
                if keyname == "F3" and signal:
                    self.command.mode(linuxcnc.MODE_MANUAL)
                    self.command.wait_complete()
                    # we need to leave here, otherwise the check for jogging 
                    # only allowed in manual mode will finish the sub
                    self.last_key_event = keyname, signal
                    return True
        
                # F5 should change to mdi mode
                if keyname == "F5" and signal:
                    self.command.mode(linuxcnc.MODE_MDI)
                    self.command.wait_complete()        
                    # we need to leave here, otherwise the check for jogging 
                    # only allowed in manual mode will finish the sub
                    self.last_key_event = keyname, signal
                    return True

        # Only in manual mode jogging with keyboard is allowed
        # in this case we do not return true, otherwise entering code in MDI history
        # and the integrated editor will not work
        # we also check if we are in settings or user page
        if self.stat.task_mode != linuxcnc.MODE_MANUAL or not self.widgets.ntb_main.get_current_page() == 0:
            return

        # offset page is active, so keys must go through
        if self.widgets.ntb_preview.get_current_page() == 1:
            return

        # tooledit page is active, so keys must go through
        if self.widgets.ntb_preview.get_current_page() == 2:
            return

        # take care of different key handling for lathe operation
        if self.lathe_mode:
            if keyname == "Page_Up" or keyname == "Page_Down" or keyname == "KP_Page_Up" or keyname == "KP_Page_Down":
                return

        if event.state & gtk.gdk.SHIFT_MASK:  # SHIFT is hold down, fast jogging active
            fast = True
        else:
            fast = False

        if keyname == "Up" or keyname == "KP_Up":
            if self.lathe_mode:
                if self.backtool_lathe:
                    widget = self.widgets.btn_x_plus
                else:
                    widget = self.widgets.btn_x_minus
            else:
                widget = self.widgets.btn_y_plus
            if signal:
                self.on_btn_jog_pressed(widget, fast)
            else:
                self.on_btn_jog_released(widget)
        elif keyname == "Down" or keyname == "KP_Down":
            if self.lathe_mode:
                if self.backtool_lathe:
                    widget = self.widgets.btn_x_minus
                else:
                    widget = self.widgets.btn_x_plus
            else:
                widget = self.widgets.btn_y_minus
            if signal:
                self.on_btn_jog_pressed(widget, fast)
            else:
                self.on_btn_jog_released(widget)
        elif keyname == "Left" or keyname == "KP_Left":
            if self.lathe_mode:
                widget = self.widgets.btn_z_minus
            else:
                widget = self.widgets.btn_x_minus
            if signal:
                self.on_btn_jog_pressed(widget, fast)
            else:
                self.on_btn_jog_released(widget)
        elif keyname == "Right" or keyname == "KP_Right":
            if self.lathe_mode:
                widget = self.widgets.btn_z_plus
            else:
                widget = self.widgets.btn_x_plus
            if signal:
                self.on_btn_jog_pressed(widget, fast)
            else:
                self.on_btn_jog_released(widget)
        elif keyname == "Page_Up" or keyname == "KP_Page_Up":
            widget = self.widgets.btn_z_plus
            if signal:
                self.on_btn_jog_pressed(widget, fast)
            else:
                self.on_btn_jog_released(widget)
        elif keyname == "Page_Down" or keyname == "KP_Page_Down":
            widget = self.widgets.btn_z_minus
            if signal:
                self.on_btn_jog_pressed(widget, fast)
            else:
                self.on_btn_jog_released(widget)
        elif keyname == "I" or keyname == "i":
            if signal:
                if self.stat.state != 1:  # still moving
                    return
                # The active button name is hold in self.active_increment
                if keyname == "I":
                    # so lets increment it by one
                    rbt = int(self.active_increment[-1]) + 1
                    # we check if we are still in the allowed limit
                    if rbt > len(self.jog_increments) - 1:  # beginning from zero
                        rbt = 0
                else:  # must be "i"
                    # so lets reduce it by one
                    rbt = int(self.active_increment[-1]) - 1
                    # we check if we are still in the allowed limit
                    if rbt < 0:
                        rbt = len(self.jog_increments) - 1  # beginning from zero
                # we set the corresponding button active
                self.incr_rbt_list[rbt].set_active(True)
                # and we have to update all pin and variables
                self.on_increment_changed(self.incr_rbt_list[rbt], self.jog_increments[rbt])
        else:
            print("This key has not been implemented yet")
            print "Key {0} ({1:d}) was pressed".format(keyname, event.keyval), signal, self.last_key_event
        self.last_key_event = keyname, signal
        return True

    # Notification stuff.
    def _init_notification(self):
        start_as = "rbtn_" + self.prefs.getpref("screen1", "window", str)
        xpos, ypos = self.widgets.window1.window.get_origin()
        self.notification.set_property('x_pos', self.widgets.adj_x_pos_popup.get_value())
        self.notification.set_property('y_pos', self.widgets.adj_y_pos_popup.get_value())
        self.notification.set_property('message_width', self.widgets.adj_width_popup.get_value())
        if int(self.widgets.adj_max_messages.get_value()) != 0:
            self.notification.set_property('max_messages', self.widgets.adj_max_messages.get_value())
        self.notification.set_property('use_frames', self.widgets.chk_use_frames.get_active())
        self.notification.set_property('font', self.widgets.fontbutton_popup.get_font_name())
        self.notification.set_property('icon_size', 48)
        self.notification.set_property('top_to_bottom', True)

    # This is the jogging part
    def on_increment_changed(self, widget=None, data=None):
        if self.stat.interp_state != linuxcnc.INTERP_IDLE:
            return

        if data == 0:
            self.distance = 0
        else:
            self.distance = self._parse_increment(data)
        self.halcomp["jog.jog-increment"] = self.distance
        self.active_increment = widget.__name__

    def _from_internal_linear_unit(self, v, unit=None):
        if unit is None:
            unit = self.stat.linear_units
        lu = (unit or 1) * 25.4
        return v * lu

    def _parse_increment(self, jogincr):
        if jogincr.endswith("mm"):
            scale = self._from_internal_linear_unit(1 / 25.4)
        elif jogincr.endswith("cm"):
            scale = self._from_internal_linear_unit(10 / 25.4)
        elif jogincr.endswith("um"):
            scale = self._from_internal_linear_unit(.001 / 25.4)
        elif jogincr.endswith("in") or jogincr.endswith("inch"):
            scale = self._from_internal_linear_unit(1.)
        elif jogincr.endswith("mil"):
            scale = self._from_internal_linear_unit(.001)
        else:
            scale = 1
        jogincr = jogincr.rstrip(" inchmuil")
        if "/" in jogincr:
            p, q = jogincr.split("/")
            jogincr = float(p) / float(q)
        else:
            jogincr = float(jogincr)
        return jogincr * scale

    def _replace_list_item(self, int_tab, old_value, new_value):
        list = self.h_tabs[int_tab]
        self.h_tabs[int_tab] = []
        for item in list:
            if item[1] == old_value:
                new_tupple = (item[0], new_value)
                item = new_tupple
                print(_("**** GMOCCAPY INFO ****"))
                print(_("**** replaced {0} to {1} ****").format(old_value, new_value))
            self.h_tabs[int_tab].append(item)

    # check if macros are in the INI file and add them to MDI Button List
    def _add_macro_button(self):
        macros = self.get_ini_info.get_macros()

        # if no macros at all are found, we receieve a NONW, so we have to check:
        if not macros:
            num_macros = 0
        else:
            num_macros = len( macros )

        if num_macros > 9:
            message = _( "**** GMOCCAPY INFO ****\n" )
            message += _( "**** found more than 9 macros, only the first 9 will be used ****" )
            print( message )

            num_macros = 9
        for increment in range(0, num_macros):
            name = macros[increment]
            lbl = name.split()[0]
            # shorten / break line of the name if it is to long
            if len( lbl ) > 11:
                lbl = lbl[0:10] + "\n" + lbl[11:20]
            btn = gtk.Button( lbl, None, False )
            btn.connect( "pressed", self._on_btn_macro_pressed, name )
            btn.position = increment
            # we add the button to a list to be able later to see what macro to execute
            self.macrobuttons.append(btn)
            self.widgets.hbtb_MDI.pack_start(btn, True, True, 0)
            btn.show()
        # if there is still place, we fill it with empty labels, to be sure the button will not be on different
        # places if the amount of macros change.
        if num_macros < 9:
            for label_space in range(num_macros, 9):
                lbl = "lbl_sp_{0}".format(label_space)
                lbl = gtk.Label(lbl)
                lbl.position = label_space
                lbl.set_text("")
                self.widgets.hbtb_MDI.pack_start(lbl, True, True, 0)
                lbl.show()
        self.widgets.hbtb_MDI.non_homogeneous = False

    def show_try_errors(self):
        exc_type, exc_value, exc_traceback = sys.exc_info()
        formatted_lines = traceback.format_exc().splitlines()
        print(_("**** GMOCCAPY ERROR ****"))
        print(_("**** {0} ****").format(formatted_lines[0]))
        traceback.print_tb(exc_traceback, limit=1, file=sys.stdout)
        print (formatted_lines[-1])

    def _sensitize_widgets(self, widgetlist, value):
        for name in widgetlist:
            try:
                self.widgets[name].set_sensitive(value)
            except Exception, e:
                print (_("**** GMOCCAPY ERROR ****"))
                print _("**** No widget named: {0} to sensitize ****").format(name)
                traceback.print_exc()

    def _update_active_gcodes(self):
        # active G codes
        active_codes = []
        temp = []
        for code in sorted(self.stat.gcodes[1:]):
            if code == -1:
                continue
            if code % 10 == 0:
                temp.append("{0}".format(code / 10))
            else:
                temp.append("{0}.{1}".format(code / 10, code % 10))
        for num, code in enumerate(temp):
            if num == 8:
                active_codes.append("\n")
            active_codes.append("G" + code)
        self.active_gcodes = active_codes
        self.gcodes = self.stat.gcodes
        self.widgets.active_gcodes_label.set_label(" ".join(self.active_gcodes))

    def _update_active_mcodes(self):
        # M codes
        active_codes = []
        temp = []
        for code in sorted(self.stat.mcodes[1:]):
            if code == -1:
                continue
            temp.append("{0}".format(code))
        for code in (temp):
            active_codes.append("M" + code)
        self.active_mcodes = active_codes
        self.mcodes = self.stat.mcodes
        self.widgets.active_mcodes_label.set_label(" ".join(self.active_mcodes))

    # Update the velocity labels
    def _update_vel(self):
        # self.stat.program_units will return 1 for inch, 2 for mm and 3 for cm
        real_feed = float(self.stat.settings[1] * self.stat.feedrate)
        if self.stat.program_units != 1:
            self.widgets.lbl_current_vel.set_text("{0:d}".format(int(self.stat.current_vel * 60.0 * self.faktor)))
            if "G95" in self.active_gcodes:
                feed_str = "{0:d}".format(int(self.stat.settings[1]))
                real_feed_str = "F  {0:.2f}".format(real_feed)
            else:
                feed_str = "{0:d}".format(int(self.stat.settings[1]))
                real_feed_str = "F  {0:d}".format(int(real_feed))
        else:
            self.widgets.lbl_current_vel.set_text("{0:.2f}".format(self.stat.current_vel * 60.0 * self.faktor))
            if "G95" in self.active_gcodes:
                feed_str = "{0:.4f}".format(self.stat.settings[1])
                real_feed_str = "F {0:.4f}".format(real_feed)
            else:
                feed_str = "{0:.3f}".format(self.stat.settings[1])
                real_feed_str = "F {0:.3f}".format(real_feed)

        # converting 0.0 to string brings nothing, so the string is empty
        # happens only on start up
        if not real_feed:
            real_feed_str = "F  0"

        self.widgets.lbl_active_feed.set_label(feed_str)
        self.widgets.lbl_feed_act.set_text(real_feed_str)

    def _update_coolant(self):
        if self.stat.flood:
            if not self.widgets.tbtn_flood.get_active():
                self.widgets.tbtn_flood.set_active(True)
                self.widgets.tbtn_flood.set_image(self.widgets.img_coolant_on)
        else:
            if self.widgets.tbtn_flood.get_active():
                self.widgets.tbtn_flood.set_active(False)
                self.widgets.tbtn_flood.set_image(self.widgets.img_coolant_off)
        if self.stat.mist:
            if not self.widgets.tbtn_mist.get_active():
                self.widgets.tbtn_mist.set_active(True)
                self.widgets.tbtn_mist.set_image(self.widgets.img_mist_on)
        else:
            if self.widgets.tbtn_mist.get_active():
                self.widgets.tbtn_mist.set_active(False)
                self.widgets.tbtn_mist.set_image(self.widgets.img_mist_off)

    def _update_halui_pin(self):
        if self.spindle_override != self.stat.spindle[0]['override']:
            self.initialized = False
            self.widgets.spc_spindle.set_value(self.stat.spindle[0]['override'] * 100)
            self.spindle_override = self.stat.spindle[0]['override']
            self.initialized = True
        if self.feed_override != self.stat.feedrate:
            self.initialized = False
            self.widgets.spc_feed.set_value(self.stat.feedrate * 100)
            self.feed_override = self.stat.feedrate
            self.initialized = True
        if self.rapidrate != self.stat.rapidrate:
            self.initialized = False
<<<<<<< HEAD
            self.widgets.spc_rapid.set_value(self.stat.rapidrate * 100)
            self.rapidrate = self.stat.rapidrate
=======
            self.widgets.adj_max_vel.set_value( self.stat.max_velocity * 60 * self.faktor )
            self.max_velocity = self.stat.max_velocity
>>>>>>> dead6ee7
            self.initialized = True

    def _update_slider(self, widgetlist):
        # update scales and sliders, this must happen if sliders shows units
        # like max_vel and jog_vel
        for widget in widgetlist:
            value = self.widgets[widget].get_value()
            min = self.widgets[widget].get_property("min")
            max = self.widgets[widget].get_property("max")
            self.widgets[widget].set_property("min", min * self.faktor)
            self.widgets[widget].set_property("max", max * self.faktor)
            self.widgets[widget].set_value(value * self.faktor)

        self.scale_jog_vel = self.scale_jog_vel * self.faktor
        
        self.rabbit_jog = self.rabbit_jog * self.faktor
        self.turtle_jog = self.turtle_jog * self.faktor            

    def _change_dro_color(self, property, color):
        for axis in self.axis_list:
            if axis == self.axisletter_four:
                axis = 4
            if axis == self.axisletter_five:
                axis = 5
            self.widgets["Combi_DRO_{0}".format(axis)].set_property(property, color)
        if self.lathe_mode:
            self.widgets.Combi_DRO_y.set_property(property, color)
            # check if G7 or G8 is active
            # this is set on purpose wrong, because we want the periodic
            # to update the state correctly
            if "G7" in self.active_gcodes:
                self.diameter_mode = False
            else:
                self.diameter_mode = True

    def _update_toolinfo(self, tool):
        toolinfo = self.widgets.tooledit1.get_toolinfo(tool)
        if toolinfo:
            # Doku
            # toolinfo[0] = cell toggle
            # toolinfo[1] = tool number
            # toolinfo[2] = pocket number
            # toolinfo[3] = X offset
            # toolinfo[4] = Y offset
            # toolinfo[5] = Z offset
            # toolinfo[6] = A offset
            # toolinfo[7] = B offset
            # toolinfo[8] = C offset
            # toolinfo[9] = U offset
            # toolinfo[10] = V offset
            # toolinfo[11] = W offset
            # toolinfo[12] = tool diameter
            # toolinfo[13] = frontangle
            # toolinfo[14] = backangle
            # toolinfo[15] = tool orientation
            # toolinfo[16] = tool info
            self.widgets.lbl_tool_no.set_text(str(toolinfo[1]))
            self.widgets.lbl_tool_dia.set_text(toolinfo[12])
            self.halcomp["tool-diameter"] = float(locale.atof(toolinfo[12]))
            self.widgets.lbl_tool_name.set_text(toolinfo[16])

        # we do not allow touch off with no tool mounted, so we set the
        # corresponding widgets unsensitized and set the description accordingly
        if tool <= 0:
            self.widgets.lbl_tool_no.set_text("0")
            self.widgets.lbl_tool_dia.set_text("0")
            self.widgets.lbl_tool_name.set_text(_("No tool description available"))
            self.widgets.btn_tool_touchoff_x.set_sensitive(False)
            self.widgets.btn_tool_touchoff_z.set_sensitive(False)
        else:
            self.widgets.btn_tool_touchoff_x.set_sensitive(True)
            self.widgets.btn_tool_touchoff_z.set_sensitive(True)

        if self.load_tool:
            self.load_tool = False
            self.on_hal_status_interp_idle(None)
            return

        if "G43" in self.active_gcodes and self.stat.task_mode != linuxcnc.MODE_AUTO:
            self.command.mode(linuxcnc.MODE_MDI)
            self.command.wait_complete()
            self.command.mdi("G43")
            self.command.wait_complete()

# helpers functions end
# =========================================================

    def on_adj_dro_digits_value_changed(self, widget, data=None):
        if not self.initialized:
            return
        self.dro_digits = int(widget.get_value())
        self.prefs.putpref("dro_digits", self.dro_digits, int)
        if self.stat.program_units != 1:
            format_string_mm = "%" + str(13 - self.dro_digits) + "." + str(self.dro_digits) + "f"
            format_string_inch = "%" + str(13 - self.dro_digits - 1) + "." + str(self.dro_digits + 1) + "f"
        else:
            format_string_inch = "%" + str(13 - self.dro_digits) + "." + str(self.dro_digits) + "f"
            format_string_mm = "%" + str(13 - self.dro_digits + 1) + "." + str(self.dro_digits - 1) + "f"

        for axis in self.axis_list:
            if axis == self.axisletter_four:
                axis = 4
            if axis == self.axisletter_five:
                axis = 5
            self.widgets["Combi_DRO_{0}".format(axis)].set_property("mm_text_template", format_string_mm)
            self.widgets["Combi_DRO_{0}".format(axis)].set_property("imperial_text_template", format_string_inch)

        if self.lathe_mode:
            self.widgets.Combi_DRO_y.set_property("mm_text_template", format_string_mm)
            self.widgets.Combi_DRO_y.set_property("imperial_text_template", format_string_inch)

    def on_chk_toggle_readout_toggled(self, widget, data=None):
        state = widget.get_active()
        self.prefs.putpref("toggle_readout", state)
        self.toggle_readout = state
        for axis in self.axis_list:
            if axis == self.axisletter_four:
                axis = 4
            if axis == self.axisletter_five:
                axis = 5
            self.widgets["Combi_DRO_{0}".format(axis)].set_property("toggle_readout", state)

    def on_Combi_DRO_clicked(self, widget, joint_number, order):
        if not self.toggle_readout:
            return
        for axis in self.axis_list:
            if axis == self.axisletter_four:
                axis = 4
            if axis == self.axisletter_five:
                axis = 5
            self.widgets["Combi_DRO_{0}".format(axis)].set_order(order)
        if self.lathe_mode:
            self.widgets.Combi_DRO_y.set_order(order)
        self._offset_changed(None, None)
# from here only needed, if the DRO button will remain in gmoccapy
        if order[0] == "Abs" and self.widgets.tbtn_rel.get_label() != "Abs":
            self.widgets.tbtn_rel.set_active(False)
        if order[0] == "Rel" and self.widgets.tbtn_rel.get_label() != self.widgets.Combi_DRO_x.system:
            self.widgets.tbtn_rel.set_active(True)
        if order[0] == "DTG":
            self.widgets.tbtn_dtg.set_active(True)
        else:
            self.widgets.tbtn_dtg.set_active(False)
# to here only needed, if the DRO button will remain in gmoccapy

    def _offset_changed(self, pin, tooloffset):
        if self.widgets.Combi_DRO_x.machine_units == _MM:
            self.widgets.lbl_tool_offset_z.set_text("{0:.3f}".format(self.halcomp["tooloffset-z"]))
            self.widgets.lbl_tool_offset_x.set_text("{0:.3f}".format(self.halcomp["tooloffset-x"]))
        else:
            self.widgets.lbl_tool_offset_z.set_text("{0:.4f}".format(self.halcomp["tooloffset-z"]))
            self.widgets.lbl_tool_offset_x.set_text("{0:.4f}".format(self.halcomp["tooloffset-x"]))

    def on_offsetpage1_selection_changed(self, widget, system, name):
        if system not in self.system_list[1:] or self.widgets.tbtn_edit_offsets.get_active():
            self.widgets.btn_set_selected.set_sensitive(False)
        else:
            self.widgets.btn_set_selected.set_sensitive(True)

# =========================================================
# from here only needed, if the DRO button will remain in gmoccapy

    def on_Combi_DRO_system_changed(self, widget, system):
        if self.widgets.tbtn_rel.get_active():
            self.widgets.tbtn_rel.set_label(system)
        else:
            self.widgets.tbtn_rel.set_label("Abs")

    def on_Combi_DRO_units_changed(self, widget, metric_units):
        # if the user do not wish to use auto units, we leave here
        if not self.widgets.chk_auto_units.get_active():
            return

        # set gremlin_units
        self.widgets.gremlin.set_property("metric_units", metric_units)

        widgetlist = ["spc_jog_vel"]

        # self.stat.linear_units will return 1.0 for metric and 1/25,4 for imperial
        # display units not equal machine units
        if metric_units != int(self.stat.linear_units):
            # machine units = metric
            if self.stat.linear_units == _MM:
                self.faktor = (1.0 / 25.4)
            # machine units = imperial
            else:
                self.faktor = 25.4
<<<<<<< HEAD
            self._update_slider(widgetlist)
=======
            self.turtle_jog = self.turtle_jog * self.faktor
            self.rabbit_jog = self.rabbit_jog * self.faktor
            self._update_slider( widgetlist )

>>>>>>> dead6ee7
        else:
            # display units equal machine units would be factor = 1,
            # but if factor not equal 1.0 than we have to reconvert from previous first
            self.turtle_jog = self.turtle_jog / self.faktor
            self.rabbit_jog = self.rabbit_jog / self.faktor
            if self.faktor != 1.0:
                self.faktor = 1 / self.faktor
                self._update_slider(widgetlist)
                self.faktor = 1.0
                self._update_slider(widgetlist)

        if metric_units:
            self.widgets.spc_jog_vel.set_digits(0)
            self.widgets.spc_jog_vel.set_property("unit", _("mm/min"))
        else:
            self.widgets.spc_jog_vel.set_digits(2)
            self.widgets.spc_jog_vel.set_property("unit", _("inch/min"))
            
    def on_tbtn_rel_toggled(self, widget, data=None):
        if self.widgets.tbtn_dtg.get_active():
            self.widgets.tbtn_dtg.set_active(False)
        if widget.get_active():
            widget.set_label(self.widgets.Combi_DRO_x.system)
            order = ["Rel", "Abs", "DTG"]
        else:
            widget.set_label("Abs")
            order = ["Abs", "DTG", "Rel"]
        self.on_Combi_DRO_clicked(None, None, order)

    def on_tbtn_dtg_toggled(self, widget, data=None):
        if widget.get_active():
            widget.set_label("GTD")
            order = ["DTG", "Rel", "Abs"]
        else:
            widget.set_label("DTG")
            if self.widgets.tbtn_rel.get_active():
                order = ["Rel", "Abs", "DTG"]
            else:
                order = ["Abs", "DTG", "Rel"]
        self.on_Combi_DRO_clicked(None, None, order)

    def on_tbtn_units_toggled(self, widget, data=None):
        if widget.get_active():
            widget.set_label(_("inch"))
            metric_units = False
        else:
            widget.set_label(_("mm"))
            metric_units = True
        for axis in self.axis_list:
            if axis == self.axisletter_four:
                axis = 4
            if axis == self.axisletter_five:
                axis = 5
            self.widgets["Combi_DRO_{0}".format(axis)].set_to_inch(not metric_units)
        if self.lathe_mode:
            self.widgets.Combi_DRO_y.set_to_inch(not metric_units)
        # set gremlin_units
        self.widgets.gremlin.set_property("metric_units", metric_units)

    def on_chk_auto_units_toggled(self, widget, data=None):
        for axis in self.axis_list:
            if axis == self.axisletter_four:
                axis = 4
            if axis == self.axisletter_five:
                axis = 5
            self.widgets["Combi_DRO_{0}".format(axis)].set_auto_units(self.widgets.chk_auto_units.get_active())
        if self.lathe_mode:
            self.widgets.Combi_DRO_y.set_auto_units(self.widgets.chk_auto_units.get_active())
        self.prefs.putpref("use_auto_units", self.widgets.chk_auto_units.get_active())

    def on_chk_show_dro_btn_toggled(self, widget, data=None):
        if self.widgets.chk_show_dro_btn.get_active():
            self.widgets.tbl_dro_button.show()
            self.widgets.chk_auto_units.set_active(False)
            self.widgets.chk_auto_units.set_sensitive(False)
        else:
            self.widgets.tbl_dro_button.hide()
            self.widgets.chk_auto_units.set_active(True)
            self.widgets.chk_auto_units.set_sensitive(True)
        self.prefs.putpref("show_dro_btn", self.widgets.chk_show_dro_btn.get_active())

# to here only needed, if the DRO button will remain in gmoccapy
# =========================================================

    def on_adj_x_pos_popup_value_changed(self, widget, data=None):
        if not self.initialized:
            return
        self.prefs.putpref("x_pos_popup", widget.get_value(), float)
        self._init_notification()

    def on_adj_y_pos_popup_value_changed(self, widget, data=None):
        if not self.initialized:
            return
        self.prefs.putpref("y_pos_popup", widget.get_value(), float)
        self._init_notification()

    def on_adj_width_popup_value_changed(self, widget, data=None):
        if not self.initialized:
            return
        self.prefs.putpref("width_popup", widget.get_value(), float)
        self._init_notification()

    def on_adj_max_messages_value_changed(self, widget, data=None):
        if not self.initialized:
            return
        self.prefs.putpref("max_messages", widget.get_value(), float)
        self._init_notification()

    def on_chk_use_frames_toggled(self, widget, data=None):
        if not self.initialized:
            return
        self.prefs.putpref("use_frames", widget.get_active())
        self._init_notification()

    def on_fontbutton_popup_font_set(self, font):
        self.prefs.putpref("message_font", self.widgets.fontbutton_popup.get_font_name())
        self._init_notification()

    def on_btn_launch_test_message_pressed(self, widget=None, data=None):
        index = len(self.notification.messages)
        text = _("Halo, welcome to the test message {0}").format(index)
        self._show_error((13, text))

    def on_chk_turtle_jog_toggled(self, widget, data=None):
        state = widget.get_active()
        self.prefs.putpref("hide_turtle_jog_button", state)
        self.widgets.tbl_turtle_jog_factor.set_sensitive(not state)
        if state:
            self.widgets.tbtn_turtle_jog.hide()
        else:
            self.widgets.tbtn_turtle_jog.show()
            self.turtle_jog_factor = self.prefs.getpref('turtle_jog_factor', 20, int)
            self.widgets.adj_turtle_jog_factor.configure(self.turtle_jog_factor, 1,
                                                         100, 1, 0, 0)
            self.turtle_jog = self.jog_rate_max / self.turtle_jog_factor

    def on_adj_turtle_jog_factor_value_changed(self, widget, data=None):
        if not self.initialized:
            return
        self.turtle_jog_factor = int(widget.get_value())
        self.prefs.putpref("turtle_jog_factor", self.turtle_jog_factor, int)
        self.turtle_jog = self.rabbit_jog / self.turtle_jog_factor
        if self.widgets.tbtn_turtle_jog.get_active():
            self.widgets.spc_jog_vel.set_property("min", 0)
            self.widgets.spc_jog_vel.set_property("max", self.jog_rate_max / self.turtle_jog_factor)
            self.widgets.spc_jog_vel.set_value(self.turtle_jog)

    def on_tbtn_turtle_jog_toggled( self, widget, data = None ):
        # due to imperial and metric options we have to get first the values of the widget
        max = self.widgets.spc_jog_vel.max
        min = self.widgets.spc_jog_vel.min
        value = self.widgets.spc_jog_vel.get_value()
        
        if widget.get_active():
            self.rabbit_jog = value
            widget.set_image( self.widgets.img_turtle_jog )
<<<<<<< HEAD
            self.widgets.spc_jog_vel.set_property("min", min)
            self.widgets.spc_jog_vel.set_property("max", max / self.turtle_jog_factor)
            self.widgets.spc_jog_vel.set_value(self.turtle_jog)
=======
            active_jog_vel = self.widgets.adj_jog_vel.get_value()
            max_jog_vel = self.widgets.adj_jog_vel.upper
            self.widgets.adj_jog_vel.configure( self.turtle_jog, 0,
                                                max_jog_vel / self.turtle_jog_factor, 1, 0, 0 )
>>>>>>> dead6ee7
        else:
            self.turtle_jog = value
            widget.set_image( self.widgets.img_rabbit_jog )
<<<<<<< HEAD
            self.widgets.spc_jog_vel.set_property("min", min)
            self.widgets.spc_jog_vel.set_property("max", max * self.turtle_jog_factor)
            self.widgets.spc_jog_vel.set_value(self.rabbit_jog)
=======
            active_jog_vel = self.widgets.adj_jog_vel.get_value()
            max_jog_vel = self.widgets.adj_jog_vel.upper
            self.widgets.adj_jog_vel.configure( self.rabbit_jog, 0,
                                                max_jog_vel * self.turtle_jog_factor, 1, 0, 0 )
>>>>>>> dead6ee7

    def _on_turtle_jog_enable(self, pin):
        self.widgets.tbtn_turtle_jog.set_active(pin.get())

    def on_btn_jog_pressed(self, widget, data=None):
        # only in manual mode we will allow jogging the axis at this development state
        if not self.stat.enabled or self.stat.task_mode != linuxcnc.MODE_MANUAL:
            return

        joint_btn = False
        joint_or_axis = widget.get_label()[0]
        if not joint_or_axis.lower() in "xyzabcuvw":
            # OK, it may be a Joints button
            if joint_or_axis in "01234567":
                joint_btn = True
            else:
                print ("unknown joint or axis {0}".format(joint_or_axis))
                return

        if not joint_btn:
            # get the axisnumber
            joint_axis_number = "xyzabcuvws".index(joint_or_axis.lower())
        else:
            joint_axis_number = "01234567".index(joint_or_axis)

        # if data = True, then the user pressed SHIFT for Jogging and
        # want's to jog at full speed
        if data:
            value = self.stat.max_velocity
        else:
            value = self.widgets.spc_jog_vel.get_value() / 60

        velocity = value * (1 / self.faktor)

        dir = widget.get_label()[1]
        if dir == "+":
            direction = 1
        else:
            direction = -1

        if self.stat.motion_mode == 1:
            if self.stat.kinematics_type == linuxcnc.KINEMATICS_IDENTITY:
                # this may happen, because the joints / axes has been unhomed
                print("wrong motion mode, change to the correct one")
                self.set_motion_mode(1)
                JOGMODE = 0
            else:
                JOGMODE = 1
        else :
            JOGMODE = 0
        
        if self.distance <> 0:  # incremental jogging
            self.command.jog(linuxcnc.JOG_INCREMENT, JOGMODE, joint_axis_number, direction * velocity, self.distance)
        else:  # continuous jogging
            self.command.jog(linuxcnc.JOG_CONTINUOUS, JOGMODE, joint_axis_number, direction * velocity)

    def on_btn_jog_released(self, widget, data=None):
        # only in manual mode we will allow jogging the axis at this development state
        if not self.stat.enabled or self.stat.task_mode != linuxcnc.MODE_MANUAL:
            return

        joint_btn = False
        joint_axis = widget.get_label()[0]
        if not joint_axis.lower() in "xyzabcuvw":
            # OK, it may be a Joints button
            if joint_axis in "01234567":
                joint_btn = True
            else:
                print ("unknown axis {0}".format(joint_axis))
                return

        if not joint_btn:
            # get the axisnumber
            joint_axis_number = "xyzabcuvw".index(joint_axis.lower())
        else:
            joint_axis_number = "01234567".index(joint_axis)

        if self.stat.motion_mode == 1:
            if self.stat.kinematics_type == linuxcnc.KINEMATICS_IDENTITY:
                # this may happen, because the joints / axes has been unhomed
                print("wrong motion mode, change to the correct one")
                self.set_motion_mode(1)
                JOGMODE = 0
            else:
                JOGMODE = 1
        else :
            JOGMODE = 0

        # Otherwise the movement would stop before the desired distance was moved
        if self.distance <> 0:
            pass
        else:
            self.command.jog(linuxcnc.JOG_STOP, JOGMODE, joint_axis_number)

    # use the current loaded file to be loaded on start up
    def on_btn_use_current_clicked(self, widget, data=None):
        if self.stat.file:
            self.widgets.file_to_load_chooser.set_filename(self.stat.file)
            self.prefs.putpref("open_file", self.stat.file)

    # Clear the status to load a file on start up, so there will not be loaded a program
    # on the next start of the GUI
    def on_btn_none_clicked(self, widget, data=None):
        self.widgets.file_to_load_chooser.set_filename(" ")
        self.prefs.putpref("open_file", " ")

    def on_ntb_main_switch_page(self, widget, page, page_num, data=None):
        if self.widgets.tbtn_setup.get_active():
            if page_num != 1L:  # setup page is active,
                self.widgets.tbtn_setup.set_active(False)

    def on_tbtn_setup_toggled(self, widget, data=None):
        # first we set to manual mode, as we do not allow changing settings in other modes
        # otherwise external halui commands could start a program while we are in settings
        self.command.mode(linuxcnc.MODE_MANUAL)
        self.command.wait_complete()
        
        if widget.get_active():
            # deactivate the mode buttons, so changing modes is not possible while we are in settings mode
            self.widgets.rbt_manual.set_sensitive(False)
            self.widgets.rbt_mdi.set_sensitive(False)
            self.widgets.rbt_auto.set_sensitive(False)
            code = False
            # here the user don"t want an unlock code
            if self.widgets.rbt_no_unlock.get_active():
                code = True
            # if hal pin is true, we are allowed to enter settings, this may be
            # realized using a key switch
            if self.widgets.rbt_hal_unlock.get_active() and self.halcomp["unlock-settings"]:
                code = True
            # else we ask for the code using the system.dialog
            if self.widgets.rbt_use_unlock.get_active():
                if self.dialogs.system_dialog(self):
                    code = True
            # Lets see if the user has the right to enter settings
            if code:
                self.widgets.ntb_main.set_current_page(1)
                self.widgets.ntb_setup.set_current_page(0)
                self.widgets.ntb_button.set_current_page(_BB_SETUP)
            else:
                if self.widgets.rbt_hal_unlock.get_active():
                    message = _("Hal Pin is low, Access denied")
                else:
                    message = _("wrong code entered, Access denied")
                self.dialogs.warning_dialog(self, _("Just to warn you"), message)
                self.widgets.tbtn_setup.set_active(False)
        else:
            # check witch button should be sensitive, depending on the state of the machine
            if self.stat.task_state == linuxcnc.STATE_ESTOP:
                # estopped no mode available
                self.widgets.rbt_manual.set_sensitive(False)
                self.widgets.rbt_mdi.set_sensitive(False)
                self.widgets.rbt_auto.set_sensitive(False)
            if (self.stat.task_state == linuxcnc.STATE_ON) and not self.all_homed:
                # machine on, but not homed, only manual allowed
                self.widgets.rbt_manual.set_sensitive(True)
                self.widgets.rbt_mdi.set_sensitive(False)
                self.widgets.rbt_auto.set_sensitive(False)
            if (self.stat.task_state == linuxcnc.STATE_ON) and (self.all_homed or self.no_force_homing):
                # all OK, make all modes available
                self.widgets.rbt_manual.set_sensitive(True)
                self.widgets.rbt_mdi.set_sensitive(True)
                self.widgets.rbt_auto.set_sensitive(True)
            # this is needed here, because we do not
            # change mode, so on_hal_status_manual will not be called
            self.widgets.ntb_main.set_current_page(0)
            self.widgets.ntb_button.set_current_page(_BB_MANUAL)
            self.widgets.ntb_info.set_current_page(0)
            self.widgets.ntb_jog.set_current_page(0)

            # if we are in user tabs, we must reset the button
            if self.widgets.tbtn_user_tabs.get_active():
                self.widgets.tbtn_user_tabs.set_active(False)

    # Show or hide the user tabs
    def on_tbtn_user_tabs_toggled(self, widget, data=None):
        if widget.get_active():
            self.widgets.ntb_main.set_current_page(2)
            self.widgets.tbtn_fullsize_preview.set_sensitive(False)
        else:
            self.widgets.ntb_main.set_current_page(0)
            self.widgets.tbtn_fullsize_preview.set_sensitive(True)

# =========================================================
# The homing functions
    def on_btn_homing_clicked(self, widget, data=None):
        self.widgets.ntb_button.set_current_page(_BB_HOME)

    def on_btn_home_all_clicked(self, widget, data=None):
        if self.stat.motion_mode != 1:
            self.set_motion_mode(0)
        # home -1 means all
        self.command.home(-1)

    def on_btn_unhome_all_clicked(self, widget, data=None):
        self.set_motion_mode(0)
        self.all_homed = False
        # -1 for all
        self.command.unhome(-1)

    def on_btn_home_selected_clicked(self, widget, data=None):
        if self.stat.kinematics_type == linuxcnc.KINEMATICS_IDENTITY:
            # we can switch without any risk to joint mode and home the selected joint
            # but if the machine is a gantry, we need to do special check, as
            # on XYYZ machine joint 2 is not Z
            if widget == self.widgets.btn_home_x:
                if "x0" in self.joint_axis_dic:
                    joint = self.joint_axis_dic["x0"]
                else:
                    joint = self.joint_axis_dic["x"]
            elif widget == self.widgets.btn_home_y:
                if "y0" in self.joint_axis_dic:
                    joint = self.joint_axis_dic["y0"]
                else:
                    joint = self.joint_axis_dic["y"]
            elif widget == self.widgets.btn_home_z:
                if "z0" in self.joint_axis_dic:
                    joint = self.joint_axis_dic["z0"]
                else:
                    joint = self.joint_axis_dic["z"]
            elif widget == self.widgets.btn_home_4:
                joint = self.joint_axis_dic[self.axisletter_four]
            elif widget == self.widgets.btn_home_5:
                joint = self.joint_axis_dic[self.axisletter_five]

        else:
            for button in range(0,8):
                if widget == self.widgets["btn_home_j{0}".format(button)]:
                    joint = button
                    break

        self.set_motion_mode(0)
        self.command.home(joint)
        
    def on_btn_sel_next_joints_clicked(self, widget, data=None):
        widget.hide()
        for item in range(0, 3):
            self.widgets["btn_home_j{0}".format(item)].hide()
        for item in range(5, 8):
            self.widgets["btn_home_j{0}".format(item)].show()
        self.widgets.btn_sel_prev_joints.show()

        #reorder the hardware button handling list
        self._replace_list_item(9, "btn_home_j0", "btn_sel_prev_joints")
        self._replace_list_item(9, "btn_home_j5", "btn_sel_next_joints")
        self._replace_list_item(9, "btn_home_j4", "btn_home_j6")
        self._replace_list_item(9, "btn_home_j3", "btn_home_j5")
        self._replace_list_item(9, "btn_home_j2", "btn_home_j4")
        self._replace_list_item(9, "btn_home_j1", "btn_home_j3")

    def on_btn_sel_prev_joints_clicked(self, widget, data=None):
        widget.hide()
        for item in range(0,3):
            self.widgets["btn_home_j{0}".format(item)].show()
        for item in range(5,8):
            self.widgets["btn_home_j{0}".format(item)].hide()
        self.widgets.btn_sel_next_joints.show()
        self._reset_joint_button_order_to_default()
        
    def _reset_joint_button_order_to_default(self):
        if self.stat.joints < 6:
            return
        self.h_tabs[_BB_HOME] = [(0, "btn_home_j_all"), (1, "btn_home_j0"), (2, "btn_home_j1"), (3, "btn_home_j2"), (4, "btn_home_j3"),
                   (5, "btn_home_j4"), (6, "btn_home_j5"), (7, "btn_sel_next_joints"), (8, "btn_unhome_j_all"), (9, "btn_back_joints")
        ]

# The homing functions
# =========================================================

    def _check_limits(self):
        for axis in self.axis_list:
            axisnumber = "xyzabcuvw".index(axis)
            if self.stat.limit[axisnumber] != 0:
                return True
        if self.widgets.chk_ignore_limits.get_active():
            self.widgets.chk_ignore_limits.set_active(False)
        return False

    def _ignore_limits(self, pin):
        self.widgets.chk_ignore_limits.set_active(pin.get())

    def on_chk_ignore_limits_toggled(self, widget, data=None):
        if self.widgets.chk_ignore_limits.get_active():
            if not self._check_limits():
                self._show_error((11, _("ERROR : No limit switch is active, ignore limits will not be set.")))
                return
            self.command.override_limits()

    def on_tbtn_fullsize_preview_toggled(self, widget, data=None):
        if widget.get_active():
            self.widgets.box_info.hide()
            self.widgets.vbx_jog.hide()
            self.widgets.gremlin.set_property("metric_units", self.widgets.Combi_DRO_x.metric_units)
            self.widgets.gremlin.set_property("enable_dro", True)
            if self.lathe_mode:
                self.widgets.gremlin.set_property("show_lathe_radius", not self.diameter_mode)
        else:
            self.widgets.box_info.show()
            self.widgets.vbx_jog.show()
            if not self.widgets.chk_show_dro.get_active():
                self.widgets.gremlin.set_property("enable_dro", False)
        
# =========================================================
# this are hal-tools copied from gsreen function
    def on_btn_show_hal_clicked(self, widget, data=None):
        p = os.popen("tclsh {0}/bin/halshow.tcl &".format(TCLPATH))

    def on_btn_calibration_clicked(self, widget, data=None):
        p = os.popen("tclsh {0}/bin/emccalib.tcl -- -ini {1} > /dev/null &".format(TCLPATH, sys.argv[2]), "w")

    def on_btn_hal_meter_clicked(self, widget, data=None):
        p = os.popen("halmeter &")

    def on_btn_status_clicked(self, widget, data=None):
        p = os.popen("linuxcnctop  > /dev/null &", "w")

    def on_btn_hal_scope_clicked(self, widget, data=None):
        p = os.popen("halscope  > /dev/null &", "w")

    def on_btn_classicladder_clicked(self, widget, data=None):
        if hal.component_exists("classicladder_rt"):
            p = os.popen("classicladder  &", "w")
        else:
            self.dialogs.warning_dialog(self, _("INFO:"),
                                   _("Classicladder real-time component not detected"))

# =========================================================
# spindle stuff

    def _update_spindle(self):
        if self.stat.spindle[0]['direction'] > 0:
            self.widgets.rbt_forward.set_active(True)
        elif self.stat.spindle[0]['direction'] < 0:
            self.widgets.rbt_reverse.set_active(True)
        elif not self.widgets.rbt_stop.get_active():
            self.widgets.rbt_stop.set_active(True)

        # this is needed, because otherwise a command S0 would not set active btn_stop
        if not abs(self.stat.spindle[0]['speed']):
            self.widgets.rbt_stop.set_active(True)
            return

        # set the speed label in active code frame
        if self.stat.spindle[0]['speed'] == 0:
            speed = self.stat.settings[2]
        else:
            speed = self.stat.spindle[0]['speed']
        self.widgets.active_speed_label.set_label("{0:.0f}".format(abs(speed)))
        self.widgets.lbl_spindle_act.set_text("S {0}".format(int(speed * self.spindle_override)))

    def _update_vc(self):
        if self.stat.spindle[0]['direction'] != 0:
            if self.stat.spindle[0]['speed'] == 0:
                speed = self.stat.settings[2]
            else:
                speed = self.stat.spindle[0]['speed']
            if not self.lathe_mode:
                diameter = self.halcomp["tool-diameter"]
            else:
                diameter = int(self.widgets.Combi_DRO_x.get_position()[1] * 2)
            vc = abs(int(speed * self.spindle_override) * diameter * 3.14 / 1000)
        else:
            vc = 0
        if vc >= 100:
            text = "Vc= {0:d}".format(int(vc))
        elif vc >= 10:
            text = "Vc= {0:2.1f}".format(vc)
        else:
            text = "Vc= {0:.2f}".format(vc)
        self.widgets.lbl_vc.set_text(text)

    def on_rbt_forward_clicked(self, widget, data=None):
        if widget.get_active():
            widget.set_image(self.widgets.img_forward_on)
            self._set_spindle("forward")
        else:
            self.widgets.rbt_forward.set_image(self.widgets.img_forward)

    def on_rbt_reverse_clicked(self, widget, data=None):
        if widget.get_active():
            widget.set_image(self.widgets.img_reverse_on)
            self._set_spindle("reverse")
        else:
            widget.set_image(self.widgets.img_reverse)

    def on_rbt_stop_clicked(self, widget, data=None):
        if widget.get_active():
            widget.set_image(self.widgets.img_stop_on)
            self._set_spindle("stop")
        else:
            self.widgets.rbt_stop.set_image(self.widgets.img_sstop)

    def _set_spindle(self, command):
        # if we are in estop state, we will have to leave here, otherwise
        # we get an error, that switching spindle off is not allowed with estop
        if self.stat.task_state == linuxcnc.STATE_ESTOP:
            return

        # if we do not check this, we will get an error in auto mode and sub
        # calls from MDI containing i.e. G96 would not run, as the speed will
        # be setted to the commanded value due the next code part
        if self.stat.task_mode != linuxcnc.MODE_MANUAL:
            if self.stat.interp_state == linuxcnc.INTERP_READING or self.stat.interp_state == linuxcnc.INTERP_WAITING:
                if self.stat.spindle[0]['direction'] > 0:
                    self.widgets.rbt_forward.set_sensitive(True)
                    self.widgets.rbt_reverse.set_sensitive(False)
                    self.widgets.rbt_stop.set_sensitive(False)
                elif self.stat.spindle[0]['direction'] < 0:
                    self.widgets.rbt_forward.set_sensitive(False)
                    self.widgets.rbt_reverse.set_sensitive(True)
                    self.widgets.rbt_stop.set_sensitive(False)
                else:
                    self.widgets.rbt_forward.set_sensitive(False)
                    self.widgets.rbt_reverse.set_sensitive(False)
                    self.widgets.rbt_stop.set_sensitive(True)
                return

        rpm = self._check_spindle_range()
        # as the commanded value will be multiplied with speed override,
        # we take care of that but we have to check for speed override 
        # to not be zero to avoid division by zero error
        try:
            rpm_out = rpm / self.stat.spindle[0]['override']
        except:
            rpm_out = 0
        self.widgets.lbl_spindle_act.set_label("S {0}".format(int(rpm)))

        if command == "stop":
            self.command.spindle(0)
            self.widgets.lbl_spindle_act.set_label("S 0")
        elif command == "forward":
            self.command.spindle(1, rpm_out)
        elif command == "reverse":
            self.command.spindle(-1, rpm_out)
        else:
            print(_("Something went wrong, we have an unknown spindle widget {0}").format(command))

    def _check_spindle_range(self):
        rpm = (self.stat.settings[2])
        if rpm == 0:
            rpm = abs(self.spindle_start_rpm)

        spindle_override = self.widgets.spc_spindle.get_value() / 100
        real_spindle_speed = rpm * spindle_override

        if real_spindle_speed > self.max_spindle_rev:
            real_spindle_speed = self.max_spindle_rev
        elif real_spindle_speed < self.min_spindle_rev:
            real_spindle_speed = self.min_spindle_rev
        return real_spindle_speed

    def on_btn_spindle_100_clicked(self, widget, data=None):
        self.widgets.spc_spindle.set_value(100)

    def on_spc_spindle_value_changed(self, widget, data=None):
        if not self.initialized:
            return
        # this is in a try except, because on initializing the window the values are still zero
        # so we would get an division / zero error
        real_spindle_speed = 0
        value = widget.get_value()
        try:
            if not abs(self.stat.settings[2]):
                if self.widgets.rbt_forward.get_active() or self.widgets.rbt_reverse.get_active():
                    speed = self.stat.spindle[0]['speed']
                else:
                    speed = 0
            else:
                speed = abs(self.stat.spindle[0]['speed'])
            spindle_override = value / 100
            real_spindle_speed = speed * spindle_override
            if real_spindle_speed > self.max_spindle_rev:
                value_to_set = value / (real_spindle_speed / self.max_spindle_rev)
                real_spindle_speed = self.max_spindle_rev
            elif real_spindle_speed < self.min_spindle_rev:
                value_to_set = value / (real_spindle_speed / self.min_spindle_rev)
                real_spindle_speed = self.min_spindle_rev
            else:
                value_to_set = spindle_override * 100
            widget.set_value(value_to_set)
            self.spindle_override = value_to_set / 100
            self.command.spindleoverride(value_to_set / 100)
        except:
            pass

    def on_adj_start_spindle_RPM_value_changed(self, widget, data=None):
        self.spindle_start_rpm = widget.get_value()
        self.prefs.putpref("spindle_start_rpm", self.spindle_start_rpm, float)

    def on_adj_spindle_bar_min_value_changed(self, widget, data=None):
        self.min_spindle_rev = widget.get_value()
        self.prefs.putpref("spindle_bar_min", self.min_spindle_rev, float)
        self.widgets.spindle_feedback_bar.set_property("min", self.min_spindle_rev)

    def on_adj_spindle_bar_max_value_changed(self, widget, data=None):
        self.max_spindle_rev = widget.get_value()
        self.prefs.putpref("spindle_bar_max", self.max_spindle_rev, float)
        self.widgets.spindle_feedback_bar.set_property("max", self.max_spindle_rev)

# =========================================================
# Coolant an mist coolant button
    def on_tbtn_flood_toggled(self, widget, data=None):
        if self.stat.flood and self.widgets.tbtn_flood.get_active():
            return
        elif not self.stat.flood and not self.widgets.tbtn_flood.get_active():
            return
        elif self.widgets.tbtn_flood.get_active():
            self.widgets.tbtn_flood.set_image(self.widgets.img_coolant_on)
            self.command.flood(linuxcnc.FLOOD_ON)
        else:
            self.widgets.tbtn_flood.set_image(self.widgets.img_coolant_off)
            self.command.flood(linuxcnc.FLOOD_OFF)

    def on_tbtn_mist_toggled(self, widget, data=None):
        if self.stat.mist and self.widgets.tbtn_mist.get_active():
            return
        elif not self.stat.mist and not self.widgets.tbtn_mist.get_active():
            return
        elif self.widgets.tbtn_mist.get_active():
            self.widgets.tbtn_mist.set_image(self.widgets.img_mist_on)
            self.command.mist(linuxcnc.MIST_ON)
        else:
            self.widgets.tbtn_mist.set_image(self.widgets.img_mist_off)
            self.command.mist(linuxcnc.MIST_OFF)

# =========================================================
# feed stuff
    def on_spc_feed_value_changed(self, widget, data=None):
        if not self.initialized:
            return
        value = widget.get_value() / 100
        self.feed_override = value
        self.command.feedrate(value)

    def on_btn_feed_100_clicked(self, widget, data=None):
        self.widgets.spc_feed.set_value(100)

    def on_spc_rapid_value_changed(self, widget, data=None):
        if not self.initialized:
            return
<<<<<<< HEAD
        value = widget.get_value() / 100
        self.rapidrate = value
        self.command.rapidrate(value)
=======
        value = widget.get_value() / 60 / self.faktor
        self.command.maxvel( value )
>>>>>>> dead6ee7

    # this are the MDI thinks we need
    def on_btn_delete_clicked(self, widget, data=None):
        message = _("Do you really want to delete the MDI history?\n")
        message += _("this will not delete the MDI History file, but will\n")
        message += _("delete the listbox entries for this session")
        result = self.dialogs.yesno_dialog(self, message, _("Attention!!"))
        if result:
            self.widgets.hal_mdihistory.model.clear()

    def on_tbtn_use_screen2_toggled(self, widget, data=None):
        self.prefs.putpref("use_screen2", widget.get_active())
        if widget.get_active():
            self.widgets.window2.show()
            if self.widgets.rbtn_window.get_active():
                try:
                    pos = self.widgets.window1.get_position()
                    size = self.widgets.window1.get_size()
                    left = pos[0] + size[0]
                    self.widgets.window2.move(left, pos[1])
                except:
                    pass
        else:
            self.widgets.window2.hide()

    def on_btn_show_kbd_clicked(self, widget, data=None):
        # if the image is img_brake macro, we want to interrupt the running macro
        if self.widgets.btn_show_kbd.get_image() == self.widgets.img_brake_macro:
            self.command.abort()
            for btn in self.macrobuttons:
                btn.set_sensitive(True)
            if self.onboard:
                self.widgets.btn_show_kbd.set_image(self.widgets.img_keyboard)
                self.widgets.btn_show_kbd.set_property("tooltip-text", _("This button will show or hide the keyboard"))
            else:
                self.widgets.btn_show_kbd.set_sensitive(False)
                
        elif self.widgets.ntb_info.get_current_page() == 1:
            self.widgets.ntb_info.set_current_page(0)
        else:
            self.widgets.ntb_info.set_current_page(1)
        # special case if we are in edit mode
        if self.widgets.ntb_button.get_current_page() == _BB_EDIT:
            if self.widgets.ntb_info.get_visible():
                self.widgets.box_info.set_size_request(-1, 50)
                self.widgets.ntb_info.hide()
            else:
                self.widgets.box_info.set_size_request(-1, 250)
                self.widgets.ntb_info.show()

    def on_ntb_info_switch_page(self, widget, page, page_num, data=None):
        if self.stat.task_mode == linuxcnc.MODE_MDI:
            self.widgets.hal_mdihistory.entry.grab_focus()
        elif self.stat.task_mode == linuxcnc.MODE_AUTO:
            self.widgets.gcode_view.grab_focus()

    # Three back buttons to be able to leave notebook pages
    # All use the same callback offset
    def on_btn_back_clicked(self, widget, data=None):
        if self.widgets.ntb_button.get_current_page() == _BB_EDIT:  # edit mode, go back to auto_buttons
            self.widgets.ntb_button.set_current_page(_BB_AUTO)
            if self.widgets.tbtn_fullsize_preview1.get_active():
                self.widgets.vbx_jog.set_visible(False)
        elif self.widgets.ntb_button.get_current_page() == _BB_LOAD_FILE:  # File selection mode
            self.widgets.ntb_button.set_current_page(_BB_AUTO)
        else:  # else we go to main button on manual
            self.widgets.ntb_button.set_current_page(_BB_MANUAL)
            self.widgets.ntb_main.set_current_page(0)
            self.widgets.ntb_preview.set_current_page(0)

    # The offset settings, set to zero
    def on_btn_touch_clicked(self, widget, data=None):
        self.widgets.ntb_button.set_current_page(_BB_TOUCH_OFF)
        self._show_offset_tab(True)
        if self.widgets.rbtn_show_preview.get_active():
            self.widgets.ntb_preview.set_current_page(0)

    def on_tbtn_edit_offsets_toggled(self, widget, data=None):
        state = widget.get_active()
        self.widgets.offsetpage1.edit_button.set_active(state)
        widgetlist = ["btn_set_value_x", "btn_set_value_y", "btn_set_value_z", 
                      "btn_set_selected", "ntb_jog", "btn_set_selected", 
                      "btn_zero_g92"
                      ]
        self._sensitize_widgets(widgetlist, not state)

        if state:
            self.widgets.ntb_preview.set_current_page(1)
        else:
            self.widgets.ntb_preview.set_current_page(0)

        # we have to replace button calls in our list to make all hardware button
        # activate the correct button call
        if state and self.widgets.chk_use_tool_measurement.get_active():
            self.widgets.btn_zero_g92.show()
            self.widgets.btn_block_height.hide()
            self._replace_list_item(4, "btn_block_height", "btn_zero_g92")
        elif not state and self.widgets.chk_use_tool_measurement.get_active():
            self.widgets.btn_zero_g92.hide()
            self.widgets.btn_block_height.show()
            self._replace_list_item(4, "btn_zero_g92", "btn_block_height")

        if not state:  # we must switch back to manual mode, otherwise jogging is not possible
            self.command.mode(linuxcnc.MODE_MANUAL)
            self.command.wait_complete()

        # show virtual keyboard?
        if state and self.widgets.chk_use_kb_on_offset.get_active():
            self.widgets.ntb_info.set_current_page(1)
            self.widgets.ntb_preview.set_current_page(1)

    def on_btn_zero_g92_clicked(self, widget, data=None):
        self.command.mode(linuxcnc.MODE_MDI)
        self.command.wait_complete()
        self.command.mdi("G92.1")
        self.command.mode(linuxcnc.MODE_MANUAL)
        self.command.wait_complete()
        self.widgets.btn_touch.emit("clicked")

    def on_btn_set_value_clicked(self, widget, data=None):
        if widget == self.widgets.btn_set_value_x:
            axis = "x"
        elif widget == self.widgets.btn_set_value_y:
            axis = "y"
        elif widget == self.widgets.btn_set_value_z:
            axis = "z"
        elif widget == self.widgets.btn_set_value_4:
            axis = self.axisletter_four
        elif widget == self.widgets.btn_set_value_5:
            axis = self.axisletter_five
        else:
            axis = "Unknown"
            message = _("Offset {0} could not be set, because off unknown axis").format(axis)
            self.dialogs.warning_dialog(self, _("Wrong offset setting!"), message)
            return
        if self.lathe_mode and axis =="x":
            if self.diameter_mode:
                preset = self.prefs.getpref("diameter offset_axis_{0}".format(axis), 0, float)
                offset = self.dialogs.entry_dialog(self, data=preset, header=_("Enter value for diameter"),
                                                   label=_("Set diameter to:"), integer=False)
            else:
                preset = self.prefs.getpref("radius offset_axis_{0}".format(axis), 0, float)
                offset = self.dialogs.entry_dialog(self, data=preset, header=_("Enter value for radius"),
                                                   label=_("Set radius to:"), integer=False)
        else:
            preset = self.prefs.getpref("offset_axis_{0}".format(axis), 0, float)
            offset = self.dialogs.entry_dialog(self, data=preset, header=_("Enter value for axis {0}").format(axis),
                                               label=_("Set axis {0} to:").format(axis), integer=False)
        if offset == "CANCEL":
            return
        elif offset == "ERROR":
            print(_("Conversion error in btn_set_value"))
            self.dialogs.warning_dialog(self, _("Conversion error in btn_set_value!"),
                                   _("Please enter only numerical values. Values have not been applied"))
        else:
            self.command.mode(linuxcnc.MODE_MDI)
            self.command.wait_complete()
            command = "G10 L20 P0 {0}{1:f}".format(axis, offset)
            self.command.mdi(command)
            self.widgets.hal_action_reload.emit("activate")
            self.command.mode(linuxcnc.MODE_MANUAL)
            self.command.wait_complete()
            self.prefs.putpref("offset_axis_{0}".format(axis), offset, float)

    def on_btn_set_selected_clicked(self, widget, data=None):
        system, name = self.widgets.offsetpage1.get_selected()
        if not system:
            message = _("you did not selected a system to be changed to, so nothing will be changed")
            self.dialogs.warning_dialog(self, _("Important Warning!"), message)
            return
        if system == self.system_list[self.stat.g5x_index]:
            return
        else:
            self.command.mode(linuxcnc.MODE_MDI)
            self.command.wait_complete()
            self.command.mdi(system)
            self.command.mode(linuxcnc.MODE_MANUAL)
            self.command.wait_complete()

    def on_spbtn_probe_height_value_changed(self, widget, data=None):
        self.halcomp["probeheight"] = widget.get_value()
        self.prefs.putpref("probeheight", widget.get_value(), float)

    def on_spbtn_search_vel_value_changed(self, widget, data=None):
        self.halcomp["searchvel"] = widget.get_value()
        self.prefs.putpref("searchvel", widget.get_value(), float)

    def on_spbtn_probe_vel_value_changed(self, widget, data=None):
        self.halcomp["probevel"] = widget.get_value()
        self.prefs.putpref("probevel", widget.get_value(), float)

    def on_chk_use_tool_measurement_toggled(self, widget, data=None):
        if widget.get_active():
            self.widgets.eb_blockheight_label.show()
            self.widgets.frm_probe_pos.set_sensitive(True)
            self.widgets.frm_probe_vel.set_sensitive(True)
            self.halcomp["toolmeasurement"] = True
            self.halcomp["searchvel"] = self.widgets.spbtn_search_vel.get_value()
            self.halcomp["probevel"] = self.widgets.spbtn_probe_vel.get_value()
            self.halcomp["probeheight"] = self.widgets.spbtn_probe_height.get_value()
        else:
            self.widgets.eb_blockheight_label.hide()
            self.widgets.frm_probe_pos.set_sensitive(False)
            self.widgets.frm_probe_vel.set_sensitive(False)
            self.halcomp["toolmeasurement"] = False
            self.halcomp["searchvel"] = 0.0
            self.halcomp["probevel"] = 0.0
            self.halcomp["probeheight"] = 0.0
        self.prefs.putpref("use_toolmeasurement", widget.get_active())

    def on_chk_reload_tool_toggled(self, widget, data=None):
        state = widget.get_active()
        self.reload_tool_enabled = state
        self.prefs.putpref("reload_tool", state)

    def on_btn_block_height_clicked(self, widget, data=None):
        probeheight = self.widgets.spbtn_probe_height.get_value()
        preset = self.prefs.getpref("blockheight", 0.0, float)
        blockheight = self.dialogs.entry_dialog(self, data=preset, header=_("Enter the block height"),
                                                label=_("Block height measured from base table"), integer=False)

        if blockheight == "CANCEL" or blockheight == "ERROR":
            return
        if blockheight != False or blockheight == 0:
            self.halcomp["blockheight"] = blockheight
            self.halcomp["probeheight"] = probeheight
            self.prefs.putpref("blockheight", blockheight, float)
            self.prefs.putpref("probeheight", probeheight, float)
        else:
            self.prefs.putpref("blockheight", 0.0, float)
            self.prefs.putpref("probeheight", 0.0, float)
            self.dialogs.warning_dialog(self, _("Conversion error in btn_block_height!"),
                                        _("Please enter only numerical values\nValues have not been applied"))

        # set coordinate system to new origin
        origin = self.get_ini_info.get_axis_2_min_limit() + blockheight
        self.command.mode(linuxcnc.MODE_MDI)
        self.command.wait_complete()
        self.command.mdi("G10 L2 P0 Z{0}".format(origin))
        self.widgets.hal_action_reload.emit("activate")
        self.command.mode(linuxcnc.MODE_MANUAL)
        self.command.wait_complete()

    # choose a theme to aply
    def on_theme_choice_changed(self, widget):
        theme = widget.get_active_text()
        if theme == None:
            return
        self.prefs.putpref('gtk_theme', theme)
        settings = gtk.settings_get_default()
        if theme == "Follow System Theme":
            theme = self.default_theme
        settings.set_string_property("gtk-theme-name", theme, "")

    def on_rbt_unlock_toggled(self, widget, data=None):
        if widget.get_active():
            if widget == self.widgets.rbt_use_unlock:
                self.prefs.putpref("unlock_way", "use")
            elif widget == self.widgets.rbt_no_unlock:
                self.prefs.putpref("unlock_way", "no")
            else:
                self.prefs.putpref("unlock_way", "hal")

    def on_rbtn_run_from_line_toggled(self, widget, data=None):
        if widget.get_active():
            if widget == self.widgets.rbtn_no_run_from_line:
                self.prefs.putpref("run_from_line", "no_run")
                self.widgets.btn_from_line.set_sensitive(False)
            else:  # widget == self.widgets.rbtn_run_from_line:
                self.prefs.putpref("run_from_line", "run")
                self.widgets.btn_from_line.set_sensitive(True)

    def on_chk_use_kb_on_offset_toggled(self, widget, data=None):
        self.prefs.putpref("show_keyboard_on_offset", widget.get_active())

    def on_chk_use_kb_on_tooledit_toggled(self, widget, data=None):
        self.prefs.putpref("show_keyboard_on_tooledit", widget.get_active())

    def on_chk_use_kb_on_edit_toggled(self, widget, data=None):
        self.prefs.putpref("show_keyboard_on_edit", widget.get_active())

    def on_chk_use_kb_on_mdi_toggled(self, widget, data=None):
        self.prefs.putpref("show_keyboard_on_mdi", widget.get_active())

    def on_chk_use_kb_on_file_selection_toggled(self, widget, data=None):
        self.prefs.putpref("show_keyboard_on_file_selection", widget.get_active())

    def on_chk_use_kb_shortcuts_toggled(self, widget, data=None):
        self.prefs.putpref("use_keyboard_shortcuts", widget.get_active())

    def on_rbtn_show_preview_toggled(self, widget, data=None):
        self.prefs.putpref("show_preview_on_offset", widget.get_active())

    def on_adj_scale_jog_vel_value_changed(self, widget, data=None):
        self.prefs.putpref("scale_jog_vel", widget.get_value(), float)
        self.scale_jog_vel = widget.get_value()

    def on_adj_scale_feed_override_value_changed(self, widget, data=None):
        self.prefs.putpref("scale_feed_override", widget.get_value(), float)
        self.scale_feed_override = widget.get_value()

    def on_adj_scale_rapid_override_value_changed(self, widget, data=None):
        self.prefs.putpref("scale_rapid_override", widget.get_value(), float)
        self.scale_rapid_override = widget.get_value()

    def on_adj_scale_spindle_override_value_changed(self, widget, data=None):
        self.prefs.putpref("scale_spindle_override", widget.get_value(), float)
        self.scale_spindle_override = widget.get_value()

    def on_rbtn_fullscreen_toggled(self, widget):
        if widget.get_active():
            self.widgets.window1.fullscreen()
            self.prefs.putpref("screen1", "fullscreen")
        else:
            self.widgets.window1.unfullscreen()

    def on_rbtn_maximized_toggled(self, widget):
        if widget.get_active():
            self.widgets.window1.maximize()
            self.prefs.putpref("screen1", "maximized")
        else:
            self.widgets.window1.unmaximize()

    def on_rbtn_window_toggled(self, widget):
        self.widgets.spbtn_x_pos.set_sensitive(widget.get_active())
        self.widgets.spbtn_y_pos.set_sensitive(widget.get_active())
        self.widgets.spbtn_width.set_sensitive(widget.get_active())
        self.widgets.spbtn_height.set_sensitive(widget.get_active())
        # we have to check also if the window is active, because the button is toggled the first time
        # before the window is shown
        if widget.get_active() and self.widgets.window1.is_active():
            self.widgets.window1.move(self.xpos, self.ypos)
            self.widgets.window1.resize(self.width, self.height)
            self.prefs.putpref("screen1", "window")

    def on_adj_x_pos_value_changed(self, widget, data=None):
        if not self.initialized:
            return
        value = int(widget.get_value())
        self.prefs.putpref("x_pos", value, float)
        self.xpos = value
        self.widgets.window1.move(value, self.ypos)

    def on_adj_y_pos_value_changed(self, widget, data=None):
        if not self.initialized:
            return
        value = int(widget.get_value())
        self.prefs.putpref("y_pos", value, float)
        self.ypos = value
        self.widgets.window1.move(self.xpos, value)

    def on_adj_width_value_changed(self, widget, data=None):
        if not self.initialized:
            return
        value = int(widget.get_value())
        self.prefs.putpref("width", value, float)
        self.width = value
        self.widgets.window1.resize(value, self.height)

    def on_adj_height_value_changed(self, widget, data=None):
        if not self.initialized:
            return
        value = int(widget.get_value())
        self.prefs.putpref("height", value, float)
        self.height = value
        self.widgets.window1.resize(self.width, value)

    def on_adj_dro_size_value_changed(self, widget, data=None):
        if not self.initialized:
            return
        value = int(widget.get_value())
        self.prefs.putpref("dro_size", value, int)
        self.dro_size = value

        for axis in self.axis_list:
            size = self.dro_size
            if axis == self.axisletter_four:
                axis = 4
                size = int(size * 0.75)
            if axis == self.axisletter_five:
                axis = 5
                size = int(size * 0.75)
            self.widgets["Combi_DRO_{0}".format(axis)].set_property("font_size", size)
            if self.lathe_mode:
                self.widgets.Combi_DRO_y.set_property("font_size", size)

    def on_chk_hide_cursor_toggled(self, widget, data=None):
        self.prefs.putpref("hide_cursor", widget.get_active())
        self.hide_cursor = widget.get_active()
        if widget.get_active():
            self.widgets.window1.window.set_cursor(INVISABLE)
        else:
            self.widgets.window1.window.set_cursor(None)
        self.abs_color = self.prefs.getpref("abs_color", "blue", str)
        self.rel_color = self.prefs.getpref("rel_color", "black", str)
        self.dtg_color = self.prefs.getpref("dtg_color", "yellow", str)
        self.homed_color = self.prefs.getpref("homed_color", "green", str)
        self.unhomed_color = self.prefs.getpref("unhomed_color", "red", str)

    def on_rel_colorbutton_color_set(self, widget):
        color = widget.get_color()
        self.prefs.putpref('rel_color', color)
        self._change_dro_color("rel_color", color)
        self.rel_color = str(color)

    def on_abs_colorbutton_color_set(self, widget):
        color = widget.get_color()
        self.prefs.putpref('abs_color', widget.get_color())
        self._change_dro_color("abs_color", color)
        self.abs_color = str(color)

    def on_dtg_colorbutton_color_set(self, widget):
        color = widget.get_color()
        self.prefs.putpref('dtg_color', widget.get_color())
        self._change_dro_color("dtg_color", color)
        self.dtg_color = str(color)

    def on_homed_colorbtn_color_set(self, widget):
        color = widget.get_color()
        self.prefs.putpref('homed_color', widget.get_color())
        self._change_dro_color("homed_color", color)
        self.homed_color = str(color)

    def on_unhomed_colorbtn_color_set(self, widget):
        color = widget.get_color()
        self.prefs.putpref('unhomed_color', widget.get_color())
        self._change_dro_color("unhomed_color", color)
        self.unhomed_color = str(color)

    def on_file_to_load_chooser_file_set(self, widget):
        self.prefs.putpref("open_file", widget.get_filename())

    def on_jump_to_dir_chooser_file_set(self, widget, data=None):
        path = widget.get_filename()
        self.prefs.putpref("jump_to_dir", path)
        self.widgets.IconFileSelection1.set_property("jump_to_dir", path)

    def on_grid_size_value_changed(self, widget, data=None):
        self.widgets.gremlin.set_property('grid_size', widget.get_value())
        self.prefs.putpref('grid_size', widget.get_value(), float)

    def on_tbtn_log_actions_toggled(self, widget, data=None):
        self.prefs.putpref("log_actions", widget.get_active())

    def on_chk_show_dro_toggled(self, widget, data=None):
        self.widgets.gremlin.set_property("metric_units", self.widgets.Combi_DRO_x.metric_units)
        self.widgets.gremlin.set_property("enable_dro", widget.get_active())
        self.prefs.putpref("enable_dro", widget.get_active())
        self.widgets.chk_show_offsets.set_sensitive(widget.get_active())
        self.widgets.chk_show_dtg.set_sensitive(widget.get_active())

    def on_chk_show_dtg_toggled(self, widget, data=None):
        self.widgets.gremlin.set_property("show_dtg", widget.get_active())
        self.prefs.putpref("show_dtg", widget.get_active())

    def on_chk_show_offsets_toggled(self, widget, data=None):
        self.widgets.gremlin.show_offsets = widget.get_active()
        self.prefs.putpref("show_offsets", widget.get_active())

    def on_cmb_mouse_button_mode_changed(self, widget):
        index = widget.get_active()
        self.widgets.gremlin.set_property("mouse_btn_mode", index)
        self.prefs.putpref("mouse_btn_mode", index, int)

# =========================================================
# tool stuff
    # This is used to reload the tool in spindle after starting the GUI
    # This is called from the all_homed_signal
    def reload_tool(self):
        tool_to_load = self.prefs.getpref("tool_in_spindle", 0, int)
        if tool_to_load == 0:
            return
        self.load_tool = True
        self.tool_change = True

        self.command.mode(linuxcnc.MODE_MDI)
        self.command.wait_complete()

        command = "M61 Q {0} G43".format(tool_to_load)
        self.command.mdi(command)
        self.command.wait_complete()

    def on_btn_tool_clicked(self, widget, data=None):
        if self.widgets.tbtn_fullsize_preview.get_active():
            self.widgets.tbtn_fullsize_preview.set_active(False)
        self.widgets.ntb_button.set_current_page(_BB_TOOL)
        self._show_tooledit_tab(True)

    # Here we create a manual tool change dialog
    def on_tool_change(self, widget):
        change = self.halcomp['toolchange-change']
        toolnumber = self.halcomp['toolchange-number']
        if change:
            # if toolnumber = 0 we will get an error because we will not be able to get
            # any tool description, so we avoid that case
            if toolnumber == 0:
                message = _("Please remove the mounted tool and press OK when done")
            else:
                tooldescr = self.widgets.tooledit1.get_toolinfo(toolnumber)[16]
                message = _("Please change to tool\n\n# {0:d}     {1}\n\n then click OK.").format(toolnumber, tooldescr)
            result = self.dialogs.warning_dialog(self, message, title=_("Manual Tool change"))
            if result:
                self.halcomp["toolchange-changed"] = True
            else:
                print"toolchange abort", self.stat.tool_in_spindle, self.halcomp['toolchange-number']
                self.command.abort()
                self.halcomp['toolchange-number'] = self.stat.tool_in_spindle
                self.halcomp['toolchange-change'] = False
                self.halcomp['toolchange-changed'] = True
                message = _("Tool Change has been aborted!\n")
                message += _("The old tool will remain set!")
                self.dialogs.warning_dialog(self, message)
        else:
            self.halcomp['toolchange-changed'] = False

    def on_btn_delete_tool_clicked(self, widget, data=None):
        act_tool = self.stat.tool_in_spindle
        if act_tool == self.widgets.tooledit1.get_selected_tool():
            message = _("You are trying to delete the tool mounted in the spindle\n")
            message += _("This is not allowed, please change tool prior to delete it")
            self.dialogs.warning_dialog(self, _("Warning Tool can not be deleted!"), message)
            return

        self.widgets.tooledit1.delete(None)
        self.widgets.tooledit1.set_selected_tool(act_tool)

    def on_btn_add_tool_clicked(self, widget, data=None):
        self.widgets.tooledit1.add(None)

    def on_btn_reload_tooltable_clicked(self, widget, data=None):
        self.widgets.tooledit1.reload(None)
        self.widgets.tooledit1.set_selected_tool(self.stat.tool_in_spindle)

    def on_btn_apply_tool_changes_clicked(self, widget, data=None):
        self.widgets.tooledit1.save(None)
        self.widgets.tooledit1.set_selected_tool(self.stat.tool_in_spindle)

    def on_btn_tool_touchoff_clicked(self, widget, data=None):
        if not self.widgets.tooledit1.get_selected_tool():
            message = _("No or more than one tool selected in tool table")
            message += _("Please select only one tool in the table")
            self.dialogs.warning_dialog(self, _("Warning Tool Touch off not possible!"), message)
            return

        if self.widgets.tooledit1.get_selected_tool() != self.stat.tool_in_spindle:
            message = _("you can not touch of a tool, witch is not mounted in the spindle")
            message += _("your selection has been reseted to the tool in spindle")
            self.dialogs.warning_dialog(self, _("Warning Tool Touch off not possible!"), message)
            self.widgets.tooledit1.reload(self)
            self.widgets.tooledit1.set_selected_tool(self.stat.tool_in_spindle)
            return

        if "G41" in self.active_gcodes or "G42" in self.active_gcodes:
            message = _("Tool touch off is not possible with cutter radius compensation switched on!\n")
            message += _("Please emit an G40 before tool touch off")
            self.dialogs.warning_dialog(self, _("Warning Tool Touch off not possible!"), message)
            return

        if widget == self.widgets.btn_tool_touchoff_x:
            axis = "x"
        elif widget == self.widgets.btn_tool_touchoff_z:
            axis = "z"
        else:
            self.dialogs.warning_dialog(self, _("Real big error!"),
                                   _("You managed to come to a place that is not possible in on_btn_tool_touchoff"))
            return

        value = self.dialogs.entry_dialog(self, data=None,
                                     header=_("Enter value for axis {0} to set:").format(axis.upper()),
                                     label=_("Set parameter of tool {0:d} and axis {1} to:").format(self.stat.tool_in_spindle, axis.upper()),
                                     integer=False)

        if value == "ERROR":
            message = _("Conversion error because of wrong entry for touch off axis {0}").format(axis.upper())
            self.dialogs.warning_dialog(self, _("Conversion error !"), message)
            return
        elif value == "CANCEL":
            return
        else:
            command = "G10 L10 P{0} {1}{2}".format(self.stat.tool_in_spindle, axis, value)
            self.command.mode(linuxcnc.MODE_MDI)
            self.command.wait_complete()
            self.command.mdi(command)
            self.command.wait_complete()
            if "G43" in self.active_gcodes:
                self.command.mdi("G43")
                self.command.wait_complete()
            self.command.mode(linuxcnc.MODE_MANUAL)
            self.command.wait_complete()

    # select a tool entering a number
    def on_btn_select_tool_by_no_clicked(self, widget, data=None):
        value = self.dialogs.entry_dialog(self, data=None, header=_("Enter the tool number as integer "),
                                     label=_("Select the tool to change"), integer=True)
        if value == "ERROR":
            message = _("Conversion error because of wrong entry for tool number\n")
            message += _("enter only integer numbers")
            self.dialogs.warning_dialog(self, _("Conversion error !"), message)
            return
        elif value == "CANCEL":
            return
        elif int(value) == self.stat.tool_in_spindle:
            message = _("Selected tool is already in spindle, no change needed.")
            self.dialogs.warning_dialog(self, _("Important Warning!"), message)
            return
        else:
            self.tool_change = True
            self.command.mode(linuxcnc.MODE_MDI)
            self.command.wait_complete()
            command = "T{0} M6".format(int(value))
            self.command.mdi(command)

    # set tool with M61 Q? or with T? M6
    def on_btn_selected_tool_clicked(self, widget, data=None):
        tool = self.widgets.tooledit1.get_selected_tool()
        if tool == None:
            message = _("you selected no or more than one tool, the tool selection must be unique")
            self.dialogs.warning_dialog(self, _("Important Warning!"), message)
            return
        if tool == self.stat.tool_in_spindle:
            message = _("Selected tool is already in spindle, no change needed.")
            self.dialogs.warning_dialog(self, _("Important Warning!"), message)
            return
        if tool or tool == 0:
            self.tool_change = True
            tool = int(tool)
            self.command.mode(linuxcnc.MODE_MDI)
            self.command.wait_complete()

            if widget == self.widgets.btn_change_tool:
                command = "T{0} M6".format(tool)
            else:
                command = "M61 Q{0}".format(tool)
            self.command.mdi(command)
        else:
            message = _("Could not understand the entered tool number. Will not change anything")
            self.dialogs.warning_dialog(self, _("Important Warning!"), message)

# =========================================================
# gremlin relevant calls
    def on_rbt_view_p_toggled(self, widget, data=None):
        if self.widgets.rbt_view_p.get_active():
            self.widgets.gremlin.set_property("view", "p")
        self.prefs.putpref("gremlin_view", "rbt_view_p")

    def on_rbt_view_x_toggled(self, widget, data=None):
        if self.widgets.rbt_view_x.get_active():
            self.widgets.gremlin.set_property("view", "x")
        self.prefs.putpref("gremlin_view", "rbt_view_x")

    def on_rbt_view_y_toggled(self, widget, data=None):
        if self.widgets.rbt_view_y.get_active():
            self.widgets.gremlin.set_property("view", "y")
        self.prefs.putpref("gremlin_view", "rbt_view_y")

    def on_rbt_view_z_toggled(self, widget, data=None):
        if self.widgets.rbt_view_z.get_active():
            self.widgets.gremlin.set_property("view", "z")
        self.prefs.putpref("gremlin_view", "rbt_view_z")

    def on_rbt_view_y2_toggled(self, widget, data=None):
        if self.widgets.rbt_view_y2.get_active():
            self.widgets.gremlin.set_property("view", "y2")
        self.prefs.putpref("gremlin_view", "rbt_view_y2")

    def on_btn_zoom_in_clicked(self, widget, data=None):
        self.widgets.gremlin.zoom_in()

    def on_btn_zoom_out_clicked(self, widget, data=None):
        self.widgets.gremlin.zoom_out()

    def on_btn_delete_view_clicked(self, widget, data=None):
        self.widgets.gremlin.clear_live_plotter()

    def on_tbtn_view_dimension_toggled(self, widget, data=None):
        self.widgets.gremlin.set_property("show_extents_option", widget.get_active())
        self.prefs.putpref("view_dimension", self.widgets.tbtn_view_dimension.get_active())

    def on_tbtn_view_tool_path_toggled(self, widget, data=None):
        self.widgets.gremlin.set_property("show_live_plot", widget.get_active())
        self.prefs.putpref("view_tool_path", self.widgets.tbtn_view_tool_path.get_active())

    def on_gremlin_line_clicked(self, widget, line):
        self.widgets.gcode_view.set_line_number(line)

    def on_btn_load_clicked(self, widget, data=None):
        self.widgets.ntb_button.set_current_page(_BB_LOAD_FILE)
        self.widgets.ntb_preview.set_current_page(3)
        self.widgets.tbtn_fullsize_preview.set_active(True)
        self._show_iconview_tab(True)
        self.widgets.IconFileSelection1.refresh_filelist()
        self.widgets.IconFileSelection1.iconView.grab_focus()
        self.gcodeerror = ""

    def on_btn_sel_next_clicked(self, widget, data=None):
        self.widgets.IconFileSelection1.btn_sel_next.emit("clicked")

    def on_btn_sel_prev_clicked(self, widget, data=None):
        self.widgets.IconFileSelection1.btn_sel_prev.emit("clicked")

    def on_btn_home_clicked(self, widget, data=None):
        self.widgets.IconFileSelection1.btn_home.emit("clicked")

    def on_btn_jump_to_clicked(self, widget, data=None):
        self.widgets.IconFileSelection1.btn_jump_to.emit("clicked")

    def on_btn_dir_up_clicked(self, widget, data=None):
        self.widgets.IconFileSelection1.btn_dir_up.emit("clicked")

    def on_btn_select_clicked(self, widget, data=None):
        self.widgets.IconFileSelection1.btn_select.emit("clicked")

    def on_IconFileSelection1_selected(self, widget, path=None):
        if path:
            self.widgets.hal_action_open.load_file(path)
            self.widgets.ntb_preview.set_current_page(0)
            self.widgets.tbtn_fullsize_preview.set_active(False)
            self.widgets.ntb_button.set_current_page(_BB_AUTO)
            self._show_iconview_tab(False)

    def on_IconFileSelection1_sensitive(self, widget, buttonname, state):
        self.widgets[buttonname].set_sensitive(state)

    def on_IconFileSelection1_exit(self, widget):
        self.widgets.ntb_preview.set_current_page(0)
        self.widgets.tbtn_fullsize_preview.set_active(False)
        self._show_iconview_tab(False)

    # edit a program or make a new one
    def on_btn_edit_clicked(self, widget, data=None):
        self.widgets.ntb_button.set_current_page(_BB_EDIT)
        self.widgets.ntb_preview.hide()
        self.widgets.hbox_dro.hide()
        width = self.widgets.window1.allocation.width
        width -= self.widgets.vbtb_main.allocation.width
        width -= self.widgets.box_right.allocation.width
        width -= self.widgets.box_left.allocation.width
        self.widgets.vbx_jog.set_size_request(width, -1)
        if not self.widgets.vbx_jog.get_visible():
            self.widgets.vbx_jog.set_visible(True)
        self.widgets.gcode_view.set_sensitive(True)
        self.widgets.gcode_view.grab_focus()
        if self.widgets.chk_use_kb_on_edit.get_active():
            self.widgets.ntb_info.set_current_page(1)
            self.widgets.box_info.set_size_request(-1, 250)
        else:
            self.widgets.ntb_info.hide()
            self.widgets.box_info.set_size_request(-1, 50)
        self.widgets.tbl_search.show()
        self.gcodeerror = ""

    # Search and replace handling in edit mode
    # undo changes while in edit mode
    def on_btn_undo_clicked(self, widget, data=None):
        self.widgets.gcode_view.undo()

    # search backward while in edit mode
    def on_btn_search_back_clicked(self, widget, data=None):
        self.widgets.gcode_view.text_search(direction=False,
                                            mixed_case=self.widgets.chk_ignore_case.get_active(),
                                            text=self.widgets.search_entry.get_text())

    # search forward while in edit mode
    def on_btn_search_forward_clicked(self, widget, data=None):
        self.widgets.gcode_view.text_search(direction=True,
                                            mixed_case=self.widgets.chk_ignore_case.get_active(),
                                            text=self.widgets.search_entry.get_text())

    # replace text in edit mode
    def on_btn_replace_clicked(self, widget, data=None):
        self.widgets.gcode_view.replace_text_search(direction=True,
                                                    mixed_case=self.widgets.chk_ignore_case.get_active(),
                                                    text=self.widgets.search_entry.get_text(),
                                                    re_text=self.widgets.replace_entry.get_text(),
                                                    replace_all=self.widgets.chk_replace_all.get_active())

    # redo changes while in edit mode
    def on_btn_redo_clicked(self, widget, data=None):
        self.widgets.gcode_view.redo()

    # if we leave the edit mode, we will have to show all widgets again
    def on_ntb_button_switch_page(self, *args):
        if self.widgets.ntb_preview.get_current_page() == 0:  # preview tab is active,
            # check if offset tab is visible, if so we have to hide it
            page = self.widgets.ntb_preview.get_nth_page(1)
            if page.get_visible():
                self._show_offset_tab(False)
        elif self.widgets.ntb_preview.get_current_page() == 1:
            self._show_offset_tab(False)
        elif self.widgets.ntb_preview.get_current_page() == 2:
            self._show_tooledit_tab(False)
        elif self.widgets.ntb_preview.get_current_page() == 3:
            self._show_iconview_tab(False)

        if self.widgets.tbtn_fullsize_preview.get_active():
            self.widgets.tbtn_fullsize_preview.set_active(False)
        if self.widgets.ntb_button.get_current_page() == _BB_EDIT or self.widgets.ntb_preview.get_current_page() == _BB_HOME:
            self.widgets.ntb_preview.show()
            self.widgets.hbox_dro.show()
            self.widgets.vbx_jog.set_size_request(360, -1)
            self.widgets.gcode_view.set_sensitive(0)
            self.widgets.btn_save.set_sensitive(True)
            self.widgets.hal_action_reload.emit("activate")
            self.widgets.ntb_info.set_current_page(0)
            self.widgets.ntb_info.show()
            self.widgets.box_info.set_size_request(-1, 200)
            self.widgets.tbl_search.hide()

    # make a new file
    def on_btn_new_clicked(self, widget, data=None):
        tempfilename = os.path.join(_TEMPDIR, "temp.ngc")
        content = self.get_ini_info.get_RS274_start_code()
        if content == None:
            content = " "
        content += "\n\n\n\nM2"
        gcodefile = open(tempfilename, "w")
        gcodefile.write(content)
        gcodefile.close()
        if self.widgets.lbl_program.get_label() == tempfilename:
            self.widgets.hal_action_reload.emit("activate")
        else:
            self.widgets.hal_action_open.load_file(tempfilename)
            # self.command.program_open(tempfilename)
        self.widgets.gcode_view.grab_focus()
        self.widgets.btn_save.set_sensitive(False)

    def on_tbtn_optional_blocks_toggled(self, widget, data=None):
        opt_blocks = widget.get_active()
        self.command.set_block_delete(opt_blocks)
        self.prefs.putpref("blockdel", opt_blocks)
        self.widgets.hal_action_reload.emit("activate")

    def on_tbtn_optional_stops_toggled(self, widget, data=None):
        opt_stops = widget.get_active()
        self.command.set_optional_stop(opt_stops)
        self.prefs.putpref("opstop", opt_stops)

    # this can not be done with the status widget,
    # because it will not emit a RESUME signal
    def on_tbtn_pause_toggled(self, widget, data=None):
        widgetlist = ["rbt_forward", "rbt_reverse", "rbt_stop"]
        self._sensitize_widgets(widgetlist, widget.get_active())

    def on_btn_stop_clicked(self, widget, data=None):
        self.command.abort()
        self.start_line = 0
        self.widgets.gcode_view.set_line_number(0)
        self.widgets.tbtn_pause.set_active(False)

    def on_btn_run_clicked(self, widget, data=None):
        self.command.auto(linuxcnc.AUTO_RUN, self.start_line)

    def on_btn_from_line_clicked(self, widget, data=None):
        self.dialogs.restart_dialog(self)

    def on_change_sound(self, widget, sound=None):
        file = widget.get_filename()
        if file:
            if widget == self.widgets.audio_error_chooser:
                self.error_sound = file
                self.prefs.putpref("audio_error", file)
            else:
                self.alert_sound = file
                self.prefs.putpref("audio_alert", file)

    def on_tbtn_switch_mode_toggled(self, widget, data=None):
        if widget.get_active():
            self.widgets.tbtn_switch_mode.set_label(_(" Joint\nmode"))
            # Mode 1 = joint ; Mode 2 = MDI ; Mode 3 = teleop
            # so in mode 1 we have to show Joints and in Modes 2 and 3 axis values
            self.set_motion_mode(0)
        else:
            self.widgets.tbtn_switch_mode.set_label(_("World\nmode"))
            self.set_motion_mode(1)

# =========================================================
# Hal Pin Handling Start

    def _on_counts_changed(self, pin, widget):
        if not self.initialized:
            return
        difference = 0
        counts = pin.get()
        if self.halcomp["feed.feed-override.count-enable"]:
            if widget == "spc_feed":
                difference = (counts - self.fo_counts) * self.scale_feed_override
                self.fo_counts = counts
                self._check_counts(counts)
        if self.halcomp["rapid.rapid-override.count-enable"]:
            if widget == "spc_rapid":
                difference = (counts - self.ro_counts) * self.scale_rapid_override
                self.ro_counts = counts
                self._check_counts(counts)
        if self.halcomp["spindle.spindle-override.count-enable"]:
            if widget == "spc_spindle":
                difference = (counts - self.so_counts) * self.scale_spindle_override
                self.so_counts = counts
                self._check_counts(counts)
        if self.halcomp["jog.jog-velocity.count-enable"]:
            if widget == "spc_jog_vel":
                difference = (counts - self.jv_counts) * self.scale_jog_vel
                if self.widgets.tbtn_turtle_jog.get_active():
                    difference = difference / self.turtle_jog_factor
                self.jv_counts = counts
                self._check_counts(counts)
        if not self.halcomp["feed.feed-override.count-enable"] \
                            and not self.halcomp["spindle.spindle-override.count-enable"] \
                            and not self.halcomp["jog.jog-velocity.count-enable"] \
                            and not self.halcomp["rapid.rapid-override.count-enable"]:
            self._check_counts(counts)

        val = self.widgets[widget].get_value() + difference
        if val < 0:
            val = 0
        if difference != 0:
            self.widgets[widget].set_value(val)

    def _check_counts(self, counts):
        # as we do not know how the user did connect the jog wheels, we have to check all
        # possibilities. Does he use only one jog wheel and a selection switch or do he use
        # a mpg for each slider or one for speeds and one for override, or ??
        if self.halcomp["feed.feed-override.counts"] == self.halcomp["spindle.spindle-override.counts"]:
            if self.halcomp["feed.feed-override.count-enable"] and self.halcomp["spindle.spindle-override.count-enable"]:
                return
            self.fo_counts = self.so_counts = counts
        if self.halcomp["feed.feed-override.counts"] == self.halcomp["jog.jog-velocity.counts"]:
            if self.halcomp["feed.feed-override.count-enable"] and self.halcomp["jog.jog-velocity.count-enable"]:
                return
            self.fo_counts = self.jv_counts = counts
        if self.halcomp["feed.feed-override.counts"] == self.halcomp["rapid.rapid-override.counts"]:
            if self.halcomp["feed.feed-override.count-enable"] and self.halcomp["rapid.rapid-override.count-enable"]:
                return
            self.fo_counts = self.ro_counts = counts
        if self.halcomp["spindle.spindle-override.counts"] == self.halcomp["jog.jog-velocity.counts"]:
            if self.halcomp["spindle.spindle-override.count-enable"] and self.halcomp["jog.jog-velocity.count-enable"]:
                return
            self.so_counts = self.jv_counts = counts
        if self.halcomp["spindle.spindle-override.counts"] == self.halcomp["rapid.rapid-override.counts"]:
            if self.halcomp["spindle.spindle-override.count-enable"] and self.halcomp["rapid.rapid-override.count-enable"]:
                return
            self.so_counts = self.ro_counts = counts
        if self.halcomp["jog.jog-velocity.counts"] == self.halcomp["rapid.rapid-override.counts"]:
            if self.halcomp["jog.jog-velocity.count-enable"] and self.halcomp["rapid.rapid-override.count-enable"]:
                return
            self.jv_counts = self.ro_counts = counts

    def _on_analog_enable_changed(self, pin, widget):
        if not self.initialized:
            return
        if widget == "spc_spindle":
            if pin.get():
                self.widgets.btn_spindle_100.hide()
            else:
                self.widgets.btn_spindle_100.show()
        if widget == "spc_feed":
            if pin.get():
                self.widgets.btn_feed_100.hide()
            else:
                self.widgets.btn_feed_100.show()
        # widget can also be spc_jog_vel and spc_rapid
        self.widgets[widget].hide_button(pin.get())
        
        if pin.get():
            # special case of jog_vel, as we have to take care of both modes,
            # more details see _on_analog_value_changed
            if self.widgets.tbtn_turtle_jog.get_active():
                value = self.rabbit_jog = self.jog_rate_max * self.halcomp["jog.jog-velocity.direct-value"]
            elif not self.widgets.tbtn_turtle_jog.get_active():
                value = self.turtle_jog = self.jog_rate_max / self.turtle_jog_factor * self.halcomp["jog.jog-velocity.direct-value"]
            self.widgets.spc_jog_vel.set_value(value)

    def _on_analog_value_changed(self, pin, widget):
        if not self.initialized:
            return
        if widget == "spc_jog_vel" and not self.halcomp["jog.jog-velocity.analog-enable"]:
            return
        if widget == "spc_feed" and not self.halcomp["feed.feed-override.analog-enable"]:
            return
        if widget == "spc_spindle" and not self.halcomp["spindle.spindle-override.analog-enable"]:
            return
        if widget == "spc_rapid" and not self.halcomp["rapid.rapid-override.analog-enable"]:
            return
        percentage = pin.get()
        if percentage > 1.0:
            percentage = 1.0
        range = self.widgets[widget].get_property("max") - self.widgets[widget].get_property("min")
        try:  # otherwise a value of 0.0 would give an error
            value = self.widgets[widget].get_property("min") + (range * percentage)
        except:
            value = 0
        self.widgets[widget].set_value(value)

        # special case of jog_vel, as we have to take care of both modes,
        # meaning the analog value must be applied to both! If we do not do this,
        # it might be that a user has analog in signal set to 0.5 and switch the mode
        # but in the other mode he had only 0.3 from its value, so a small change of the 
        # analog in to 0.51 would result in a jump of 20 %! 
        if self.widgets.tbtn_turtle_jog.get_active():
            self.rabbit_jog = self.jog_rate_max * pin.get()
        elif not self.widgets.tbtn_turtle_jog.get_active():
            self.turtle_jog = self.jog_rate_max / self.turtle_jog_factor * pin.get()

    def _on_unlock_settings_changed(self, pin):
        if not self.initialized:
            return
        if not self.widgets.rbt_hal_unlock.get_active() and not self.user_mode:
            return
        self.widgets.tbtn_setup.set_sensitive(pin.get())

    def _on_play_sound(self, widget, sound = None):
        print(self,widget,sound)
        if _AUDIO_AVAILABLE and sound:
            if sound == "error":
                self.audio.set_sound(self.error_sound)
            elif sound == "alert":
                self.audio.set_sound(self.alert_sound)
            else:
                print("got unknown sound to play")
                return
            self.audio.run()

    def _on_message_deleted(self, widget, messages):
        number = []
        for message in messages:
            if message[2] == ALERT_ICON:
                number.append(message[0])
        if len(number) == 0:
            self.halcomp["error"] = False

    def _del_message_changed(self, pin):
        if pin.get():
            if self.halcomp["error"] == True:
                number = []
                messages = self.notification.messages
                for message in messages:
                    if message[2] == ALERT_ICON:
                        number.append(message[0])
                self.notification.del_message(number[0])
                if len(number) == 1:
                    self.halcomp["error"] = False
            else:
                self.notification.del_last()

    def _on_pin_incr_changed(self, pin, buttonnumber):
        if self.stat.state != 1:
            self.command.abort()
            self.command.wait_complete()
        if not pin.get():
            return
        data = self.jog_increments[int(buttonnumber)]
        self.on_increment_changed(self.incr_rbt_list[int(buttonnumber)], data)
        self.incr_rbt_list[int(buttonnumber)].set_active(True)

    def _on_pin_jog_axis_changed(self, pin, axis, direction):
        if self.stat.kinematics_type != linuxcnc.KINEMATICS_IDENTITY:
            if self.stat.motion_mode == 1 and pin.get():
                message = _("Axis jogging is only allowed in world mode, but you are in joint mode!")
                print(message)
                self._show_error((13, message))
                return

        if axis not in "xyz":
            if axis == self.axisletter_four:
                axis = 4
            if axis == self.axisletter_five:
                axis = 5
        if direction == 1:
            widget = self.widgets["btn_{0}_plus".format(axis)]
        else:
            widget = self.widgets["btn_{0}_minus".format(axis)]
        if pin.get():
            self.on_btn_jog_pressed(widget)
        else:
            self.on_btn_jog_released(widget)

    def _on_pin_jog_joint_changed(self, pin, joint, direction):
        if self.stat.motion_mode != 1 and pin.get():
            message = _("Joint jogging is only allowed in joint mode, but you are in world mode!")
            print(message)
            self._show_error((13, message))
            return

        if direction == 1:
            widget = self.widgets["btn_j{0}_plus".format(str(joint))]
        else:
            widget = self.widgets["btn_j{0}_minus".format(str(joint))]
        if pin.get():
            self.on_btn_jog_pressed(widget)
        else:
            self.on_btn_jog_released(widget)

    def _reset_overide(self, pin, type):
        if pin.get():
            if type == "rapid":
                self.command.rapidrate(1.0)
                return
            self.widgets["btn_{0}_100".format(type)].emit("clicked")
            
    def _on_blockheight_value_changed(self, pin):
        self.widgets.lbl_blockheight.set_text("blockheight = {0:.3f}".format(pin.get()))

# =========================================================
# The actions of the buttons
    def _on_h_button_changed(self, pin):
        # we check if the button is pressed ore release,
        # otherwise a signal will be emitted, if the button is released and
        # the signal drob down to zero
        if not pin.get():
            return
        # lets see on witch button_box we are
        page = self.widgets.ntb_button.get_current_page()
        # witch button has been pressed
        btn = str(pin.name)
        # from the list we declared under __init__ we get the button number
        nr = int(btn[-1])
        tab = self.h_tabs[page]  # see in the __init__ section for the declaration of self.tabs
        button = None
        # we check if there is a button or the user pressed a hardware button under
        # a non existing software button
        for index in tab:
            if int(index[0]) == nr:
                # this is the name of the button
                button = index[1]
        if button:
            # only emit a signal if the button is sensitive, otherwise
            # running actions may be interrupted
            if not self.widgets[button].get_sensitive():
                print("{0} not_sensitive".format(button))
                return
            self.widgets[button].emit("clicked")
            print("Button {0} has been clicked".format(button))
        else:
            # as we are generating the macro buttons dynamically, we can"t use the same
            # method as above, here is how we do it
            if page == 1:  # macro page
                # does the user press a valid hardware button?
                if nr < len(self.macrobuttons):
                    button = self.macrobuttons[nr]  # This list is generated in add_macros_buttons(self)
                    # is the button sensitive?
                    if not button.get_sensitive():
                        print("{0} not_sensitive".format(button))
                        return
                    button.emit("pressed")
                else:
                    print("No function on this button")
            else:
                print("No function on this button")

    def _on_v_button_changed(self, pin):
        if not pin.get():
            return
        btn = str(pin.name)
        nr = int(btn[-1])
        tab = self.v_tabs  # see in the __init__ section for the declaration of self.tabs
        button = None
        for index in tab:
            if int(index[0]) == nr:
                # this is the name of the button
                button = index[1]
        if button:
            # only emit a signal if the button is sensitive, otherwise
            # running actions may be interrupted
            if self.widgets[button].get_sensitive() == False:
                print("{0} not_sensitive".format(button))
                return
            button_pressed_list = ("rbt_manual", "rbt_mdi", "rbt_auto")
            button_toggled_list = ("tbtn_setup")
            if button in button_pressed_list:
                self.widgets[button].set_active(True)
                self.widgets[button].emit("pressed")
            elif button in button_toggled_list:
                self.widgets[button].set_active(not self.widgets[button].get_active())
            else:
                self.widgets[button].emit("clicked")
        else:
            print("No button found in v_tabs from {0}".format(pin.name))

# We need extra HAL pins here is where we do it.
# we make pins for the hardware buttons witch can be placed around the
# screen to activate the corresponding buttons on the GUI
    def _init_hal_pins(self):
        # generate the horizontal button pins
        for h_button in range(0, 10):
            pin = self.halcomp.newpin("h-button.button-{0}".format(h_button), hal.HAL_BIT, hal.HAL_IN)
            hal_glib.GPin(pin).connect("value_changed", self._on_h_button_changed)

        # generate the vertical button pins
        for v_button in range(0, 7):
            pin = self.halcomp.newpin("v-button.button-{0}".format(v_button), hal.HAL_BIT, hal.HAL_IN)
            hal_glib.GPin(pin).connect("value_changed", self._on_v_button_changed)

        # buttons for jogging the axis
        for jog_button in self.axis_list:
            pin = self.halcomp.newpin("jog.axis.jog-{0}-plus".format(jog_button), hal.HAL_BIT, hal.HAL_IN)
            hal_glib.GPin(pin).connect("value_changed", self._on_pin_jog_axis_changed, jog_button, 1)
            pin = self.halcomp.newpin("jog.axis.jog-{0}-minus".format(jog_button), hal.HAL_BIT, hal.HAL_IN)
            hal_glib.GPin(pin).connect("value_changed", self._on_pin_jog_axis_changed, jog_button, -1)

        if self.stat.kinematics_type != linuxcnc.KINEMATICS_IDENTITY:
            for joint_button in range(0, self.stat.joints):
                pin = self.halcomp.newpin("jog.joint.jog-{0}-plus".format(joint_button), hal.HAL_BIT, hal.HAL_IN)
                hal_glib.GPin(pin).connect("value_changed", self._on_pin_jog_joint_changed, joint_button, 1)
                pin = self.halcomp.newpin("jog.joint.jog-{0}-minus".format(joint_button), hal.HAL_BIT, hal.HAL_IN)
                hal_glib.GPin(pin).connect("value_changed", self._on_pin_jog_joint_changed, joint_button, -1)

        # jog_increment out pin
        self.halcomp.newpin("jog.jog-increment", hal.HAL_FLOAT, hal.HAL_OUT)

        # generate the pins to set the increments
        for buttonnumber in range(0, len(self.jog_increments)):
            pin = self.halcomp.newpin("jog.jog-inc-{0}".format(buttonnumber), hal.HAL_BIT, hal.HAL_IN)
            hal_glib.GPin(pin).connect("value_changed", self._on_pin_incr_changed, buttonnumber)

        # make the pin for unlocking settings page
        pin = self.halcomp.newpin("unlock-settings", hal.HAL_BIT, hal.HAL_IN)
        hal_glib.GPin(pin).connect("value_changed", self._on_unlock_settings_changed)

        # generate the pins to connect encoders to the sliders
        pin = self.halcomp.newpin("feed.feed-override.counts", hal.HAL_S32, hal.HAL_IN)
        hal_glib.GPin(pin).connect("value_changed", self._on_counts_changed, "spc_feed")
        pin = self.halcomp.newpin("spindle.spindle-override.counts", hal.HAL_S32, hal.HAL_IN)
        hal_glib.GPin(pin).connect("value_changed", self._on_counts_changed, "spc_spindle")
        pin = self.halcomp.newpin("jog.jog-velocity.counts", hal.HAL_S32, hal.HAL_IN)
        hal_glib.GPin(pin).connect("value_changed", self._on_counts_changed, "spc_jog_vel")
        pin = self.halcomp.newpin("rapid.rapid-override.counts", hal.HAL_S32, hal.HAL_IN)
        hal_glib.GPin(pin).connect("value_changed", self._on_counts_changed, "spc_rapid")
        self.halcomp.newpin("feed.feed-override.count-enable", hal.HAL_BIT, hal.HAL_IN)
        self.halcomp.newpin("spindle.spindle-override.count-enable", hal.HAL_BIT, hal.HAL_IN)
        self.halcomp.newpin("jog.jog-velocity.count-enable", hal.HAL_BIT, hal.HAL_IN)
        self.halcomp.newpin("rapid.rapid-override.count-enable", hal.HAL_BIT, hal.HAL_IN)

        # generate the pins to connect analog inputs for sliders
        pin = self.halcomp.newpin("feed.feed-override.analog-enable", hal.HAL_BIT, hal.HAL_IN)
        hal_glib.GPin(pin).connect("value_changed", self._on_analog_enable_changed, "spc_feed")
        pin = self.halcomp.newpin("spindle.spindle-override.analog-enable", hal.HAL_BIT, hal.HAL_IN)
        hal_glib.GPin(pin).connect("value_changed", self._on_analog_enable_changed, "spc_spindle")
        pin = self.halcomp.newpin("jog.jog-velocity.analog-enable", hal.HAL_BIT, hal.HAL_IN)
        hal_glib.GPin(pin).connect("value_changed", self._on_analog_enable_changed, "spc_jog_vel")
        pin = self.halcomp.newpin("rapid.rapid-override.analog-enable", hal.HAL_BIT, hal.HAL_IN)
        hal_glib.GPin(pin).connect("value_changed", self._on_analog_enable_changed, "spc_rapid")
        pin = self.halcomp.newpin("feed.feed-override.direct-value", hal.HAL_FLOAT, hal.HAL_IN)
        hal_glib.GPin(pin).connect("value_changed", self._on_analog_value_changed, "spc_feed")
        pin = self.halcomp.newpin("spindle.spindle-override.direct-value", hal.HAL_FLOAT, hal.HAL_IN)
        hal_glib.GPin(pin).connect("value_changed", self._on_analog_value_changed, "spc_spindle")
        pin = self.halcomp.newpin("jog.jog-velocity.direct-value", hal.HAL_FLOAT, hal.HAL_IN)
        hal_glib.GPin(pin).connect("value_changed", self._on_analog_value_changed, "spc_jog_vel")
        pin = self.halcomp.newpin("rapid.rapid-override.direct-value", hal.HAL_FLOAT, hal.HAL_IN)
        hal_glib.GPin(pin).connect("value_changed", self._on_analog_value_changed, "spc_rapid")

        # make a pin to set turtle jog vel
        pin = self.halcomp.newpin("jog.turtle-jog", hal.HAL_BIT, hal.HAL_IN)
        hal_glib.GPin(pin).connect("value_changed", self._on_turtle_jog_enable)

        # make the pins for tool measurement
        self.halcomp.newpin("probeheight", hal.HAL_FLOAT, hal.HAL_OUT)
        pin = self.halcomp.newpin("blockheight", hal.HAL_FLOAT, hal.HAL_OUT)
        hal_glib.GPin(pin).connect("value_changed", self._on_blockheight_value_changed)
        preset = self.prefs.getpref("blockheight", 0.0, float)
        self.halcomp["blockheight"] = preset
        self.halcomp.newpin("toolmeasurement", hal.HAL_BIT, hal.HAL_OUT)
        self.halcomp.newpin("searchvel", hal.HAL_FLOAT, hal.HAL_OUT)
        self.halcomp.newpin("probevel", hal.HAL_FLOAT, hal.HAL_OUT)

        # make pins to react to tool_offset changes
        pin = self.halcomp.newpin("tooloffset-x", hal.HAL_FLOAT, hal.HAL_IN)
        hal_glib.GPin(pin).connect("value_changed", self._offset_changed, "tooloffset-x")
        pin = self.halcomp.newpin("tooloffset-z", hal.HAL_FLOAT, hal.HAL_IN)
        hal_glib.GPin(pin).connect("value_changed", self._offset_changed, "tooloffset-z")
        self.halcomp.newpin("tool-diameter", hal.HAL_FLOAT, hal.HAL_OUT)

        # make a pin to delete a notification message
        pin = self.halcomp.newpin("delete-message", hal.HAL_BIT, hal.HAL_IN)
        hal_glib.GPin(pin).connect("value_changed", self._del_message_changed)

        # for manual tool change dialog
        self.halcomp.newpin("toolchange-number", hal.HAL_S32, hal.HAL_IN)
        self.halcomp.newpin("toolchange-changed", hal.HAL_BIT, hal.HAL_OUT)
        pin = self.halcomp.newpin('toolchange-change', hal.HAL_BIT, hal.HAL_IN)
        hal_glib.GPin(pin).connect('value_changed', self.on_tool_change)

        # make a pin to reset feed override to 100 %
        pin = self.halcomp.newpin("feed.reset-feed-override", hal.HAL_BIT, hal.HAL_IN)
        hal_glib.GPin(pin).connect("value_changed", self._reset_overide, "feed")

        # make a pin to reset rapid override to 100 %
        pin = self.halcomp.newpin("rapid.reset-rapid-override", hal.HAL_BIT, hal.HAL_IN)
        hal_glib.GPin(pin).connect("value_changed", self._reset_overide, "rapid")

        # make a pin to reset spindle override to 100 %
        pin = self.halcomp.newpin("spindle.reset-spindle-override", hal.HAL_BIT, hal.HAL_IN)
        hal_glib.GPin(pin).connect("value_changed", self._reset_overide, "spindle")

        # make an error pin to indicate a error to hardware
        self.halcomp.newpin("error", hal.HAL_BIT, hal.HAL_OUT)

        # make pins to indicate program progress information
        self.halcomp.newpin("program.length", hal.HAL_S32, hal.HAL_OUT)
        self.halcomp.newpin("program.current-line", hal.HAL_S32, hal.HAL_OUT)
        self.halcomp.newpin("program.progress", hal.HAL_FLOAT, hal.HAL_OUT)

        # make a pin to set ignore limits
        pin = self.halcomp.newpin("ignore-limits", hal.HAL_BIT, hal.HAL_IN)
        hal_glib.GPin(pin).connect("value_changed", self._ignore_limits)

# Hal Pin Handling End
# =========================================================

if __name__ == "__main__":
    app = gmoccapy(sys.argv)

    inifile = sys.argv[2]
    print ("**** GMOCCAPY INFO : inifile = {0} ****:".format(sys.argv[2]))
    postgui_halfile = app.get_ini_info.get_postgui_halfile()
    print ("**** GMOCCAPY INFO : postgui halfile = {0} ****:".format(postgui_halfile))

    if postgui_halfile:
        if postgui_halfile.lower().endswith('.tcl'):
            res = os.spawnvp(os.P_WAIT, "haltcl", ["haltcl", "-i", inifile, postgui_halfile])
        else:
            res = os.spawnvp(os.P_WAIT, "halcmd", ["halcmd", "-i", inifile, "-f", postgui_halfile])
        if res:
            raise SystemExit, res

    gtk.main()
<|MERGE_RESOLUTION|>--- conflicted
+++ resolved
@@ -88,11 +88,7 @@
 
 # constants
 #         # gmoccapy  #"
-<<<<<<< HEAD
 _RELEASE = " 2.3.3.3"
-=======
-_RELEASE = " 1.5.10"
->>>>>>> dead6ee7
 _INCH = 0                         # imperial units are active
 _MM = 1                           # metric units are active
 
@@ -2516,13 +2512,10 @@
             self.initialized = True
         if self.rapidrate != self.stat.rapidrate:
             self.initialized = False
-<<<<<<< HEAD
             self.widgets.spc_rapid.set_value(self.stat.rapidrate * 100)
             self.rapidrate = self.stat.rapidrate
-=======
             self.widgets.adj_max_vel.set_value( self.stat.max_velocity * 60 * self.faktor )
             self.max_velocity = self.stat.max_velocity
->>>>>>> dead6ee7
             self.initialized = True
 
     def _update_slider(self, widgetlist):
@@ -2710,14 +2703,10 @@
             # machine units = imperial
             else:
                 self.faktor = 25.4
-<<<<<<< HEAD
-            self._update_slider(widgetlist)
-=======
             self.turtle_jog = self.turtle_jog * self.faktor
             self.rabbit_jog = self.rabbit_jog * self.faktor
             self._update_slider( widgetlist )
 
->>>>>>> dead6ee7
         else:
             # display units equal machine units would be factor = 1,
             # but if factor not equal 1.0 than we have to reconvert from previous first
@@ -2874,29 +2863,15 @@
         if widget.get_active():
             self.rabbit_jog = value
             widget.set_image( self.widgets.img_turtle_jog )
-<<<<<<< HEAD
             self.widgets.spc_jog_vel.set_property("min", min)
             self.widgets.spc_jog_vel.set_property("max", max / self.turtle_jog_factor)
             self.widgets.spc_jog_vel.set_value(self.turtle_jog)
-=======
-            active_jog_vel = self.widgets.adj_jog_vel.get_value()
-            max_jog_vel = self.widgets.adj_jog_vel.upper
-            self.widgets.adj_jog_vel.configure( self.turtle_jog, 0,
-                                                max_jog_vel / self.turtle_jog_factor, 1, 0, 0 )
->>>>>>> dead6ee7
         else:
             self.turtle_jog = value
             widget.set_image( self.widgets.img_rabbit_jog )
-<<<<<<< HEAD
             self.widgets.spc_jog_vel.set_property("min", min)
             self.widgets.spc_jog_vel.set_property("max", max * self.turtle_jog_factor)
             self.widgets.spc_jog_vel.set_value(self.rabbit_jog)
-=======
-            active_jog_vel = self.widgets.adj_jog_vel.get_value()
-            max_jog_vel = self.widgets.adj_jog_vel.upper
-            self.widgets.adj_jog_vel.configure( self.rabbit_jog, 0,
-                                                max_jog_vel * self.turtle_jog_factor, 1, 0, 0 )
->>>>>>> dead6ee7
 
     def _on_turtle_jog_enable(self, pin):
         self.widgets.tbtn_turtle_jog.set_active(pin.get())
@@ -3437,14 +3412,9 @@
     def on_spc_rapid_value_changed(self, widget, data=None):
         if not self.initialized:
             return
-<<<<<<< HEAD
         value = widget.get_value() / 100
         self.rapidrate = value
         self.command.rapidrate(value)
-=======
-        value = widget.get_value() / 60 / self.faktor
-        self.command.maxvel( value )
->>>>>>> dead6ee7
 
     # this are the MDI thinks we need
     def on_btn_delete_clicked(self, widget, data=None):
