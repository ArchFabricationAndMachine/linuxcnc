#!/usr/bin/env python
# -*- coding:UTF-8 -*-
"""
    A GUI for LinuxCNC based on gladevcp and Python
    Based on the design of moccagui from Tom
    and with a lot of code from gscreen from Chris Morley
    and with the help from Michael Haberler
    and Chris Morley and some more

    Copyright 2012 / 2017 Norbert Schechner
    nieson@web.de

    This program is free software; you can redistribute it and/or modify
    it under the terms of the GNU General Public License as published by
    the Free Software Foundation; either version 2 of the License, or
    (at your option) any later version.

    This program is distributed in the hope that it will be useful,
    but WITHOUT ANY WARRANTY; without even the implied warranty of
    MERCHANTABILITY or FITNESS FOR A PARTICULAR PURPOSE.  See the
    GNU General Public License for more details.

    You should have received a copy of the GNU General Public License
    along with this program; if not, write to the Free Software
    Foundation, Inc., 51 Franklin Street, Fifth Floor, Boston, MA 02110-1301 USA.

"""

import gi
gi.require_version('Gtk', '3.0')
gi.require_version('Gdk', '3.0')
from gi.repository import Gtk
from gi.repository import Gdk
from gi.repository import GdkPixbuf
from gi.repository import GObject
from gi.repository import GLib

import traceback           # needed to launch traceback errors
import hal                 # base hal class to react to hal signals
import hal_glib            # needed to make our own hal pins
import sys                 # handle system calls
import os                  # needed to get the paths and directories
import gladevcp.makepins   # needed for the dialog"s calculator widget
import atexit              # needed to register child's to be closed on closing the GUI
import subprocess          # to launch onboard and other processes
import tempfile            # needed only if the user click new in edit mode to open a new empty file
import linuxcnc            # to get our own error system
import locale              # for setting the language of the GUI
import gettext             # to extract the strings to be translated
from collections import OrderedDict # needed for proper jog button arrangement

from gladevcp.gladebuilder import GladeBuilder

from gladevcp.combi_dro import Combi_DRO  # we will need it to make the DRO

from time import strftime  # needed for the clock in the GUI
#from Gtk._Gtk import main_quit

# Throws up a dialog with debug info when an error is encountered
def excepthook(exc_type, exc_obj, exc_tb):
    try:
        w = app.widgets.window1
    except KeyboardInterrupt:
        sys.exit()
    except NameError:
        w = None
    lines = traceback.format_exception(exc_type, exc_obj, exc_tb)
    message ="Found an error!\nThe following information may be useful in troubleshooting:\n\n" + "".join(lines)
    print(message)
    m = Gtk.MessageDialog(parent = w,
                          modal = True , 
                          destroy_with_parent = True,
                          message_type = Gtk.MessageType.ERROR,
                          text = message,
                          buttons = Gtk.ButtonsType.OK,)

    m.show()
    m.run()
    m.destroy()


sys.excepthook = excepthook

# constants
#         # gmoccapy  #"
<<<<<<< HEAD
_RELEASE = " 3.3.3.4.2"
=======
_RELEASE = " 3.1.3.6"
>>>>>>> b07bf12f
_INCH = 0                         # imperial units are active
_MM = 1                           # metric units are active

# set names for the tab numbers, its easier to understand the code
# Bottom Button Tabs
_BB_MANUAL = 0
_BB_MDI = 1
_BB_AUTO = 2
_BB_HOME = 3
_BB_TOUCH_OFF = 4
_BB_SETUP = 5
_BB_EDIT = 6
_BB_TOOL = 7
_BB_LOAD_FILE = 8
#_BB_HOME_JOINTS will not be used, we will reorder the notebooks to get the correct page shown

_TEMPDIR = tempfile.gettempdir()  # Now we know where the tempdir is, usualy /tmp

# set up paths to files
BASE = os.path.abspath(os.path.join(os.path.dirname(sys.argv[0]), ".."))
LIBDIR = os.path.join(BASE, "lib", "python")
sys.path.insert(0, LIBDIR)

# as now we know the libdir path we can import our own modules
from gmoccapy import widgets       # a class to handle the widgets
from gmoccapy import notification  # this is the module we use for our error handling
from gmoccapy import preferences   # this handles the preferences
from gmoccapy import getiniinfo    # this handles the INI File reading so checking is done in that module
from gmoccapy import dialogs       # this takes the code of all our dialogs

_AUDIO_AVAILABLE = False
try:
    import gst
    from .gmoccapy import player        # a class to handle sounds
    _AUDIO_AVAILABLE = True
except:
    pass
# set up paths to files, part two
CONFIGPATH = os.environ['CONFIG_DIR']
DATADIR = os.path.join(BASE, "share", "gmoccapy")
IMAGEDIR = os.path.join(DATADIR, "images")
XMLNAME = os.path.join(DATADIR, "gmoccapy.glade")
THEMEDIR = "/usr/share/themes"
USERTHEMEDIR = os.path.join(os.path.expanduser("~"), ".themes")
LOCALEDIR = os.path.join(BASE, "share", "locale")

# path to TCL for external programs eg. halshow
TCLPATH = os.environ['LINUXCNC_TCL_DIR']

# the ICONS should must be in share/gmoccapy/images
ALERT_ICON = os.path.join(IMAGEDIR, "applet-critical.png")
INFO_ICON = os.path.join(IMAGEDIR, "std_info.gif")


class gmoccapy(object):
    def __init__(self, argv):
        
        # prepare for translation / internationalisation
        locale.setlocale(locale.LC_ALL, '')
        locale.bindtextdomain("gmoccapy", LOCALEDIR)
        gettext.install("gmoccapy", localedir=LOCALEDIR)

        # needed components to comunicate with hal and linuxcnc
        self.halcomp = hal.component("gmoccapy")
        self.command = linuxcnc.command()
        self.stat = linuxcnc.stat()

        self.error_channel = linuxcnc.error_channel()
        # initial poll, so all is up to date
        self.stat.poll()
        self.error_channel.poll()

        self.builder = Gtk.Builder()
        # translation of the glade file will be done with
        self.builder.set_translation_domain("gmoccapy")
        self.builder.add_from_file(XMLNAME)

        self.widgets = widgets.Widgets(self.builder)
        
        self.initialized = False  # will be set True after the window has been shown and all
                                  # basic settings has been finished, so we avoid some actions
                                  # because we cause click or toggle events when initializing
                                  # widget states.

        self.start_line = 0  # needed for start from line

        self.active_gcodes = []   # this are the formated G code values
        self.active_mcodes = []   # this are the formated M code values
        self.gcodes = []          # this are the unformatted G code values to check if an update is required
        self.mcodes = []          # this are the unformatted M code values to check if an update is required

        self.distance = 0         # This global will hold the jog distance
        self.tool_change = False  # this is needed to get back to manual mode after a tool change
        self.load_tool = False    # We use this avoid mode switching on reloading the tool on start up of the GUI
        self.macrobuttons = []    # The list of all macros defined in the INI file
        self.fo_counts = 0        # need to calculate difference in counts to change the feed override slider
        self.so_counts = 0        # need to calculate difference in counts to change the spindle override slider
        self.jv_counts = 0        # need to calculate difference in counts to change the jog_vel slider
        self.ro_counts = 0        # need to calculate difference in counts to change the rapid override slider

        self.spindle_override = 1 # holds the feed override value and is needed to be able to react to halui pin
        self.feed_override = 1    # holds the spindle override value and is needed to be able to react to halui pin
        self.rapidrate = 1        # holds the rapid override value and is needed to be able to react to halui pin

        self.incr_rbt_list = []   # we use this list to add hal pin to the button later
        self.jog_increments = []  # This holds the increment values
        self.unlock = False       # this value will be set using the hal pin unlock settings

        # needed to display the labels
        self.system_list = ("0", "G54", "G55", "G56", "G57", "G58", "G59", "G59.1", "G59.2", "G59.3")
        self.dro_size = 28           # The size of the DRO, user may want them bigger on bigger screen
        self.axisnumber_four = ""    # we use this to get the number of the 4-th axis
        self.axisletter_four = None  # we use this to get the letter of the 4-th axis
        self.axisnumber_five = ""    # we use this to get the number of the 5-th axis
        self.axisletter_five = None  # we use this to get the letter of the 5-th axis

        self.notification = notification.Notification()  # Our own message system
        self.notification.connect("message_deleted", self._on_message_deleted)
        self.last_key_event = None, 0  # needed to avoid the auto repeat function of the keyboard
        self.all_homed = False         # will hold True if all axis are homed
        self.faktor = 1.0              # needed to calculate velocities

        self.xpos = 40        # The X Position of the main Window
        self.ypos = 30        # The Y Position of the main Window
        self.width = 979      # The width of the main Window
        self.height = 750     # The height of the main Window

        self.gcodeerror = ""   # we need this to avoid multiple messages of the same error

        self.file_changed = False

        self.lathe_mode = None # we need this to check if we have a lathe config
        self.backtool_lathe = False
        self.diameter_mode = False

        # the default theme = System Theme we store here to be able to go back to that one later
        #TODO:
        #self.default_theme = Gtk.settings_get_default().get_property("Gtk-theme-name")

        self.dialogs = dialogs.Dialogs()
        self.dialogs.connect("play_sound", self._on_play_sound)

        # check the arguments given from the command line (Ini file)
        self.user_mode = False
        self.logofile = None
        for index, arg in enumerate(argv):
            print(index, " = ", arg)
            if arg == "-user_mode":
                self.user_mode = True
                self.widgets.tbtn_setup.set_sensitive(False)
                message = _("**** GMOCCAPY INI Entry **** \n")
                message += _("user mode selected")
                print (message)
            if arg == "-logo":
                self.logofile = str(argv[ index + 1 ])
                message = _("**** GMOCCAPY INI Entry **** \n")
                message += _("logo entry found = {0}").format(self.logofile)
                print (message)
                self.logofile = self.logofile.strip("\"\'")
                if not os.path.isfile(self.logofile):
                    self.logofile = None
                    message = _("**** GMOCCAPY INI Entry Error **** \n")
                    message += _("Logofile entry found, but could not be converted to path.\n")
                    message += _("The file path should not contain any spaces")
                    print(message)

        # check if the user want a Logo (given as command line argument)
        if self.logofile:
            self.widgets.img_logo.set_from_file(self.logofile)
            self.widgets.img_logo.show()

            page2 = self.widgets.ntb_jog_JA.get_nth_page(2)
            self.widgets.ntb_jog_JA.reorder_child(page2, 0)
            page1 = self.widgets.ntb_jog_JA.get_nth_page(1)
            self.widgets.ntb_jog_JA.reorder_child(page1, -1)

        # Our own class to get information from ini the file we use this way, to be sure
        # to get a valid result, as the checks are done in that module
        self._get_ini_data()

        self._get_pref_data()

        self.tool_measure_OK = self._check_toolmeasurement()

        # make all widgets we create dynamically
        self._make_DRO()
        self._make_ref_axis_button()
        self._make_touch_button()
        self._make_jog_increments()
        self._make_jog_button()
        if not self.trivial_kinematics:
            # we need joint jogging button
            self._make_joints_button()
            self._arrange_joint_button()
        self._make_macro_button()

        # if we have a lathe, we need to rearrange some stuff
        # we will do that in a separate function
        if self.lathe_mode:
            self._make_lathe()
        else:
            self.widgets.rbt_view_y2.hide()
            # X Offset is not necessary on a mill
            self.widgets.lbl_tool_offset_x.hide()
            self.widgets.lbl_offset_x.hide()
            self.widgets.btn_tool_touchoff_x.hide()
            self.widgets.lbl_hide_tto_x.show()
        
        self._arrange_dro()
        self._arrange_jog_button()

        self._make_hal_pins()

        self._init_user_messages()

        # set the title of the window, to show the release
        self.widgets.window1.set_title("gmoccapy for LinuxCNC {0}".format(_RELEASE))
        self.widgets.lbl_version.set_label("<b>gmoccapy\n{0}</b>".format(_RELEASE))

        panel = gladevcp.makepins.GladePanel(self.halcomp, XMLNAME, self.builder, None)

        self.halcomp.ready()

        self.builder.connect_signals(self)

        # this are settings to be done before window show
        self._init_preferences()

        # finally show the window
        self.widgets.window1.show()

        self._init_dynamic_tabs()
        self._init_tooleditor()
        self._init_themes()
        self._init_audio()
        self._init_gremlin()
        self._init_kinematics_type()
        self._init_hide_cursor()
        self._init_hide_tooltips()
        self._init_offsetpage()
        self._init_keybindings()
        self._init_IconFileSelection()
        self._init_keyboard()

        # now we initialize the file to load widget
        self._init_file_to_load()

        self._show_offset_tab(False)
        self._show_tooledit_tab(False)
        self._show_iconview_tab(False)

        # the velocity settings
        self.widgets.adj_spindle_bar_min.set_value(self.min_spindle_rev)
        self.widgets.adj_spindle_bar_max.set_value(self.max_spindle_rev)
        self.widgets.spindle_feedback_bar.set_property("min", float(self.min_spindle_rev))
        self.widgets.spindle_feedback_bar.set_property("max", float(self.max_spindle_rev))

        # Popup Messages position and size
        self.widgets.adj_x_pos_popup.set_value(self.prefs.getpref("x_pos_popup", 45, float))
        self.widgets.adj_y_pos_popup.set_value(self.prefs.getpref("y_pos_popup", 55, float))
        self.widgets.adj_width_popup.set_value(self.prefs.getpref("width_popup", 250, float))
        self.widgets.adj_max_messages.set_value(self.prefs.getpref("max_messages", 10, float))
        self.widgets.fontbutton_popup.set_font_name(self.prefs.getpref("message_font", "sans 10", str))
        self.widgets.chk_use_frames.set_active(self.prefs.getpref("use_frames", True, bool))

        # this sets the background colors of several buttons
        # the colors are different for the states of the button
#         self.widgets.tbtn_on.modify_bg(Gtk.StateFlags.ACTIVE, Gdk.color_parse("#FFFF00"))
#         self.widgets.tbtn_estop.modify_bg(Gtk.StateFlags.ACTIVE, Gdk.color_parse("#FF0000"))
#         self.widgets.tbtn_estop.modify_bg(Gtk.StateFlags.NORMAL, Gdk.color_parse("#00FF00"))
#         self.widgets.rbt_manual.modify_bg(Gtk.StateFlags.ACTIVE, Gdk.color_parse("#FFFF00"))
#         self.widgets.rbt_mdi.modify_bg(Gtk.StateFlags.ACTIVE, Gdk.color_parse("#FFFF00"))
#         self.widgets.rbt_auto.modify_bg(Gtk.StateFlags.ACTIVE, Gdk.color_parse("#FFFF00"))
#         self.widgets.tbtn_setup.modify_bg(Gtk.StateFlags.ACTIVE, Gdk.color_parse("#FFFF00"))
#         self.widgets.rbt_forward.modify_bg(Gtk.StateFlags.ACTIVE, Gdk.color_parse("#00FF00"))
#         self.widgets.rbt_reverse.modify_bg(Gtk.StateFlags.ACTIVE, Gdk.color_parse("#00FF00"))
#         self.widgets.rbt_stop.modify_bg(Gtk.StateFlags.ACTIVE, Gdk.color_parse("#FFFF00"))
#         self.widgets.rbt_view_p.modify_bg(Gtk.StateFlags.ACTIVE, Gdk.color_parse("#FFFF00"))
#         self.widgets.rbt_view_x.modify_bg(Gtk.StateFlags.ACTIVE, Gdk.color_parse("#FFFF00"))
#         self.widgets.rbt_view_y.modify_bg(Gtk.StateFlags.ACTIVE, Gdk.color_parse("#FFFF00"))
#         self.widgets.rbt_view_y2.modify_bg(Gtk.StateFlags.ACTIVE, Gdk.color_parse("#FFFF00"))
#         self.widgets.rbt_view_z.modify_bg(Gtk.StateFlags.ACTIVE, Gdk.color_parse("#FFFF00"))
#         self.widgets.tbtn_flood.modify_bg(Gtk.StateFlags.ACTIVE, Gdk.color_parse("#00FF00"))
#         self.widgets.tbtn_fullsize_preview0.modify_bg(Gtk.StateFlags.ACTIVE, Gdk.color_parse("#FFFF00"))
#         self.widgets.tbtn_fullsize_preview1.modify_bg(Gtk.StateFlags.ACTIVE, Gdk.color_parse("#FFFF00"))
#         self.widgets.tbtn_mist.modify_bg(Gtk.StateFlags.ACTIVE, Gdk.color_parse("#00FF00"))
#         self.widgets.tbtn_optional_blocks.modify_bg(Gtk.StateFlags.ACTIVE, Gdk.color_parse("#FFFF00"))
#         self.widgets.tbtn_user_tabs.modify_bg(Gtk.StateFlags.ACTIVE, Gdk.color_parse("#FFFF00"))
#         self.widgets.tbtn_view_dimension.modify_bg(Gtk.StateFlags.ACTIVE, Gdk.color_parse("#FFFF00"))
#         self.widgets.tbtn_view_tool_path.modify_bg(Gtk.StateFlags.ACTIVE, Gdk.color_parse("#FFFF00"))
#         self.widgets.tbtn_switch_mode.modify_bg(Gtk.StateFlags.ACTIVE, Gdk.color_parse("#FFFF00"))

        # should the tool in spindle be reloaded on startup?
        self.widgets.chk_reload_tool.set_active(self.prefs.getpref("reload_tool", True, bool))

        # and the rest of the widgets
        self.widgets.rbt_manual.set_active(True)
        self.widgets.ntb_jog.set_current_page(0)
        
        opt_blocks = self.prefs.getpref("blockdel", False, bool)
        self.widgets.tbtn_optional_blocks.set_active(opt_blocks)
        self.command.set_block_delete(opt_blocks)
        
        #optional_stops = self.prefs.getpref( "opstop", False, bool )
        #self.widgets.tbtn_optional_stops.set_active( optional_stops )
        #self.command.set_optional_stop( optional_stops )

        self.widgets.chk_show_dro.set_active(self.prefs.getpref("enable_dro", False, bool))
        self.widgets.chk_show_offsets.set_active(self.prefs.getpref("show_offsets", False, bool))
        self.widgets.chk_show_dtg.set_active(self.prefs.getpref("show_dtg", False, bool))
        self.widgets.chk_show_offsets.set_sensitive(self.widgets.chk_show_dro.get_active())
        self.widgets.chk_show_dtg.set_sensitive(self.widgets.chk_show_dro.get_active())
        #TODO
        #self.widgets.cmb_mouse_button_mode.set_active(self.prefs.getpref("mouse_btn_mode", 4, int))

        self.widgets.tbtn_view_tool_path.set_active(self.prefs.getpref("view_tool_path", True, bool))
        self.widgets.tbtn_view_dimension.set_active(self.prefs.getpref("view_dimension", True, bool))
        view = view = self.prefs.getpref("view", "p", str)
        self.widgets["rbt_view_{0}".format(view)].set_active(True)

        # get if run from line should be used
        rfl = self.prefs.getpref("run_from_line", "no_run", str)
        # and set the corresponding button active
        self.widgets["rbtn_{0}_from_line".format(rfl)].set_active(True)
        if rfl == "no_run":
            self.widgets.btn_from_line.set_sensitive(False)
        else:
            self.widgets.btn_from_line.set_sensitive(True)

        # get the way to unlock the setting
        unlock = self.prefs.getpref("unlock_way", "use", str)
        # and set the corresponding button active
        self.widgets["rbt_{0}_unlock".format(unlock)].set_active(True)
        # if Hal pin should be used, only set the button active, if the pin is high
        if unlock == "hal" and not self.halcomp["unlock-settings"]:
            self.widgets.tbtn_setup.set_sensitive(False)

        # check if the user want to display preview window instead of offsetpage widget
        state = self.prefs.getpref("show_preview_on_offset", False, bool)
        if state:
            self.widgets.rbtn_show_preview.set_active(True)
        else:
            self.widgets.rbtn_show_offsets.set_active(True)

        # check if keyboard shortcuts should be used and set the chkbox widget
        self.widgets.chk_use_kb_shortcuts.set_active(self.prefs.getpref("use_keyboard_shortcuts",
                                                                        False, bool))

        # check the highlighting type
        # the following would load the python language
        # self.widgets.gcode_view.set_language("python")
        LANGDIR = os.path.join(BASE, "share", "Gtksourceview-2.0", "language-specs")
        file_path = os.path.join(LANGDIR, "gcode.lang")
        if os.path.isfile(file_path):
            print("**** GMOCCAPY INFO: Gcode.lang found ****")
            self.widgets.gcode_view.set_language("gcode", LANGDIR)

        # set the user colors and digits of the DRO
        self.widgets.abs_colorbutton.set_color(Gdk.color_parse(self.abs_color))
        self.widgets.rel_colorbutton.set_color(Gdk.color_parse(self.rel_color))
        self.widgets.dtg_colorbutton.set_color(Gdk.color_parse(self.dtg_color))
        self.widgets.homed_colorbtn.set_color(Gdk.color_parse(self.homed_color))
        self.widgets.unhomed_colorbtn.set_color(Gdk.color_parse(self.unhomed_color))

        self.widgets.adj_dro_digits.set_value(self.dro_digits)
        # the adjustment change signal will set the dro_digits correct, so no extra need here.

        self.widgets.chk_toggle_readout.set_active(self.toggle_readout)

        self.widgets.adj_start_spindle_RPM.set_value(self.spindle_start_rpm)
        self.widgets.gcode_view.set_sensitive(False)
        self.widgets.ntb_user_tabs.remove_page(0)

        if not self.get_ini_info.get_embedded_tabs()[2]:
            self.widgets.tbtn_user_tabs.set_sensitive(False)

        # call the function to change the button status
        # so every thing is ready to start
        widgetlist = ["rbt_manual", "rbt_mdi", "rbt_auto", "btn_homing", "btn_touch", "btn_tool",
                      "ntb_jog", "spc_feed", "btn_feed_100", "rbt_forward", "btn_index_tool",
                      "rbt_reverse", "rbt_stop", "tbtn_flood", "tbtn_mist", "btn_change_tool",
                      "btn_select_tool_by_no", "btn_spindle_100", "spc_rapid", "spc_spindle",
                      "btn_tool_touchoff_x", "btn_tool_touchoff_z"
        ]
        # 
        self._sensitize_widgets(widgetlist, False)

        # this must be done last, otherwise we will get wrong values
        # because the window is not fully realized
        self._init_notification()

        # since the main loop is needed to handle the UI and its events, blocking calls like sleep()
        # will block the UI as well, so everything goes through event handlers (aka callbacks)
        # The GObject.timeout_add() function sets a function to be called at regular intervals
        # the time between calls to the function, in milliseconds
        # CYCLE_TIME = time, in milliseconds, that display will sleep between polls
        cycle_time = self.get_ini_info.get_cycle_time()
        GLib.timeout_add( cycle_time, self._periodic )  # time between calls to the function, in milliseconds

    def _get_ini_data(self):
        self.get_ini_info = getiniinfo.GetIniInfo()
        # get the axis list from INI
        self.axis_list = self.get_ini_info.get_axis_list()
        # get the joint axis relation from INI
        self.joint_axis_dic, self.double_axis_letter = self.get_ini_info.get_joint_axis_relation()
        # if it's a lathe config, set the tool editor style
        self.lathe_mode = self.get_ini_info.get_lathe()
        if self.lathe_mode:
            # we do need to know also if we have a backtool lathe
            self.backtool_lathe = self.get_ini_info.get_backtool_lathe()

        # check if the user want actual or commanded for the DRO
        self.dro_actual = self.get_ini_info.get_position_feedback_actual()
        # the given Jog Increments
        self.jog_increments = self.get_ini_info.get_increments()
        # check if NO_FORCE_HOMING is used in ini
        self.no_force_homing = self.get_ini_info.get_no_force_homing()
        # do we use a identity kinematics or do we have to distingish 
        # JOINT and Axis modes?
        self.trivial_kinematics = self.get_ini_info.get_trivial_kinematics()
        units = self.get_ini_info.get_machine_units()
        if units == "mm" or units == "cm":
            self.metric = True
        else:
            self.metric = False
        self.no_force_homing = self.get_ini_info.get_no_force_homing()

        # get the values for the sliders
        self.rabbit_jog = self.get_ini_info.get_jog_vel()
        self.jog_rate_max = self.get_ini_info.get_max_jog_vel()

        self.min_ang_vel = self.get_ini_info.get_min_ang_jog_vel()
        self.default_ang_vel = self.get_ini_info.get_default_ang_jog_vel()
        self.max_ang_vel = self.get_ini_info.get_max_ang_jog_vel()
        self.spindle_override_max = self.get_ini_info.get_max_spindle_override()
        self.spindle_override_min = self.get_ini_info.get_min_spindle_override()
        self.feed_override_max = self.get_ini_info.get_max_feed_override()
        self.rapid_override_max = self.get_ini_info.get_max_rapid_override()
        self.dro_actual = self.get_ini_info.get_position_feedback_actual()

    def _get_pref_data(self):
        self.prefs = preferences.preferences(self.get_ini_info.get_preference_file_path())

        # the size and digits of the DRO
        # set default values according to the machine units
        digits = 3
        if self.stat.linear_units != _MM:
            digits = 4
        self.dro_digits = self.prefs.getpref("dro_digits", digits, int)
        self.dro_size = self.prefs.getpref("dro_size", 28, int)

        # the colors of the DRO
        self.abs_color = self.prefs.getpref("abs_color", "#0000FF", str)         # blue
        self.rel_color = self.prefs.getpref("rel_color", "#000000", str)         # black
        self.dtg_color = self.prefs.getpref("dtg_color", "#FFFF00", str)         # yellow
        self.homed_color = self.prefs.getpref("homed_color", "#00FF00", str)     # green
        self.unhomed_color = self.prefs.getpref("unhomed_color", "#FF0000", str) # red

        # do we want gremlin dro ?
        self.enable_gremlin_dro = self.prefs.getpref("enable_dro", False, bool)

        # the scale to be applied to the counts of the hardware mpg wheel, to avoid to much turning
        self.scale_jog_vel = self.prefs.getpref("scale_jog_vel", self.jog_rate_max / 100, float)
        self.scale_spindle_override = self.prefs.getpref("scale_spindle_override", 1, float)
        self.scale_feed_override = self.prefs.getpref("scale_feed_override", 1, float)
        self.scale_rapid_override = self.prefs.getpref("scale_rapid_override", 1, float)

        # holds the max velocity value and is needed to be able to jog at
        # at max velocity if <SHIFT> is hold during jogging
        self.max_velocity = self.stat.max_velocity

        # the velocity settings
        self.min_spindle_rev = self.prefs.getpref("spindle_bar_min", 0.0, float)
        self.max_spindle_rev = self.prefs.getpref("spindle_bar_max", 6000.0, float)

        self.turtle_jog_factor = self.prefs.getpref('turtle_jog_factor', 20, int)
        self.hide_turtle_jog_button = self.prefs.getpref("hide_turtle_jog_button", False, bool)

        self.unlock_code = self.prefs.getpref("unlock_code", "123", str)  # get unlock code

        self.toggle_readout = self.prefs.getpref("toggle_readout", True, bool)

        # if there is a INI Entry for default spindle speed, we will use that one as default
        # but if there is a setting in our preference file, that one will beet the INI entry
        default_spindle_speed = self.get_ini_info.get_default_spindle_speed()
        self.spindle_start_rpm = self.prefs.getpref( 'spindle_start_rpm', default_spindle_speed, float )

###############################################################################
##                     create widgets dynamically                            ##
###############################################################################    

    def _make_DRO(self):
        print("**** GMOCCAPY INFO ****")
        print("**** Entering make_DRO")
        print("axis_list = {0}".format(self.axis_list))
        
        # we build one DRO for each axis
        self.dro_dic = {} 
        for pos, axis in enumerate(self.axis_list):
            joint = self._get_joint_from_joint_axis_dic(axis)
            dro = Combi_DRO()
            dro.set_joint_no(joint)
            dro.set_axis(axis)
            dro.change_axisletter(axis.upper())
            dro.show()
            dro.set_property("name", "Combi_DRO_{0}".format(pos))
            dro.set_property("abs_color", self._get_RGBA_color(self.abs_color))
            dro.set_property("rel_color", self._get_RGBA_color(self.rel_color))
            dro.set_property("dtg_color", self._get_RGBA_color(self.dtg_color))
            dro.set_property("homed_color", self._get_RGBA_color(self.homed_color))
            dro.set_property("unhomed_color", self._get_RGBA_color(self.unhomed_color))
            dro.set_property("actual", self.dro_actual)
            dro.connect("clicked", self._on_DRO_clicked)
            dro.connect('axis_clicked', self._on_DRO_axis_clicked)
            self.dro_dic[dro.get_property("name")] = dro
#            print dro.name

    def _get_RGBA_color(self, color_str):
        color = Gdk.RGBA()
        color.parse(color_str)
        return Gdk.RGBA(color.red, color.green, color.blue, color.alpha)
        

    def _get_joint_from_joint_axis_dic(self, value):
        # if the selected axis is a double axis we will get the joint from the
        # master axis, witch should end with 0 
        if value in self.double_axis_letter:
            value = value + "0"
        return list(self.joint_axis_dic.keys())[list(self.joint_axis_dic.values()).index(value)]

    def _make_ref_axis_button(self):
        print("**** GMOCCAPY INFO ****")
        print("**** Entering make ref axis button")

        # check if we need axis or joint homing button
        if self.trivial_kinematics:
            # lets find out, how many axis we got
            dic = self.axis_list
            name_prefix = "axis"
        else:
            # lets find out, how many joints we got
            dic = self.joint_axis_dic
            name_prefix = "joint"
        num_elements = len(dic)
        
        # as long as the number of axis is less 6 we can use the standard layout
        # we can display 6 axis without the second space label
        # and 7 axis if we do not display the first space label either
        # if we have more than 7 axis, we need arrows to switch the visible ones
        if num_elements < 7:
            lbl = self._get_space_label("lbl_space_0")
            self.widgets.hbtb_ref.pack_start(lbl,True,True,0)
    
        file = "ref_all.png"
        filepath = os.path.join(IMAGEDIR, file)
        print("Filepath = ", filepath)
        btn = self._get_button_with_image("ref_all", filepath, None)
        btn.set_property("tooltip-text", _("Press to home all {0}".format(name_prefix)))
        btn.connect("clicked", self._on_btn_home_clicked)
        # we use pack_start, so the widgets will be moved from right to left
        # and are displayed the way we want
        self.widgets.hbtb_ref.pack_start(btn,True,True,0)

        if num_elements > 7:
            # show the previous arrow to switch visible homing button)
            btn = self._get_button_with_image("previous_button", None, Gtk.STOCK_GO_BACK)
            btn.set_property("tooltip-text", _("Press to display previous homing button"))
            btn.connect("clicked", self._on_btn_previous_clicked)
            self.widgets.hbtb_ref.pack_start(btn,True,True,0)
            btn.hide()

        # do not use this label, to allow one more axis
        if num_elements < 6:
            lbl = self._get_space_label("lbl_space_2")
            self.widgets.hbtb_ref.pack_start(lbl,True,True,0)

        for pos, elem in enumerate(dic):

            file = "ref_{0}.png".format(elem)
            filepath = os.path.join(IMAGEDIR, file)
            print("Filepath = ", filepath)

            name = "home_{0}_{1}".format(name_prefix, elem)
            btn = self._get_button_with_image(name, filepath, None)
            btn.set_property("tooltip-text", _("Press to home {0} {1}".format(name_prefix, elem)))
            btn.connect("clicked", self._on_btn_home_clicked)

            self.widgets.hbtb_ref.pack_start(btn,True,True,0)

            # if we have more than 7 axis we need to hide some button
            if num_elements > 7:
                if pos > 5:
                    btn.hide()

        if num_elements > 7:
            # show the next arrow to switch visible homing button)
            btn = self._get_button_with_image("next_button", None, Gtk.STOCK_GO_FORWARD)
            btn.set_property("tooltip-text", _("Press to display next homing button"))
            btn.connect("clicked", self._on_btn_next_clicked)
            self.widgets.hbtb_ref.pack_start(btn,True,True,0)

        # if there is space left, fill it with space labels
        start = self.widgets.hbtb_ref.child_get_property(btn,"position")
        for count in range(start + 1 , 8):
            lbl = self._get_space_label("lbl_space_{0}".format(count))
            self.widgets.hbtb_ref.pack_start(lbl,True,True,0)
 
        file = "unhome.png"
        filepath = os.path.join(IMAGEDIR, file)
        print("Filepath = ", filepath)
        name = "unref_all"
        btn = self._get_button_with_image(name, filepath, None)
        btn.set_property("tooltip-text", _("Press to unhome all {0}".format(name_prefix)))
        btn.connect("clicked", self._on_btn_unhome_clicked)
        self.widgets.hbtb_ref.pack_start(btn,True,True,0)
        
        name = "home_back"
        btn = self._get_button_with_image(name, None, Gtk.STOCK_UNDO)
        btn.set_property("tooltip-text", _("Press to return to main button list"))
        btn.connect("clicked", self._on_btn_home_back_clicked)
        self.widgets.hbtb_ref.pack_start(btn,True,True,0)
        
        self.ref_button_dic = {}
        children = self.widgets.hbtb_ref.get_children()
        for child in children:
            self.ref_button_dic[child.get_property("name")] = child
        
        self.widgets.hbtb_ref.show_all()

    def _get_space_label(self, name):
        lbl = Gtk.Label("")
        lbl.set_property("name", name)
        lbl.set_size_request(85,56)
        lbl.show()
        return lbl

    def _get_button_with_image(self, name, filepath, stock):
        print("get button with image")
        image = Gtk.Image()
        image.set_size_request(72,48)
        btn = Gtk.Button()
        btn.set_size_request(85,56)
        btn.set_property("name", name)
        try:
            if filepath:
                pixbuf = GdkPixbuf.Pixbuf.new_from_file_at_size(filepath, 48, 48)
                image.set_from_pixbuf(pixbuf)
            else:
                image.set_from_stock(stock, 48)
            btn.add(image)
        except Exception as e:
            print(e)
            message = _("**** GMOCCAPY ERROR ****\n")
            message += _("**** could not resolv the image path '{0}' given for button '{1}' ****".format(filepath, name))
            print(message)
            image.set_from_stock(Gtk.STOCK_MISSING_IMAGE, 48)
            btn.add(image)
        
        btn.show_all()
        return btn

    def _remove_button(self, dic, box):
        for child in dic:
            box.remove(dic[child])

    def _on_btn_next_clicked(self, widget):
        # remove all buttons from container
        self._remove_button(self.ref_button_dic, self.widgets.hbtb_ref)

        self.widgets.hbtb_ref.pack_start(self.ref_button_dic["ref_all"], True, True, 0)
        self.ref_button_dic["ref_all"].show()
        self.widgets.hbtb_ref.pack_start(self.ref_button_dic["previous_button"], True, True, 0)
        self.ref_button_dic["previous_button"].show()

        start = len(self.axis_list) - 6
        end = len(self.axis_list)

        # now put the needed widgets in the container
        for axis in self.axis_list[start : end]:
            name = "home_axis_{0}".format(axis.lower())
            self.ref_button_dic[name].show()
            self.widgets.hbtb_ref.pack_start(self.ref_button_dic[name], True, True, 0)

        self._put_unref_and_back()

    def _on_btn_next_touch_clicked(self, widget):
        self._remove_button(self.touch_button_dic, self.widgets.hbtb_touch_off)

        self.widgets.hbtb_touch_off.pack_start(self.touch_button_dic["edit_offsets"],True,True,0)
        self.widgets.hbtb_touch_off.pack_start(self.touch_button_dic["previous_button"],True,True,0)
        self.touch_button_dic["previous_button"].show()

        start = len(self.axis_list) - 5
        end = len(self.axis_list)
        
        # now put the needed widgets in the container
        for axis in self.axis_list[start : end]:
            name = "touch_{0}".format(axis.lower())
            self.touch_button_dic[name].show()
            self.widgets.hbtb_touch_off.pack_start(self.touch_button_dic[name], True, True, 0)

        self._put_set_active_and_back()

    def _on_btn_next_macro_clicked(self, widget):
        # remove all buttons from container
        self._remove_button(self.macro_dic, self.widgets.hbtb_MDI)
        
        self.widgets.hbtb_MDI.pack_start(self.macro_dic["previous_button"],True,True,0)
        self.macro_dic["previous_button"].show()

        end = len(self.macro_dic) - 3 # reduced by next, previous and keyboard
        start = end - 8

        # now put the needed widgets in the container
        for pos in range(start, end):
            name = "macro_{0}".format(pos)
            self.widgets.hbtb_MDI.pack_start(self.macro_dic[name], True, True, 0)
            self.macro_dic[name].show()
        
        self.widgets.hbtb_MDI.pack_start(self.macro_dic["keyboard"],True,True,0)
        self.macro_dic["keyboard"].show()

    def _on_btn_previous_clicked(self, widget):
        print("previous")
        self._remove_button(self.ref_button_dic, self.widgets.hbtb_ref)

        self.widgets.hbtb_ref.pack_start(self.ref_button_dic["ref_all"], True, True, 0)
        self.ref_button_dic["ref_all"].show()

        start = 0
        end = 6
        
        # now put the needed widgets in the container
        for axis in self.axis_list[start : end]:
            name = "home_axis_{0}".format(axis.lower())
            self.ref_button_dic[name].show()
            self.widgets.hbtb_ref.pack_start(self.ref_button_dic[name], True, True, 0)

        self.widgets.hbtb_ref.pack_start(self.ref_button_dic["next_button"], True, True, 0)
        self.ref_button_dic["next_button"].show()
        
        self._put_unref_and_back()

    def _on_btn_previous_touch_clicked(self, widget):
        self._remove_button(self.touch_button_dic, self.widgets.hbtb_touch_off)

        self.widgets.hbtb_touch_off.pack_start(self.touch_button_dic["edit_offsets"],True,True,0)

        if self.tool_measure_OK:
            end = 4
        else:
            end = 5

        start = 0
        # now put the needed widgets in the container
        for axis in self.axis_list[start : end]:
            name = "touch_{0}".format(axis.lower())
            self.touch_button_dic[name].show()
            self.widgets.hbtb_touch_off.pack_start(self.touch_button_dic[name], True, True, 0)

        self.widgets.hbtb_touch_off.pack_start(self.touch_button_dic["next_button"],True,True,0)
        self.touch_button_dic["next_button"].show()

        if self.tool_measure_OK:
            self.widgets.hbtb_touch_off.pack_start(self.touch_button_dic["block_height"],True,True,0)

        self.widgets.hbtb_touch_off.pack_start(self.touch_button_dic["zero_offsets"],True,True,0)
        self._put_set_active_and_back()

    def _on_btn_previous_macro_clicked(self, widget):
        # remove all buttons from container
        self._remove_button(self.macro_dic, self.widgets.hbtb_MDI)

        start = 0
        end = 8
        
        # now put the needed widgets in the container
        for pos in range(start, end):
            name = "macro_{0}".format(pos)
            self.widgets.hbtb_MDI.pack_start(self.macro_dic[name], True, True, 0)
            self.macro_dic[name].show()

        self.widgets.hbtb_MDI.pack_start(self.macro_dic["next_button"],True,True,0)
        self.macro_dic["next_button"].show()

        self.widgets.hbtb_MDI.pack_start(self.macro_dic["keyboard"],True,True,0)
        self.macro_dic["keyboard"].show()

    def _put_set_active_and_back(self):
        self.widgets.hbtb_touch_off.pack_start(self.touch_button_dic["zero_offsets"], True, True, 0)
        self.widgets.hbtb_touch_off.pack_start(self.touch_button_dic["set_active"], True, True, 0)
        self.widgets.hbtb_touch_off.pack_start(self.touch_button_dic["touch_back"], True, True, 0)

    def _put_unref_and_back(self):
        self.widgets.hbtb_ref.pack_start(self.ref_button_dic["unref_all"], True, True, 0)
        self.widgets.hbtb_ref.pack_start(self.ref_button_dic["home_back"], True, True, 0)

    def _make_touch_button(self):
        print("**** GMOCCAPY INFO ****")
        print("**** Entering make touch button")

        dic = self.axis_list
        num_elements = len(dic)
        end = 7

        if self.tool_measure_OK:
            # we will have 3 buttons on the right side
            end -= 1

        btn = Gtk.ToggleButton(_("  edit\noffsets"))
        btn.connect("toggled", self.on_tbtn_edit_offsets_toggled)
        btn.set_property("tooltip-text", _("Press to edit the offsets"))
        btn.set_property("name", "edit_offsets")
        btn.modify_bg(Gtk.StateFlags.ACTIVE, Gdk.color_parse("#FFFF00"))
        self.widgets.hbtb_touch_off.pack_start(btn,True,True,0)
        btn.show()

        if num_elements > 6:
            # show the previous arrow to switch visible touch button)
            btn = self._get_button_with_image("previous_button", None, Gtk.STOCK_GO_BACK)
            btn.set_property("tooltip-text", _("Press to display previous homing button"))
            btn.connect("clicked", self._on_btn_previous_touch_clicked)
            self.widgets.hbtb_touch_off.pack_start(btn,True,True,0)
            end -= 1
            btn.hide()
        
        for pos, elem in enumerate(dic):
            file = "touch_{0}.png".format(elem)
            filepath = os.path.join(IMAGEDIR, file)
            name = "touch_{0}".format(elem)
            btn = self._get_button_with_image(name, filepath, None)
            btn.set_property("tooltip-text", _("Press to set touch off value for axis {0}".format(elem.upper())))
            btn.connect("clicked", self._on_btn_set_value_clicked)

            #print("Touch button Name = ",name)

            self.widgets.hbtb_touch_off.pack_start(btn,True,True,0)
            
            if pos > end - 2:
                btn.hide()

        if num_elements > (end - 1):
            # show the next arrow to switch visible homing button)
            btn = self._get_button_with_image("next_button", None, Gtk.STOCK_GO_FORWARD)
            btn.set_property("tooltip-text", _("Press to display next homing button"))
            btn.connect("clicked", self._on_btn_next_touch_clicked)
            self.widgets.hbtb_touch_off.pack_start(btn,True,True,0)
            btn.show()
            end -= 1

        # if there is space left, fill it with space labels
        start = self.widgets.hbtb_touch_off.child_get_property(btn,"position")
        for count in range(start + 1 , end):
            lbl = self._get_space_label("lbl_space_{0}".format(count))
            self.widgets.hbtb_touch_off.pack_start(lbl,True,True,0)
            lbl.show()

        btn = Gtk.Button(_("zero\n G92"))
        btn.connect("clicked", self.on_btn_zero_g92_clicked)
        btn.set_property("tooltip-text", _("Press to reset all G92 offsets"))
        btn.set_property("name", "zero_offsets")
        self.widgets.hbtb_touch_off.pack_start(btn,True,True,0)
        btn.show()

        if self.tool_measure_OK:
            btn = Gtk.Button(_(" Block\nHeight"))
            btn.connect("clicked", self.on_btn_block_height_clicked)
            btn.set_property("tooltip-text", _("Press to enter new value for block height"))
            btn.set_property("name", "block_height")
            self.widgets.hbtb_touch_off.pack_start(btn,True,True,0)
            btn.show()

        btn = Gtk.Button(_("    set\nselected"))
        btn.connect("clicked", self._on_btn_set_selected_clicked)
        btn.set_property("tooltip-text", _("Press to set the selected coordinate system to be the active one"))
        btn.set_property("name", "set_active")
        self.widgets.hbtb_touch_off.pack_start(btn,True,True,0)
        btn.show()

        btn = self._get_button_with_image("touch_back", None, Gtk.STOCK_UNDO)
        btn.set_property("tooltip-text", _("Press to return to main button list"))
        btn.connect("clicked", self._on_btn_home_back_clicked)
        self.widgets.hbtb_touch_off.pack_start(btn,True,True,0)
        btn.show()
        
        self.touch_button_dic = {}
        children = self.widgets.hbtb_touch_off.get_children()
        for child in children:
            self.touch_button_dic[child.get_property("name")] = child

    def _check_toolmeasurement(self):
        # tool measurement probe settings
        xpos, ypos, zpos, maxprobe = self.get_ini_info.get_tool_sensor_data()
        if not xpos or not ypos or not zpos or not maxprobe:
            self.widgets.lbl_tool_measurement.show()
            print(_("**** GMOCCAPY INFO ****"))
            print(_("**** no valid probe config in INI File ****"))
            print(_("**** disabled tool measurement ****"))
            self.widgets.chk_use_tool_measurement.set_active(False)
            self.widgets.chk_use_tool_measurement.set_sensitive(False)
            return False
        else:
            self.widgets.lbl_tool_measurement.hide()
            self.widgets.spbtn_probe_height.set_value(self.prefs.getpref("probeheight", -1.0, float))
            self.widgets.spbtn_search_vel.set_value(self.prefs.getpref("searchvel", 75.0, float))
            self.widgets.spbtn_probe_vel.set_value(self.prefs.getpref("probevel", 10.0, float))
            self.widgets.chk_use_tool_measurement.set_active(self.prefs.getpref("use_toolmeasurement", False, bool))
            self.widgets.lbl_x_probe.set_label(str(xpos))
            self.widgets.lbl_y_probe.set_label(str(ypos))
            self.widgets.lbl_z_probe.set_label(str(zpos))
            self.widgets.lbl_maxprobe.set_label(str(maxprobe))
            print(_("**** GMOCCAPY INFO ****"))
            print(_("**** found valid probe config in INI File ****"))
            print(_("**** will use auto tool measurement ****"))
            return True

    def _make_jog_increments(self):
        print("**** GMOCCAPY INFO ****")
        print("**** Entering make jog increments")
        # Now we will build the option buttons to select the Jog-rates
        # We do this dynamically, because users are able to set them in INI File
        # because of space on the screen only 10 items are allowed
        # jogging increments

        self.incr_rbt_dic = {}

        # We get the increments from INI File
        if len(self.jog_increments) > 10:
            print(_("**** GMOCCAPY build_GUI INFO ****"))
            print(_("**** To many increments given in INI File for this screen ****"))
            print(_("**** Only the first 10 will be reachable through this screen ****"))
            # we shorten the increment list to 10 (first is default = 0)
            self.jog_increments = self.jog_increments[0:11]

        # The first radio button is created to get a radio button group
        # The group is called according the name off  the first button
        # We use the pressed signal, not the toggled, otherwise two signals will be emitted
        # One from the released button and one from the pressed button
        # we make a list of the buttons to later add the hardware pins to them
        label = _("Continuous")
        rbt = Gtk.RadioButton(label = label)
        rbt.set_property("name","rbt_0")
        rbt.connect("pressed", self._jog_increment_changed)
        self.widgets.vbtb_jog_incr.pack_start(rbt, True, True, 0)
        rbt.set_property("draw_indicator", False)
        rbt.show()
        rbt.modify_bg(Gtk.StateFlags.ACTIVE, Gdk.Color(65535, 65535, 0))
        self.incr_rbt_dic[rbt.get_property("name")] = rbt
        # the rest of the buttons are now added to the group
        # self.no_increments is set while setting the hal pins with self._check_len_increments
        for item in range(1, len(self.jog_increments)):
            name = "rbt_{0}".format(item)
            rbt = Gtk.RadioButton.new_from_widget(self.incr_rbt_dic["rbt_0"]) 
            rbt.set_label(label = self.jog_increments[item])
            rbt.set_property("name",name)
            rbt.connect("pressed", self._jog_increment_changed)
            self.widgets.vbtb_jog_incr.pack_start(rbt, True, True, 0)
            rbt.set_property("draw_indicator", False)
            rbt.show()
            rbt.modify_bg(Gtk.StateFlags.ACTIVE, Gdk.color_parse("#FFFF00"))
            self.incr_rbt_dic[rbt.get_property("name")] = rbt
        self.incr_rbt_dic["rbt_0"].set_active(True)
        self.active_increment = "rbt_0" 

    def _jog_increment_changed(self, widget,):
        # first cancel any joints jogging
        JOGMODE = self._get_jog_mode()
<<<<<<< HEAD
        for jnum in range(self.stat.joints):
            self.command.jog(linuxcnc.JOG_STOP, JOGMODE, jnum)
        self.distance = self._parse_increment(widget.get_property("name"))
=======
        if self.stat.task_mode == linuxcnc.MODE_MANUAL:
            for jnum in range(self.stat.joints):
                self.command.jog(linuxcnc.JOG_STOP, JOGMODE, jnum)
        self.distance = self._parse_increment(widget.name)
>>>>>>> b07bf12f
        self.halcomp["jog.jog-increment"] = self.distance
        self.active_increment = widget.get_property("name")

    def _on_btn_jog_pressed(self, widget, button_name, shift=False):
        print("Jog Button pressed = {0}".format(button_name))

        # only in manual mode we will allow jogging the axis at this development state
        # needed to avoid error on start up, machine not on
        if not self.stat.enabled or self.stat.task_mode != linuxcnc.MODE_MANUAL:
            return

        joint_no_or_axis_index = self._get_joint_no_or_axis_index(button_name)
        if joint_no_or_axis_index is None:
            print("Did not get an axis number in jog part of the code")
            return

        # if shift = True, then the user pressed SHIFT for Jogging and
        # want's to jog at full speed
        # This can only happen on keyboard jogging, not with the on screen jog button
        # We just only use one function for both cases
        if shift:
            # There are no keyboard shortcuts to home angular axis, but 
            # we implement the possibility for future options
            if button_name[0] in "abc":
                value = self.widgets.spc_ang_jog_vel.get_property("max") / 60
            else:
                value = self.stat.max_velocity
        else:
            if button_name[0] in "abc":
                value = self.widgets.spc_ang_jog_vel.get_value() / 60
            else:
                value = self.widgets.spc_lin_jog_vel.get_value() / 60

        velocity = value * (1 / self.faktor)

        if button_name[1] == "+":
            dir = 1
        else:
            dir = -1

        JOGMODE = self._get_jog_mode()

        if self.distance != 0:  # incremental jogging
            distance = self.distance
            if self.lathe_mode and self.diameter_mode and button_name[0] == "x":
                distance = self.distance/2
            self.command.jog(linuxcnc.JOG_INCREMENT, JOGMODE, joint_no_or_axis_index, dir * velocity, distance)
        else:  # continuous jogging
            self.command.jog(linuxcnc.JOG_CONTINUOUS, JOGMODE, joint_no_or_axis_index, dir * velocity)

    def _on_btn_jog_released(self, widget, button_name, shift=False):
        print ("Jog Button released = {0}".format(button_name))
        # only in manual mode we will allow jogging the axis at this development state
        if not self.stat.enabled or self.stat.task_mode != linuxcnc.MODE_MANUAL:
            return

        joint_no_or_axis_index = self._get_joint_no_or_axis_index(button_name)

        JOGMODE = self._get_jog_mode()

        # Otherwise the movement would stop before the desired distance was moved
        if self.distance != 0:
            pass
        else:
            self.command.jog(linuxcnc.JOG_STOP, JOGMODE, joint_no_or_axis_index)

    def _get_jog_mode(self):
        # self.stat.motion_mode ==
        # 1 = Joint
        # 2 = MDI
        # 3 = TELOP
        if self.stat.motion_mode == 1:
                JOGMODE = 1
        else :
            JOGMODE = 0
        return JOGMODE

    def _get_joint_no_or_axis_index(self, button_name):
        joint_btn = False
        if not button_name[0] in "xyzabcuvw":
            print("Axis button")
            # OK, it may be a Joints button
            if button_name[0] in "012345678":
                print("joint button")
                joint_btn = True
            else:
                print(_("**** GMOCCAPY INFO ****"))
                print (_("unknown jog command {0}".format(button_name)))
                return None

        if not joint_btn:
            # get the axisnumber from the index as specified in python interface documentation
            if self.all_homed:
                joint_no_or_axis_index = "xyzabcuvw".index(button_name[0])
            else:
                joint_no_or_axis_index = self._get_joint_from_joint_axis_dic(button_name[0])
        else:
            joint_no_or_axis_index = int(button_name[0])

        return joint_no_or_axis_index

    def _make_jog_button(self):
        print("**** GMOCCAPY INFO ****")
        print("**** Entering make jog button")

        self.jog_button_dic = OrderedDict()

        for axis in self.axis_list:
            for direction in ["+","-"]:
                name = "{0}{1}".format(str(axis), direction)
                btn = Gtk.Button(name.upper())
                btn.set_property("name", name)
                btn.connect("pressed", self._on_btn_jog_pressed, name)
                btn.connect("released", self._on_btn_jog_released, name)
                btn.set_property("tooltip-text", _("Press to jog axis {0}".format(axis)))
                btn.modify_bg(Gtk.StateFlags.ACTIVE, Gdk.color_parse("#FFFF00"))
                btn.set_size_request(48,48)

                self.jog_button_dic[name] = btn

    def _make_joints_button(self):
        print("**** GMOCCAPY INFO ****")
        print("**** Entering make joints button")

        self.joints_button_dic = {}

        for joint in range(0, self.stat.joints):
            for direction in ["+","-"]:
                name = "{0}{1}".format(str(joint), direction)
                btn = Gtk.Button(name.upper())
                btn.set_property("name", name)
                btn.connect("pressed", self._on_btn_jog_pressed, name)
                btn.connect("released", self._on_btn_jog_released, name)
                btn.set_property("tooltip-text", _("Press to jog joint {0}".format(joint)))
                btn.modify_bg(Gtk.StateFlags.ACTIVE, Gdk.color_parse("#FFFF00"))
                btn.set_size_request(48,48)

                self.joints_button_dic[name] = btn

    # check if macros are in the INI file and add them to MDI Button List
    def _make_macro_button(self):
        print("**** GMOCCAPY INFO ****")
        print("**** Entering make macro button")

        macros = self.get_ini_info.get_macros()

        # if no macros at all are found, we receive a NONE, so we have to check:
        if not macros:
            num_macros = 0
            # no return here, otherwise we will not get filling labels
        else:
            num_macros = len(macros)
            
        print("found {0} Macros".format(num_macros))

        if num_macros > 16:
            message = _("**** GMOCCAPY INFO ****\n")
            message += _("**** found more than 16 macros, will use only the first 16 ****")
            print(message)

            num_macros = 16

        btn = self._get_button_with_image("previous_button", None, Gtk.STOCK_GO_BACK)
        btn.hide()
        btn.set_property("tooltip-text", _("Press to display previous macro button"))
        btn.connect("clicked", self._on_btn_previous_macro_clicked)
        self.widgets.hbtb_MDI.pack_start(btn,True,True,0)

        for pos in range(0, num_macros):
            name = macros[pos]

            image = self._check_macro_for_image(name)
            if image:
                print("Macro {0} has image link".format(name))
                print("Image = {0}".format(image))
                btn = self._get_button_with_image("macro_{0}".format(pos), image, None)
            else:
                lbl = name.split()[0]
                # shorten / break line of the name if it is to long
                if len(lbl) > 11:
                    lbl = lbl[0:10] + "\n" + lbl[11:20]
                btn = Gtk.Button(lbl, None, False)
                btn.set_property("name","macro_{0}".format(pos))
            btn.set_property("tooltip-text", _("Press to run macro {0}".format(name)))
            btn.connect("clicked", self._on_btn_macro_pressed, name)
            btn.position = pos
            btn.show()
            self.widgets.hbtb_MDI.pack_start(btn, True, True, 0)

        btn = self._get_button_with_image("next_button", None, Gtk.STOCK_GO_FORWARD)
        btn.set_property("tooltip-text", _("Press to display next macro button"))
        btn.connect("clicked", self._on_btn_next_macro_clicked)
        btn.hide()
        self.widgets.hbtb_MDI.pack_start(btn,True,True,0)

        file = "keyboard.png"
        filepath = os.path.join(IMAGEDIR, file)

        # if there is still place, we fill it with empty labels, to be sure the button will not be on different
        # places if the amount of macros change.
        if num_macros < 9:
            for pos in range(num_macros, 9):
                lbl = Gtk.Label()
                lbl.set_property("name","lbl_space_{0}".format(pos))
                lbl.set_text("")
                self.widgets.hbtb_MDI.pack_start(lbl, True, True, 0)
                lbl.show()

        name = "keyboard"
        btn = self._get_button_with_image(name, filepath, None)
        btn.set_property("tooltip-text", _("Press to display the virtual keyboard"))
        btn.connect("clicked", self.on_btn_show_kbd_clicked)
        btn.set_property("name", name)
        self.widgets.hbtb_MDI.pack_start(btn,True,True,0)

        self.macro_dic = {}

        children = self.widgets.hbtb_MDI.get_children()
        for child in children:
            #print(child.name)
            self.macro_dic[child.get_property("name")] = child

        if num_macros >= 9:
            self.macro_dic["next_button"].show()
            for pos in range(8, num_macros):
                self.macro_dic["macro_{0}".format(pos)].hide()

    def _check_macro_for_image(self, name):
        image = False
        for path in self.get_ini_info.get_subroutine_paths().split(":"):
            file = path + "/" + name.split()[0] + ".ngc"
            if os.path.isfile(file):
                macrofile = open(file, "r")
                lines = macrofile.readlines()
                macrofile.close()
                for line in lines:
                    if line[0] == ";":
                        continue
                    if "image" in line.lower():
                        image = True
                        break
                
        # should be like that in ngc file
        # (IMAGE, /home/my_home/my_image_dir/my_image.png)
        # so we need to get the correct image path
        if image:
            image = line.split(",")[1]
            image = image.strip()
            image = image.replace(")","")
            if "~" in image:
                image = image.replace("~", os.path.expanduser("~"))
            image = os.path.abspath(image)
            
        return image

    # if this is a lathe we need to rearrange some button and add a additional DRO
    def _make_lathe(self):
        print("**** GMOCCAPY INFO ****")
        print("**** we have a lathe here")

        # if we have a lathe, we will need an additional DRO to display
        # diameter and radius simultaneous, we will call that one Combi_DRO_9, as that value
        # should never be used due to the limit in axis from 0 to 8
        dro = Combi_DRO()
        dro.set_property("name", "Combi_DRO_9")    
        dro.set_property("abs_color", self._get_RGBA_color(self.abs_color))
        dro.set_property("rel_color", self._get_RGBA_color(self.rel_color))
        dro.set_property("dtg_color", self._get_RGBA_color(self.dtg_color))
        dro.set_property("homed_color", self._get_RGBA_color(self.homed_color))
        dro.set_property("unhomed_color", self._get_RGBA_color(self.unhomed_color))
        dro.set_property("actual", self.dro_actual)

        joint = self._get_joint_from_joint_axis_dic("x")
        dro.set_joint_no(joint)
        dro.set_axis("x")
        dro.change_axisletter("D")
        dro.set_property("diameter", True)
        dro.show()

        dro.connect("clicked", self._on_DRO_clicked)
        dro.connect('axis_clicked', self._on_DRO_axis_clicked)
        self.dro_dic[dro.get_property("name")] = dro

        self.dro_dic["Combi_DRO_0"].change_axisletter("R")

        # For a lathe we don"t need the following button
        self.widgets.rbt_view_p.hide()
        self.widgets.rbt_view_x.hide()
        self.widgets.rbt_view_z.hide()
        self.widgets.lbl_hide_tto_x.hide()
        self.widgets.lbl_blockheight.hide()

        # but we have to show this one
        self.widgets.rbt_view_y2.show()

        if self.backtool_lathe:
            view = "y2"
        else:
            view = "y"
        self.prefs.putpref("view", view)

        self.widgets["rbt_view_{0}".format(view)].set_active(True)
        self.widgets.gremlin.set_property("view", view)

        self._switch_to_g7(False)

        # we need to arrange the jog button,
        # a lathe should have at least X and Z axis
        if not "x" in self.axis_list or not "z" in self.axis_list:
            message = _("*****  GMOCCAPY ERROR  *****")
            message += _("this is not a lathe, as a lathe must have at least\n")
            message += _("an X and an Z axis\n")
            message += _("Wrong lathe configuration, we will leave here")
            self.dialogs.warning_dialog(self, _("Very critical situation"), message, sound = False)
            sys.exit()
        else:
            if len(self.axis_list) == 2:
                self.widgets.tbl_jog_btn_axes.resize(3,3)
            elif len(self.axis_list) < 6:
                self.widgets.tbl_jog_btn_axes.resize(3,4)
            else:
                self._arrange_jog_button_by_axis()
                return
            count = 0
            for btn_name in self.jog_button_dic:
                if btn_name == "x+":
                    col = 1
                    row = 2
                    if self.backtool_lathe:
                        row = 0
                elif btn_name == "x-":
                    col = 1
                    row = 0
                    if self.backtool_lathe:
                        row = 2
                elif btn_name == "z+":
                    col = 2
                    row = 1
                elif btn_name == "z-":
                    col = 0
                    row = 1
                else:
                    if count < 2:
                        col = 3
                    elif count < 4:
                        col = 2
                    else:
                        col = 0
                    if "+" in btn_name:
                        row = 0
                    else:
                        row = 2
                    count +=1

                self.widgets.tbl_jog_btn_axes.attach(self.jog_button_dic[btn_name], col, col + 1, row, row + 1)
                self.jog_button_dic[btn_name].show()

    def _arrange_dro(self):
        print("**** GMOCCAPY INFO ****")
        print("**** arrange DRO")
        print(len(self.dro_dic))
        # if we have less than 4 axis, we can resize the table, as we have 
        # enough space to display each one in it's own line

        if len(self.dro_dic) < 4:
            self._place_in_table(len(self.dro_dic),1, self.dro_size)

        # having 4 DRO we need to reduce the size, to fit the available space
        elif len(self.dro_dic) == 4:
            self._place_in_table(len(self.dro_dic),1, self.dro_size * 0.75)

        # having 5 axis we will display 3 in an one line and two DRO share 
        # the last line, the size of the DRO must be reduced also
        # this is a special case so we do not use _place_in_table
        elif len(self.dro_dic) == 5:
            self.widgets.tbl_DRO.resize(4,2)
            dro_order = self._get_DRO_order()

            for dro, dro_name in enumerate(dro_order):
                # as a lathe might not have all Axis, we check if the key is in directory
                if dro < 3:
                    size = self.dro_size * 0.75
                    self.widgets.tbl_DRO.attach(self.dro_dic[dro_name], 
                                                0, 2, int(dro), int(dro + 1), ypadding = 0)
                else:
                    size = self.dro_size * 0.65
                    if dro == 3:
                        self.widgets.tbl_DRO.attach(self.dro_dic[dro_name], 
                                                    0, 1, int(dro), int(dro + 1), ypadding = 0)
                    else:
                        self.widgets.tbl_DRO.attach(self.dro_dic[dro_name], 
                                                    1, 2, int(dro-1), int(dro), ypadding = 0)
                self.dro_dic[dro_name].set_property("font_size", size)

        else:
            print("**** GMOCCAPY build_GUI INFO ****")
            print("**** more than 5 axis ")
            # check if amount of axis is an even number, adapt the needed lines
            if len(self.dro_dic) % 2 == 0:
                rows = len(self.dro_dic) / 2
            else:
                rows = (len(self.dro_dic) + 1) / 2
            self._place_in_table(rows, 2, self.dro_size * 0.65)

        # set values to dro size adjustments
        self.widgets.adj_dro_size.set_value(self.dro_size)

    def _place_in_table(self, rows, cols, dro_size):
        print("**** GMOCCAPY INFO ****")
        print("**** Place in table")

        self.widgets.tbl_DRO.resize(rows, cols)
        col = 0
        row = 0

        dro_order = self._get_DRO_order()

        for dro, dro_name in enumerate(dro_order):
            # as a lathe might not have all Axis, we check if the key is in directory
            if dro_name not in list(self.dro_dic.keys()):
                continue
            self.dro_dic[dro_name].set_property("font_size", dro_size)

            self.widgets.tbl_DRO.attach(self.dro_dic[dro_name],
                                        col, col+1, row, row + 1, ypadding = 0)
            if cols > 1:
                # calculate if we have to place in the first or the second column
                if (dro % 2 == 1):
                    col = 0
                    row +=1
                else:
                    col += 1
            else:
                row += 1

    def _get_DRO_order(self):
        print("**** GMOCCAPY INFO ****")
        print("**** get DRO order")
        dro_order = []
        # if Combi_DRO_9 exist we have a lathe with an additional DRO for diameter mode
        if "Combi_DRO_9" in list(self.dro_dic.keys()):
            for dro_name in ["Combi_DRO_0", "Combi_DRO_9", "Combi_DRO_1", "Combi_DRO_2", "Combi_DRO_3",
                             "Combi_DRO_4", "Combi_DRO_5", "Combi_DRO_6", "Combi_DRO_7", "Combi_DRO_8"]:
                if dro_name in list(self.dro_dic.keys()):
                    dro_order.append(dro_name)
        else:
            dro_order = sorted(self.dro_dic.keys())
        return dro_order

    def _arrange_jog_button(self):
        print("**** GMOCCAPY INFO ****")
        print("**** arrange JOG button")

        # if we have a lathe, we have done the arrangement in _make_lathe
        # but if the lathe has more than 5 axis we will use standard
        if self.lathe_mode:
            return

        if len(self.axis_list) > 5:
            self._arrange_jog_button_by_axis()
            return

        if not "x" in self.axis_list or not "y" in self.axis_list or not "z" in self.axis_list:
            message = _("*****  GMOCCAPY INFO  *****")
            message += _("this is not a usual config\n")
            message += _("we miss one of X , Y or Z axis\n")
            message += _("We will use by axisletter ordered jog button")
            print(message)
            self._arrange_jog_button_by_axis()
            return

        if len(self.axis_list) < 3:
            print("Less than 3 axis")
            # we can resize the jog_btn_table
            self.widgets.tbl_jog_btn_axes.resize(3, 3)
        else:
            print("less than 6 axis")
            # we can resize the jog_btn_table
            self.widgets.tbl_jog_btn_axes.resize(3, 4)

        count = 0
        for btn_name in self.jog_button_dic:
            if btn_name == "x+":
                col = 2
                row = 1
            elif btn_name == "x-":
                col = 0
                row = 1
            elif btn_name == "y+":
                col = 1
                row = 0
            elif btn_name =="y-":
                col = 1
                row = 2
            elif btn_name == "z+":
                col = 3
                row = 0
            elif btn_name == "z-":
                col = 3
                row = 2
            # order of the data in the dict matters for extra buttons.
            # This is why we use ordered dict for self.jog_button_dic
            else:
                if count < 2:
                    col = 2
                else:
                    col = 0
                if "+" in btn_name:
                    row = 0
                else:
                    row = 2
                count +=1
            self.widgets.tbl_jog_btn_axes.attach(self.jog_button_dic[btn_name], col, col + 1, row, row + 1)
        self.widgets.tbl_jog_btn_axes.show_all()

    def _arrange_jog_button_by_axis(self):
        print("**** GMOCCAPY INFO ****")
        print("**** arrange JOG button by axis")
        print(sorted(self.jog_button_dic.keys()))
        # check if amount of axis is an even number, adapt the needed lines
        cols = 4
        if len(self.dro_dic) % 2 == 0:
            rows = len(self.dro_dic) / 2
        else:
            rows = (len(self.dro_dic) + 1) / 2

        self.widgets.tbl_jog_btn_axes.resize(rows, cols)
        #print (cols,rows)

        col = 0
        row = 0

        for pos, btn in enumerate("xyzabcuvw"):
            btn_name = "{0}-".format(btn)
            if btn_name not in list(self.jog_button_dic.keys()):
                continue

            self.widgets.tbl_jog_btn_axes.attach(self.jog_button_dic[btn_name],
                                        col, col+1, row, row + 1, ypadding = 0)
            btn_name = "{0}+".format(btn)
            self.widgets.tbl_jog_btn_axes.attach(self.jog_button_dic[btn_name],
                                        col+1, col+2, row, row + 1, ypadding = 0)

            row +=1

            # calculate if we have to place in the first or the second column
            if row >= rows:
                col = 2
                row = 0
        self.widgets.tbl_jog_btn_axes.show_all()

    def _arrange_joint_button(self):
        print("**** GMOCCAPY INFO ****")
        print("**** arrange JOINTS button")
        print("Found {0} Joints Button".format(len(self.joints_button_dic)))

        cols = 4
        if self.stat.joints % 2 == 0:
            rows = self.stat.joints / 2
        else:
            rows = (self.stat.joints + 1) / 2

        self.widgets.tbl_jog_btn_joints.resize(rows, cols)

        col = 0
        row = 0

        for joint in range(0, self.stat.joints):
            #print(joint)

            joint_name = "{0}-".format(joint)
            self.widgets.tbl_jog_btn_joints.attach(self.joints_button_dic[joint_name],
                                    col, col+1, row, row + 1, ypadding = 0)

            joint_name = "{0}+".format(joint)
            self.widgets.tbl_jog_btn_joints.attach(self.joints_button_dic[joint_name],
                                    col+1, col+2, row, row + 1, ypadding = 0)

            row +=1

            # calculate if we have to place in the first or the second column
            if row >= rows:
                col = 2
                row = 0
                
        self.widgets.tbl_jog_btn_joints.show_all()

    def _init_preferences(self):
        # check if NO_FORCE_HOMING is used in ini
        # disable reload tool on start up, if True
        if self.no_force_homing:
            self.widgets.chk_reload_tool.set_sensitive(False)
            self.widgets.chk_reload_tool.set_active(False)
            self.widgets.lbl_reload_tool.set_visible(True)

        # set the slider limits
        self.widgets.spc_lin_jog_vel.set_property("min", 0)
        self.widgets.spc_lin_jog_vel.set_property("max", self.jog_rate_max)
        self.widgets.spc_lin_jog_vel.set_value(self.rabbit_jog)

        self.widgets.spc_spindle.set_property("min", self.spindle_override_min * 100)
        self.widgets.spc_spindle.set_property("max", self.spindle_override_max * 100)
        self.widgets.spc_spindle.set_value(100)

        self.widgets.spc_rapid.set_property("min", 0)
        self.widgets.spc_rapid.set_property("max", self.rapid_override_max * 100)
        self.widgets.spc_rapid.set_value(100)

        self.widgets.spc_feed.set_property("min", 0)
        self.widgets.spc_feed.set_property("max", self.feed_override_max * 100)
        self.widgets.spc_feed.set_value(100)

        # the scales to apply to the count of the hardware mpg wheel, to avoid to much turning
        self.widgets.adj_scale_jog_vel.set_value(self.scale_jog_vel)
        self.widgets.adj_scale_spindle_override.set_value(self.scale_spindle_override)
        self.widgets.adj_scale_feed_override.set_value(self.scale_feed_override)
        self.widgets.adj_scale_rapid_override.set_value(self.scale_rapid_override)

        # set and get all information for turtle jogging
        # self.rabbit_jog will be used in future to store the last value
        # so it can be recovered after jog_vel_mode switch
        self.widgets.chk_turtle_jog.set_active(self.hide_turtle_jog_button)
        self.widgets.adj_turtle_jog_factor.configure(self.turtle_jog_factor, 1,
                                                     100, 1, 0, 0)
        if self.hide_turtle_jog_button:
            self.widgets.tbtn_turtle_jog.hide()
            self.turtle_jog_factor = 1
        self.turtle_jog = self.rabbit_jog / self.turtle_jog_factor

        # and according to machine units the digits to display
        if self.stat.linear_units == _MM:
            self.widgets.spc_lin_jog_vel.set_digits(0)
            self.widgets.spc_lin_jog_vel.set_property("unit", _("mm/min"))
        else:
            self.widgets.spc_lin_jog_vel.set_digits(2)
            self.widgets.spc_lin_jog_vel.set_property("unit", _("inch/min"))

        # the size of the DRO ; self.dro_size is initialized in _get_pref_data
        self.widgets.adj_dro_size.set_value(self.dro_size)
        
        # hide the angular jog vel if no angular joint is used
        if not "a" in self.axis_list and not "b" in self.axis_list and not "c" in self.axis_list:
            self.widgets.spc_ang_jog_vel.hide()
        else:
            self.widgets.spc_ang_jog_vel.set_property("min", self.min_ang_vel)
            self.widgets.spc_ang_jog_vel.set_property("max", self.max_ang_vel)
            self.widgets.spc_ang_jog_vel.set_value(self.default_ang_vel)

# =============================================================
# Dynamic tabs handling Start

    def _init_dynamic_tabs(self):
        # dynamic tabs setup
        self._dynamic_childs = {}
        # register all tabs, so they will be closed together with the GUI
        atexit.register(self._kill_dynamic_childs)

        tab_names, tab_locations, tab_cmd = self.get_ini_info.get_embedded_tabs()
        if not tab_names:
            print (_("**** GMOCCAPY INFO ****"))
            print (_("**** Invalid embedded tab configuration ****"))
            print (_("**** No tabs will be added! ****"))
            return

        try:
            for t, c, name in zip(tab_names, tab_cmd, tab_locations):
                nb = self.widgets[name]
                xid = self._dynamic_tab(nb, t)
                if not xid: continue
                cmd = c.replace('{XID}', str(xid))
                child = subprocess.Popen(cmd.split())
                self._dynamic_childs[xid] = child
                nb.show_all()
        except:
            print(_("ERROR, trying to initialize the user tabs or panels, check for typos"))
        self.set_up_user_tab_widgets(tab_locations)

    # adds the embedded object to a notebook tab or box
    def _dynamic_tab(self, widget, text):
        s = Gtk.Socket()
        try:
            widget.append_page(s, Gtk.Label(" " + text + " "))
        except:
            try:
                widget.pack_end(s, True, True, 0)
            except:
                return None
        return s.get_id()

    # Gotta kill the embedded processes when gmoccapy closes
    #@atexit.register
    def _kill_dynamic_childs(self):
        print("_kill_dynamic_childs")
        for child in list(self._dynamic_childs.values()):
            if type(child) == Gtk.Socket:
                if self.onboard:
                    self._kill_keyboard()
                    child.disconnect(child.get_id())
            else:
                child.terminate()

    def set_up_user_tab_widgets(self, tab_locations):
        print(tab_locations)
        if tab_locations:
            # make sure the user tabs button is disabled
            # if no ntb_user_tabs in location is given
            if "ntb_user_tabs" in tab_locations:
                self.widgets.tbtn_user_tabs.set_sensitive( True )
            else:
                self.widgets.tbtn_user_tabs.set_sensitive( False )

            if "ntb_preview" in tab_locations:
                self.widgets.ntb_preview.set_property( "show-tabs", True )

            # This is normaly only used for the plasma screen layout
            if "box_coolant_and_spindle" in tab_locations:
                widgetlist = ["box_spindle", "box_cooling"]
                for widget in widgetlist:
                    self.widgets[widget].hide()

            if "box_cooling" in tab_locations:
                widgetlist = ["frm_cooling"]
                for widget in widgetlist:
                    self.widgets[widget].hide()

            if "box_spindle" in tab_locations:
                widgetlist = ["frm_spindle"]
                for widget in widgetlist:
                    self.widgets[widget].hide()

            if "box_vel_info" in tab_locations:
                widgetlist = ["frm_max_vel", "frm_feed_override"]
                for widget in widgetlist:
                    self.widgets[widget].hide()

            if "box_custom_1" in tab_locations:
                self.widgets.box_custom_1.show()

            if "box_custom_2" in tab_locations:
                self.widgets.box_custom_2.show()

            if "box_custom_3" in tab_locations:
                self.widgets.box_custom_3.show()

            if "box_custom_4" in tab_locations:
                self.widgets.box_custom_4.show()

            if "box_tool_and_code_info" in tab_locations:
                widgetlist = ["frm_tool_info", "active_speed_label", "lbl_speed", "box_vel_info"]
                for widget in widgetlist:
                    self.widgets[widget].hide()
                self.widgets.btn_tool.set_sensitive( False )

# Dynamic tabs handling End
# =============================================================

    # and we load the tooltable data
    def _init_tooleditor(self):

       # get the path to the tool table
        tooltable = self.get_ini_info.get_toolfile()
        if not tooltable:
            message = _("**** GMOCCAPY ERROR ****\n")
            message += _("**** Did not find a toolfile file in [EMCIO] TOOL_TABLE ****")
            print(message)
            self.dialogs.warning_dialog(self, _("Very critical situation"), message, sound = False)
            sys.exit()
        toolfile = os.path.join(CONFIGPATH, tooltable)
        self.widgets.tooledit1.set_filename(toolfile)

        # first we hide all the axis columns the unhide the ones we want
        self.widgets.tooledit1.set_visible("abcxyzuvwijq", False)
        for axis in self.axis_list:
            self.widgets.tooledit1.set_visible("{0}".format(axis), True)

        # if it's a lathe config we show lathe related columns
        if self.lathe_mode:
            self.widgets.tooledit1.set_visible("ijq", True)
            if not self.get_ini_info.get_lathe_wear_offsets():
                # hide the wear offset tabs
                self.widgets.tooledit1.set_lathe_display(False)

        self.widgets.tooledit1.hide_buttonbox(True)

    def _init_themes(self):
        # If there are themes then add them to combo box
        model = self.widgets.theme_choice.get_model()
        model.clear()
        model.append(("Follow System Theme",))
        themes = []
        if os.path.exists(USERTHEMEDIR):
            names = os.listdir(USERTHEMEDIR)
            names.sort()
            for dirs in names:
                try:
                    sbdirs = os.listdir(os.path.join(USERTHEMEDIR, dirs))
                    if 'Gtk-2.0' in sbdirs:
                        themes.append(dirs)
                except:
                    pass
        if os.path.exists(THEMEDIR):
            names = os.listdir(THEMEDIR)
            names.sort()
            for dirs in names:
                try:
                    sbdirs = os.listdir(os.path.join(THEMEDIR, dirs))
                    if 'Gtk-2.0' in sbdirs:
                        themes.append(dirs)
                except:
                    pass
        temp = 0
        theme_name = self.prefs.getpref("Gtk_theme", "Follow System Theme", str)
        for index, theme in enumerate(themes):
            model.append((theme,))
            if theme == theme_name:
                temp = index + 1
        self.widgets.theme_choice.set_active(temp)
        #TODO:
        #settings = Gtk.settings_get_default()
        #if not theme_name == "Follow System Theme":
        #    settings.set_string_property("Gtk-theme-name", theme_name, "")

    def _init_audio(self):
        # try to add ability for audio feedback to user.
        if _AUDIO_AVAILABLE:
            print (_("**** GMOCCAPY INFO ****"))
            print (_("**** audio available! ****"))

            # the sounds to play if an error or message rises
            self.alert_sound = "/usr/share/sounds/freedesktop/stereo/dialog-warning.oga"
            self.error_sound = "/usr/share/sounds/freedesktop/stereo/dialog-error.oga"

            self.audio = player.Player()
            self.alert_sound = self.prefs.getpref('audio_alert', self.alert_sound, str)
            self.error_sound = self.prefs.getpref('audio_error', self.error_sound, str)
            self.widgets.audio_alert_chooser.set_filename(self.alert_sound)
            self.widgets.audio_error_chooser.set_filename(self.error_sound)
        else:
            print (_("**** GMOCCAPY INFO ****"))
            print (_("**** no audio available! ****"))
            print(_("**** PYGST libray not installed? ****"))
            print(_("**** is python-gstX.XX installed? ****"))

            self.widgets.audio_alert_chooser.set_sensitive(False)
            self.widgets.audio_error_chooser.set_sensitive(False)

    # init the preview
    def _init_gremlin( self ):
        print (_("**** GMOCCAPY INFO ****"))
        print (_("**** Entering init gremlin ****"))

        grid_size = self.prefs.getpref( 'grid_size', 1.0, float )
        self.widgets.grid_size.set_value( grid_size )
        self.widgets.gremlin.grid_size = grid_size
        view = view = self.prefs.getpref("view", "p", str )
        self.widgets.gremlin.set_property("view", view )
        self.widgets.gremlin.set_property("metric_units", int( self.stat.linear_units ) )
        self.widgets.gremlin.set_property("mouse_btn_mode", self.prefs.getpref( "mouse_btn_mode", 4, int ) )
        self.widgets.gremlin.set_property("use_commanded", not self.dro_actual)
        self.widgets.gremlin.set_property("enable_dro", self.enable_gremlin_dro)
        self.widgets.eb_program_label.modify_bg(Gtk.StateFlags.NORMAL, Gdk.Color(0, 0, 0))
        self.widgets.eb_blockheight_label.modify_bg(Gtk.StateFlags.NORMAL, Gdk.Color(0, 0, 0))

    def _init_kinematics_type (self):
        print("Kinematics type changed")
        if self.stat.kinematics_type != linuxcnc.KINEMATICS_IDENTITY:
            self.widgets.gremlin.set_property("enable_dro", True )
            self.widgets.gremlin.use_joints_mode = True
            self.widgets.tbtn_switch_mode.show()
            self.widgets.tbtn_switch_mode.set_label(_(" Joint\nmode"))
            self.widgets.tbtn_switch_mode.set_sensitive(False)
            self.widgets.tbtn_switch_mode.set_active(True)
            self.widgets.lbl_replace_mode_btn.hide()
            #TODO
            #self.widgets.ntb_jog_JA.set_page(1)
        else:
            self.widgets.gremlin.set_property("enable_dro", self.enable_gremlin_dro )
            self.widgets.gremlin.use_joints_mode = False
            self.widgets.tbtn_switch_mode.hide()
            self.widgets.lbl_replace_mode_btn.show()
            #TODO
            #self.widgets.ntb_jog_JA.set_page(0)

    # init the function to hide the cursor
    def _init_hide_cursor(self):
        hide_cursor = self.prefs.getpref('hide_cursor', False, bool)
        self.widgets.chk_hide_cursor.set_active(hide_cursor)

    # init to hide tooltips
    def _init_hide_tooltips(self):
        self.widgets_with_tooltips = []
        for widget in self.widgets:
            if hasattr(widget, "set_has_tooltip"):
                self.widgets_with_tooltips.append(widget)
        self.hide_tooltips = self.prefs.getpref("hide_tooltips", False, bool)
        self.widgets.chk_hide_tooltips.set_active(self.hide_tooltips)
        self._set_enable_tooltips(not self.hide_tooltips)

# =============================================================
# Onboard keybord handling Start

    # shows "Onboard" virtual keyboard if available
    # else error message
    def _init_keyboard(self, args="", x="", y=""):
        self.onboard = False

        # now we check if onboard is installed
        try:
            if os.path.isfile("/usr/bin/onboard"):
                self.onboard_kb = subprocess.Popen(["onboard", "--xid", args, x, y],
                                                   stdin=subprocess.PIPE,
                                                   stdout=subprocess.PIPE,
                                                   close_fds=True)
                print (_("**** GMOCCAPY INFO ****"))
                print (_("**** virtual keyboard program found : <onboard>"))
            else:
                print (_("**** GMOCCAPY INFO ****"))
                print (_("**** No virtual keyboard installed, we checked for <onboard> ."))
                print (_("**** try sudo apt-get install onboard"))
                self._no_virt_keyboard()
                return
            sid = self.onboard_kb.stdout.readline()
            self.socket = Gtk.Socket()
            self.widgets.key_box.add(self.socket)
            self.socket.add_id(int(sid))
            self.socket.show_all()
            self.widgets.key_box.show_all()
            self._dynamic_childs[int(sid)] = self.socket
            self.onboard = True
        except Exception as e:
            print (_("**** GMOCCAPY ERROR ****"))
            print (_("**** Error with launching virtual keyboard,"))
            print (_("**** is onboard installed? ****"))
            print (_("**** try sudo apt-get install onboard"))
            traceback.print_exc()
            self._no_virt_keyboard()


        # get when the keyboard should be shown
        # and set the corresponding button active
        # only if onbaoard keyboard is ok.
        if self.onboard:
            self.widgets.chk_use_kb_on_offset.set_active(self.prefs.getpref("show_keyboard_on_offset",
                                                                            False, bool))
            self.widgets.chk_use_kb_on_tooledit.set_active(self.prefs.getpref("show_keyboard_on_tooledit",
                                                                              False, bool))
            self.widgets.chk_use_kb_on_edit.set_active(self.prefs.getpref("show_keyboard_on_edit",
                                                                          True, bool))
            self.widgets.chk_use_kb_on_mdi.set_active(self.prefs.getpref("show_keyboard_on_mdi",
                                                                         True, bool))
            self.widgets.chk_use_kb_on_file_selection.set_active(self.prefs.getpref("show_keyboard_on_file_selection",
                                                                                    False, bool))
        else:
            self._no_virt_keyboard()

    def _no_virt_keyboard(self):
        # In this case we will disable the corresponding part on the settings page
        self.widgets.chk_use_kb_on_offset.set_active(False)
        self.widgets.chk_use_kb_on_tooledit.set_active(False)
        self.widgets.chk_use_kb_on_edit.set_active(False)
        self.widgets.chk_use_kb_on_mdi.set_active(False)
        self.widgets.chk_use_kb_on_file_selection.set_active(False)
        self.widgets.frm_keyboard.set_sensitive(False)
        self._change_kbd_image("stop")
        self.macro_dic["keyboard"].set_sensitive(False)
        self.macro_dic["keyboard"].set_property("tooltip-text", _("interrupt running macro"))
        self.widgets.btn_keyb.set_sensitive(False)

    def _kill_keyboard(self):
        print("_kill_keyboard")
        try:
            self.onboard_kb.kill()
            self.onboard_kb.terminate()
            self.onboard_kb = None
        except:
            try:
                self.onboard_kb.kill()
                self.onboard_kb.terminate()
                self.onboard_kb = None
            except:
                pass

# Onboard keybord handling End
# =============================================================

    def _init_offsetpage(self):
        temp = "xyzabcuvw"
        self.widgets.offsetpage1.set_col_visible(temp, False)
        temp = ""
        for axis in self.axis_list:
            temp = temp + axis
        self.widgets.offsetpage1.set_col_visible(temp, True)

        parameterfile = self.get_ini_info.get_parameter_file()
        if not parameterfile:
            message = _("**** GMOCCAPY ERROR ****\n")
            message += _("**** Did not find a parameter file in [RS274NGC] PARAMETER_FILE ****")
            print(message)
            self.dialogs.warning_dialog(self, _("Very critical situation"), message, sound = False)
            sys.exit()
        path = os.path.join(CONFIGPATH, parameterfile)
        self.widgets.offsetpage1.set_filename(path)

        self.widgets.offsetpage1.set_display_follows_program_units()
        if self.stat.program_units != 1:
            self.widgets.offsetpage1.set_to_mm()
            self.widgets.offsetpage1.machine_units_mm = _MM
        else:
            self.widgets.offsetpage1.set_to_inch()
            self.widgets.offsetpage1.machine_units_mm = _INCH
        self.widgets.offsetpage1.hide_buttonbox(True)
        self.widgets.offsetpage1.set_row_visible("1", False)
        self.widgets.offsetpage1.set_font("sans 12")
        self.widgets.offsetpage1.set_foreground_color(self._get_RGBA_color("#28D0D9"))
        self.widgets.offsetpage1.selection_mask = ("Tool", "G5x", "Rot")
        systemlist = ["Tool", "G5x", "Rot", "G92", "G54", "G55", "G56", "G57", "G58", "G59", "G59.1",
                      "G59.2", "G59.3"]
        names = []
        for system in systemlist:
            system_name = "system_name_{0}".format(system)
            name = self.prefs.getpref(system_name, system, str)
            names.append([system, name])
        self.widgets.offsetpage1.set_names(names)

    # Icon file selection stuff
    def _init_IconFileSelection(self):
        self.widgets.IconFileSelection1.set_property("start_dir", self.get_ini_info.get_program_prefix())

        file_ext = self.get_ini_info.get_file_ext()
        filetypes = ""
        for ext in file_ext:
            filetypes += ext.replace("*.", "") + ","
        self.widgets.IconFileSelection1.set_property("filetypes", filetypes)

        jump_to_dir = self.prefs.getpref("jump_to_dir", os.path.expanduser("~"), str)
        self.widgets.jump_to_dir_chooser.set_current_folder(jump_to_dir)
        self.widgets.IconFileSelection1.set_property("jump_to_dir", jump_to_dir)

        self.widgets.IconFileSelection1.show_buttonbox(False)
        self.widgets.IconFileSelection1.show_filelabel(False)
        
        # now we initialize the button states
        self.widgets.btn_home.set_sensitive(self.widgets.IconFileSelection1.btn_home.get_sensitive())
        self.widgets.btn_dir_up.set_sensitive(self.widgets.IconFileSelection1.btn_dir_up.get_sensitive())
        self.widgets.btn_sel_prev.set_sensitive(self.widgets.IconFileSelection1.btn_sel_prev.get_sensitive())
        self.widgets.btn_sel_next.set_sensitive(self.widgets.IconFileSelection1.btn_sel_next.get_sensitive())
        self.widgets.btn_select.set_sensitive(self.widgets.IconFileSelection1.btn_select.get_sensitive())
        self.widgets.btn_jump_to.set_sensitive(self.widgets.IconFileSelection1.btn_jump_to.get_sensitive())
        self.widgets.btn_jump_to.set_sensitive(self.widgets.IconFileSelection1.btn_jump_to.get_sensitive())

    # init the keyboard shortcut bindings
    def _init_keybindings(self):
        try:
            accel_group = Gtk.AccelGroup()
            self.widgets.window1.add_accel_group(accel_group)
            self.widgets.button_estop.add_accelerator("clicked", accel_group, 65307, 0, Gtk.ACCEL_LOCKED)
        except:
            pass
        self.widgets.window1.connect("key_press_event", self.on_key_event, 1)
        self.widgets.window1.connect("key_release_event", self.on_key_event, 0)

    # Initialize the file to load dialog, setting an title and the correct
    # folder as well as a file filter
    def _init_file_to_load(self):
        file_dir = self.get_ini_info.get_program_prefix()
        self.widgets.file_to_load_chooser.set_current_folder(file_dir)
        title = _("Select the file you want to be loaded at program start")
        self.widgets.file_to_load_chooser.set_title(title)
        self.widgets.ff_file_to_load.set_name("linuxcnc files")
        self.widgets.ff_file_to_load.add_pattern("*.ngc")
        file_ext = self.get_ini_info.get_file_ext()
        for ext in file_ext:
            self.widgets.ff_file_to_load.add_pattern(ext)

    # search for and set up user requested message system.
    # status displays on the statusbat and requires no acknowledge.
    # dialog displays a GTK dialog box with yes or no buttons
    # okdialog displays a GTK dialog box with an ok button
    # dialogs require an answer before focus is sent back to main screen
    def _init_user_messages(self):
        user_messages = self.get_ini_info.get_user_messages()
        if not user_messages:
            return
        for message in user_messages:
            if message[1] == "status":
                pin = hal_glib.GPin(self.halcomp.newpin("messages." + message[2], hal.HAL_BIT, hal.HAL_IN))
                pin.connect("value_changed", self._show_user_message, message)
            elif message[1] == "okdialog":
                pin = hal_glib.GPin(self.halcomp.newpin("messages." + message[2], hal.HAL_BIT, hal.HAL_IN))
                pin.connect("value_changed", self._show_user_message, message)
                pin = hal_glib.GPin(
                    self.halcomp.newpin("messages." + message[2] + "-waiting", hal.HAL_BIT, hal.HAL_OUT))
            elif message[1] == "yesnodialog":
                pin = hal_glib.GPin(self.halcomp.newpin("messages." + message[2], hal.HAL_BIT, hal.HAL_IN))
                pin.connect("value_changed", self._show_user_message, message)
                pin = hal_glib.GPin(
                    self.halcomp.newpin("messages." + message[2] + "-waiting", hal.HAL_BIT, hal.HAL_OUT))
                pin = hal_glib.GPin(
                    self.halcomp.newpin("messages." + message[2] + "-response", hal.HAL_BIT, hal.HAL_OUT))
            else:
                print(_("**** GMOCCAPY ERROR **** /n Message type {0} not supported").format(message[1]))

    def _show_user_message(self, pin, message):
        if message[1] == "status":
            if pin.get():
                self._show_error((0, message[0]))
        elif message[1] == "okdialog":
            self.halcomp["messages." + message[2] + "-waiting"] = 0
            if pin.get():
                self.halcomp["messages." + message[2] + "-waiting"] = 1
                title = "Pin " + message[2] + " message"
                responce = self.dialogs.show_user_message(self, message[0], title)
                self.halcomp["messages." + message[2] + "-waiting"] = 0
        elif message[1] == "yesnodialog":
            if pin.get():
                self.halcomp["messages." + message[2] + "-waiting"] = 1
                self.halcomp["messages." + message[2] + "-response"] = 0
                title = "Pin " + message[2] + " message"
                responce = self.dialogs.yesno_dialog(self, message[0], title)
                self.halcomp["messages." + message[2] + "-waiting"] = 0
                self.halcomp["messages." + message[2] + "-response"] = responce
            else:
                self.halcomp["messages." + message[2] + "-waiting"] = 0
        else:
            print(_("**** GMOCCAPY ERROR **** /n Message type {0} not supported").format(message[1]))

    def _show_offset_tab(self, state):
        page = self.widgets.ntb_preview.get_nth_page(1)
        if page.get_visible() and state or not page.get_visible() and not state:
            return
        if state:
            page.show()
            self.widgets.ntb_preview.set_property("show-tabs", state)
            self.widgets.ntb_preview.set_current_page(1)
            self.widgets.offsetpage1.mark_active((self.system_list[self.stat.g5x_index]).lower())
            if self.widgets.chk_use_kb_on_offset.get_active():
                self.widgets.ntb_info.set_current_page(1)
        else:
            names = self.widgets.offsetpage1.get_names()
            for system, name in names:
                system_name = "system_name_{0}".format(system)
                self.prefs.putpref(system_name, name)
            page.hide()
            
            self.touch_button_dic["edit_offsets"].set_active(False)
            self.widgets.ntb_preview.set_current_page(0)
            self.widgets.ntb_info.set_current_page(0)
            if self.widgets.ntb_preview.get_n_pages() <= 4:  # else user tabs are available
                self.widgets.ntb_preview.set_property("show-tabs", state)

    def _show_tooledit_tab(self, state):
        page = self.widgets.ntb_preview.get_nth_page(2)
        if page.get_visible() and state or not page.get_visible() and not state:
            return
        if state:
            page.show()
            self.widgets.ntb_preview.set_property("show-tabs", not state)
            self.widgets.vbx_jog.hide()
            self.widgets.ntb_preview.set_current_page(2)
            self.widgets.tooledit1.set_selected_tool(self.stat.tool_in_spindle)
            if self.widgets.chk_use_kb_on_tooledit.get_active():
                self.widgets.ntb_info.set_current_page(1)
        else:
            page.hide()
            if self.widgets.ntb_preview.get_n_pages() > 4:  # user tabs are available
                self.widgets.ntb_preview.set_property("show-tabs", not state)
            self.widgets.vbx_jog.show()
            self.widgets.ntb_preview.set_current_page(0)
            self.widgets.ntb_info.set_current_page(0)

    def _show_iconview_tab(self, state):
        page = self.widgets.ntb_preview.get_nth_page(3)
        if page.get_visible() and state or not page.get_visible() and not state:
            return
        if state:
            page.show()
            self.widgets.ntb_preview.set_property("show-tabs", not state)
            self.widgets.ntb_preview.set_current_page(3)
            if self.widgets.chk_use_kb_on_file_selection.get_active():
                self.widgets.box_info.show()
                self.widgets.ntb_info.set_current_page(1)
        else:
            page.hide()
            if self.widgets.ntb_preview.get_n_pages() > 4:  # user tabs are available
                self.widgets.ntb_preview.set_property("show-tabs", not state)
            self.widgets.ntb_preview.set_current_page(0)
            self.widgets.ntb_info.set_current_page(0)

    # every 100 milli seconds this gets called
    # check linuxcnc for status, error and then update the readout
    def _periodic(self):
        # we put the poll comand in a try, so if the linuxcnc pid is killed
        # from an external command, we also quit the GUI
        try:
            self.stat.poll()
        except:
            raise SystemExit("gmoccapy can not poll linuxcnc status any more")

        error = self.error_channel.poll()
        if error:
            self._show_error(error)

        if self.gcodes != self.stat.gcodes:
            self._update_active_gcodes()
        if self.mcodes != self.stat.mcodes:
            self._update_active_mcodes()

        if self.lathe_mode:
            if "G8" in self.active_gcodes and self.diameter_mode:
                self._switch_to_g7(False)
            elif "G7" in self.active_gcodes and not self.diameter_mode:
                self._switch_to_g7(True)

        self._update_vel()
        self._update_coolant()
        self._update_spindle()
        self._update_halui_pin()
        self._update_vc()

        self.widgets.lbl_time.set_label(strftime("%H:%M:%S") + "\n" + strftime("%d.%m.%Y"))

        # keep the timer running
        return True

    def _show_error(self, error):
        kind, text = error
        # print kind,text
        if kind in (linuxcnc.NML_ERROR, linuxcnc.OPERATOR_ERROR):
            icon = ALERT_ICON
            self.halcomp["error"] = True
        elif kind in (linuxcnc.NML_TEXT, linuxcnc.OPERATOR_TEXT):
            icon = INFO_ICON
        elif kind in (linuxcnc.NML_DISPLAY, linuxcnc.OPERATOR_DISPLAY):
            icon = INFO_ICON
        else:
            icon = ALERT_ICON
        if text == "" or text == None:
            text = _("Unknown error type and no error text given")
        self.notification.add_message(text, icon)

        if _AUDIO_AVAILABLE:
            if kind == 1 or kind == 11:
                self._on_play_sound(None, "error")
            else:
                self._on_play_sound(None, "alert")

    def on_gremlin_gcode_error(self, widget, errortext):
        if self.gcodeerror == errortext:
            return
        else:
            self.gcodeerror = errortext
            self.dialogs.warning_dialog(self, _("Important Warning"), errortext)


# =========================================================
# button handlers Start

    # toggle emergency button
    def on_tbtn_estop_toggled(self, widget, data=None):
        if widget.get_active():  # estop is active, open circuit
            self.command.state(linuxcnc.STATE_ESTOP)
            self.command.wait_complete()
            self.stat.poll()
            if self.stat.task_state == linuxcnc.STATE_ESTOP_RESET:
                widget.set_active(False)
        else:  # estop circuit is fine
            self.command.state(linuxcnc.STATE_ESTOP_RESET)
            self.command.wait_complete()
            self.stat.poll()
            if self.stat.task_state == linuxcnc.STATE_ESTOP:
                widget.set_active(True)
                self._show_error((11, _("External ESTOP is set, could not change state!")))

    # toggle machine on / off button
    def on_tbtn_on_toggled(self, widget, data=None):
        if widget.get_active():
            if self.stat.task_state == linuxcnc.STATE_ESTOP:
                widget.set_active(False)
                return
            self.command.state(linuxcnc.STATE_ON)
            self.command.wait_complete()
            self.stat.poll()
            if self.stat.task_state != linuxcnc.STATE_ON:
                widget.set_active(False)
                self._show_error((11, _("Could not switch the machine on, is limit switch activated?")))
                self._update_widgets(False)
                return
            self._update_widgets(True)
        else:
            self.command.state(linuxcnc.STATE_OFF)
            self._update_widgets(False)

    # The mode buttons
    def on_rbt_manual_pressed(self, widget, data=None):
        self.command.mode(linuxcnc.MODE_MANUAL)
        self.command.wait_complete()

    def on_rbt_mdi_pressed(self, widget, data=None):
        self.command.mode(linuxcnc.MODE_MDI)
        self.command.wait_complete()

    def on_rbt_auto_pressed(self, widget, data=None):
        self.command.mode(linuxcnc.MODE_AUTO)
        self.command.wait_complete()

    # If button exit is clicked, press emergency button before closing the application
    def on_btn_exit_clicked(self, widget, data=None):
        self.widgets.window1.destroy()

# button handlers End
# =========================================================

# =========================================================
# hal status Start

    # use the hal_status widget to control buttons and
    # actions allowed by the user and sensitive widgets
    def on_hal_status_all_homed(self, widget):
        print("Hal Status all homed")
        self.all_homed = True
        self.widgets.ntb_button.set_current_page(_BB_MANUAL)
        widgetlist = ["rbt_mdi", "rbt_auto", "btn_index_tool", "btn_change_tool", "btn_select_tool_by_no",
                      "btn_tool_touchoff_x", "btn_tool_touchoff_z", "btn_touch", "tbtn_switch_mode"
        ]
        self._sensitize_widgets(widgetlist, True)
        self._set_motion_mode(1)
        if self.widgets.chk_reload_tool.get_active():
            # if there is already a tool in spindle, the user 
            # homed the second time, unfortunately we will then
            # not get out of MDI mode any more
            # That happen, because the tool in spindle did not change, so the 
            # tool info is not updated and we self.change_tool will not be reseted
            if self.stat.tool_in_spindle != 0:
                return
            self.reload_tool()
            self.command.mode(linuxcnc.MODE_MANUAL)

    def on_hal_status_not_all_homed(self, widget, joints):
        print("Hal Status not all homed", joints)
        self.all_homed = False
        if self.no_force_homing:
            return
        widgetlist = ["rbt_mdi", "rbt_auto", "btn_index_tool", "btn_touch", "btn_change_tool", "btn_select_tool_by_no",
                      "btn_tool_touchoff_x", "btn_tool_touchoff_z", "btn_touch", "tbtn_switch_mode"
        ]
        self._sensitize_widgets(widgetlist, False)
        self._set_motion_mode(0)
        
    def on_hal_status_file_loaded(self, widget, filename):
        widgetlist = ["btn_use_current" ]
        # this test is only necessary, because of remap and toolchange, it will emit a file loaded signal
        if filename:
            fileobject = open(filename, 'r')
            lines = fileobject.readlines()
            fileobject.close()
            self.halcomp["program.length"] = len(lines)

            if len(filename) > 70:
                filename = filename[0:10] + "..." + filename[len(filename) - 50:len(filename)]
            self.widgets.lbl_program.set_text(filename)
            self._sensitize_widgets(widgetlist, True)
        else:
            self.halcomp["program.length"] = 0
            self._sensitize_widgets(widgetlist, False)
            self.widgets.lbl_program.set_text(_("No file loaded"))

    def on_hal_status_line_changed(self, widget, line):
        self.halcomp["program.current-line"] = line
        # this test is only necessary, because of remap and toolchange, it will emit a file loaded signal
        if self.halcomp["program.length"] > 0:
            self.halcomp["program.progress"] = 100.00 * line / self.halcomp["program.length"]
        else:
            self.halcomp["program.progress"] = 0.0
            # print("Progress = {0:.2f} %".format(100.00 * line / self.halcomp["program.length"]))

    def on_hal_status_interp_idle(self, widget):
        print("IDLE")
        if self.load_tool:
            return

        widgetlist = ["rbt_manual", "ntb_jog", "btn_from_line",
                      "tbtn_flood", "tbtn_mist", "rbt_forward", "rbt_reverse", "rbt_stop",
                      "btn_load", "btn_edit", "tbtn_optional_blocks", "btn_reload"
        ]
        if not self.widgets.rbt_hal_unlock.get_active() and not self.user_mode:
            widgetlist.append("tbtn_setup")

        if self.all_homed or self.no_force_homing:
            widgetlist.append("rbt_mdi")
            widgetlist.append("rbt_auto")
            widgetlist.append("btn_index_tool")
            widgetlist.append("btn_change_tool")
            widgetlist.append("btn_select_tool_by_no")
            widgetlist.append("btn_tool_touchoff_x")
            widgetlist.append("btn_tool_touchoff_z")
            widgetlist.append("btn_touch")

        # This happen because hal_glib does emmit the signals in the order that idle is emited later that estop
        if self.stat.task_state == linuxcnc.STATE_ESTOP or self.stat.task_state == linuxcnc.STATE_OFF:
            self._sensitize_widgets(widgetlist, False)
        else:
            self._sensitize_widgets(widgetlist, True)

        for btn in self.macrobuttons:
            btn.set_sensitive(True)

        #TODO
        self.onboard = False
        if self.onboard:
            self._change_kbd_image("keyboard")
        else:
            self._change_kbd_image("stop")
            self.macro_dic["keyboard"].set_sensitive(False)

        self.widgets.btn_run.set_sensitive(True)
        self.widgets.btn_stop.set_sensitive(False)

        if self.tool_change:
            self.command.mode(linuxcnc.MODE_MANUAL)
            self.command.wait_complete()
            self.tool_change = False

        self.halcomp["program.current-line"] = 0
        self.halcomp["program.progress"] = 0.0

    def on_hal_status_interp_run(self, widget):
        print("RUN")

        widgetlist = ["rbt_manual", "rbt_mdi", "rbt_auto", "tbtn_setup", "btn_index_tool",
                      "btn_from_line", "btn_change_tool", "btn_select_tool_by_no",
                      "btn_load", "btn_edit", "tbtn_optional_blocks", "rbt_reverse", "rbt_stop", "rbt_forward",
                      "btn_tool_touchoff_x", "btn_tool_touchoff_z", "btn_touch", "btn_reload"
        ]
        # in MDI it should be possible to add more commands, even if the interpreter is running
        if self.stat.task_mode != linuxcnc.MODE_MDI:
            widgetlist.append("ntb_jog")

        self._sensitize_widgets(widgetlist, False)
        self.widgets.btn_run.set_sensitive(False)
        self.widgets.btn_stop.set_sensitive(True)

        self._change_kbd_image("stop")
        self.macro_dic["keyboard"].set_sensitive(True)

    def on_hal_status_tool_in_spindle_changed(self, object, new_tool_no):
        print("hal signal tool chnaged")
        # need to save the tool in spindle as preference, to be able to reload it on startup
        self.prefs.putpref("tool_in_spindle", new_tool_no, int)
        self._update_toolinfo(new_tool_no)

    def on_hal_status_state_estop(self, widget=None):
        self.widgets.tbtn_estop.set_active(True)
        self.widgets.tbtn_estop.set_image(self.widgets.img_emergency)
        self.widgets.tbtn_on.set_image(self.widgets.img_machine_on)
        self.widgets.tbtn_on.set_sensitive(False)
        self.widgets.tbtn_on.set_active(False)
        self.command.mode(linuxcnc.MODE_MANUAL)

    def on_hal_status_state_estop_reset(self, widget=None):
        self.widgets.tbtn_estop.set_active(False)
        self.widgets.tbtn_estop.set_image(self.widgets.img_emergency_off)
        self.widgets.tbtn_on.set_image(self.widgets.img_machine_off)
        self.widgets.tbtn_on.set_sensitive(True)
        self.widgets.ntb_jog.set_sensitive(True)
        self.widgets.ntb_jog_JA.set_sensitive(False)
        self.widgets.vbtb_jog_incr.set_sensitive(False)
        self.widgets.hbox_jog_vel.set_sensitive(False)

    def on_hal_status_state_off(self, widget):
        widgetlist = ["rbt_manual", "rbt_mdi", "rbt_auto", "btn_homing", "btn_touch", "btn_tool",
                      "hbox_jog_vel", "ntb_jog_JA", "vbtb_jog_incr", "spc_feed", "btn_feed_100", "rbt_forward", "btn_index_tool",
                      "rbt_reverse", "rbt_stop", "tbtn_flood", "tbtn_mist", "btn_change_tool", "btn_select_tool_by_no",
                      "btn_spindle_100", "spc_rapid", "spc_spindle",
                      "btn_tool_touchoff_x", "btn_tool_touchoff_z"
        ]
        self._sensitize_widgets(widgetlist, False)
        if self.widgets.tbtn_on.get_active():
            self.widgets.tbtn_on.set_active(False)
        self.widgets.tbtn_on.set_image(self.widgets.img_machine_off)
        self.widgets.btn_exit.set_sensitive(True)
        self.widgets.ntb_main.set_current_page(0)
        self.widgets.ntb_button.set_current_page(_BB_MANUAL)
        self.widgets.ntb_info.set_current_page(0)
        self.widgets.ntb_jog.set_current_page(0)

    def on_hal_status_state_on(self, widget):
        widgetlist = ["rbt_manual", "btn_homing", "btn_touch", "btn_tool",
                      "ntb_jog", "spc_feed", "btn_feed_100", "rbt_forward",
                      "rbt_reverse", "rbt_stop", "tbtn_flood", "tbtn_mist",
                      "btn_spindle_100", "spc_rapid", "spc_spindle"
        ]
        self._sensitize_widgets(widgetlist, True)
        if not self.widgets.tbtn_on.get_active():
            self.widgets.tbtn_on.set_active(True)
        self.widgets.tbtn_on.set_image(self.widgets.img_machine_on)
        self.widgets.btn_exit.set_sensitive(False)
        if self.widgets.ntb_main.get_current_page() != 0:
            self.command.mode(linuxcnc.MODE_MANUAL)
            self.command.wait_complete()

    def on_hal_status_override_limits_changed(self, object, state, limits_list):
        # object = hal_status from glade file
        # state = true if override_limit is active
        # limits_list = list of joint with active override limits, normally all)
        self.widgets.chk_ignore_limits.set_active(state)

    def on_hal_status_limits_tripped(self, object, state, lst_limits):
        # object = hal_status from glade file
        # state = true if limit has been tripped
        # lst_limits = list of joint limits that has been tripped ([0,0],[0,1],[0,0])
        self.widgets.chk_ignore_limits.set_sensitive(state)

    def on_hal_status_mode_manual(self, widget):
        print ("MANUAL Mode")
        self.widgets.rbt_manual.set_active(True)
        # if setup page is activated, we must leave here, otherwise the pages will be reset
        if self.widgets.tbtn_setup.get_active():
            return
        # if we are in user tabs, we must reset the button
        if self.widgets.tbtn_user_tabs.get_active():
            self.widgets.tbtn_user_tabs.set_active(False)
        self.widgets.ntb_main.set_current_page(0)
        self.widgets.ntb_button.set_current_page(_BB_MANUAL)
        self.widgets.ntb_info.set_current_page(0)
        self.widgets.ntb_jog.set_current_page(0)

        # if the status changed, we reset the key event, otherwise the key press
        # event will not change, if the user did the last change with keyboard shortcut
        # This is caused, because we record the last key event to avoid multiple key
        # press events by holding down the key. I.e. One press should only advance one increment
        # on incremental jogging.
        self.last_key_event = None, 0

    def on_hal_status_mode_mdi(self, widget):
        print ("MDI Mode", self.tool_change)

        # if the edit offsets button is active, we do not want to change
        # pages, as the user may want to edit several axis values
        if self.touch_button_dic["edit_offsets"].get_active():
            return

        # self.tool_change is set only if the tool change was commanded
        # from tooledit widget/page, so we do not want to switch the
        # screen layout to MDI, but set the manual widgets
        if self.tool_change:
            self.widgets.ntb_main.set_current_page(0)
            self.widgets.ntb_button.set_current_page(_BB_MANUAL)
            self.widgets.ntb_info.set_current_page(0)
            self.widgets.ntb_jog.set_current_page(0)
            return

        # if MDI button is not sensitive, we are not ready for MDI commands
        # so we have to abort external commands and get back to manual mode
        # This will happen mostly, if we are in settings mode, as we do disable the mode button
        if not self.widgets.rbt_mdi.get_sensitive():
            self.command.abort()
            self.command.mode(linuxcnc.MODE_MANUAL)
            self.command.wait_complete()
            self._show_error((13, _("It is not possible to change to MDI Mode at the moment")))
            return
        else:
            # if we are in user tabs, we must reset the button
            if self.widgets.tbtn_user_tabs.get_active():
                self.widgets.tbtn_user_tabs.set_active(False)
            if self.widgets.chk_use_kb_on_mdi.get_active():
                self.widgets.ntb_info.set_current_page(1)
            else:
                self.widgets.ntb_info.set_current_page(0)
            self.widgets.ntb_main.set_current_page(0)
            self.widgets.ntb_button.set_current_page(_BB_MDI)
            self.widgets.ntb_jog.set_current_page(1)
            self.widgets.hal_mdihistory.entry.grab_focus()
            self.widgets.rbt_mdi.set_active(True)
            
            # if the status changed, we reset the key event, otherwise the key press
            # event will not change, if the user did the last change with keyboard shortcut
            # This is caused, because we record the last key event to avoid multiple key
            # press events by holding down the key. I.e. One press should only advance one increment
            # on incremental jogging.
            self.last_key_event = None, 0

    def on_hal_status_mode_auto(self, widget):
        print ("AUTO Mode")
        # if Auto button is not sensitive, we are not ready for AUTO commands
        # so we have to abort external commands and get back to manual mode
        # This will happen mostly, if we are in settings mode, as we do disable the mode button
        if not self.widgets.rbt_auto.get_sensitive():
            self.command.abort()
            self.command.mode(linuxcnc.MODE_MANUAL)
            self.command.wait_complete()
            self._show_error((13, _("It is not possible to change to Auto Mode at the moment")))
            return
        else:
            # if we are in user tabs, we must reset the button
            if self.widgets.tbtn_user_tabs.get_active():
                self.widgets.tbtn_user_tabs.set_active(False)
            self.widgets.ntb_main.set_current_page(0)
            self.widgets.ntb_button.set_current_page(_BB_AUTO)
            self.widgets.ntb_info.set_current_page(0)
            self.widgets.ntb_jog.set_current_page(2)
            self.widgets.rbt_auto.set_active(True)
            
            # if the status changed, we reset the key event, otherwise the key press
            # event will not change, if the user did the last change with keyboard shortcut
            # This is caused, because we record the last key event to avoid multiple key
            # press events by holding down the key. I.e. One press should only advance one increment
            # on incremental jogging.
            self.last_key_event = None, 0

    def on_hal_status_motion_mode_changed(self, widget, new_mode):
        print("hal status motion mode changed")
        # Motion mode change in identity kinematics makes no sense
        # but we will react on the signal and correct the misbehavior
        # self.stat.motion_mode return
        # Mode 1 = joint ; Mode 2 = MDI ; Mode 3 = teleop
        # so in mode 1 we have to show Joints and in Modes 2 and 3 axis values

        widgetlist = ("rbt_mdi", "rbt_auto")
        if new_mode == 1 and self.stat.kinematics_type != linuxcnc.KINEMATICS_IDENTITY:
            self.widgets.gremlin.set_property("enable_dro", True)
            self.widgets.gremlin.use_joints_mode = True
            self.widgets.tbtn_switch_mode.set_active(True)
            #TODO
            #self.widgets.ntb_jog_JA.set_page(1)
            state = False
        else:
            if not self.widgets.tbtn_fullsize_preview0.get_active():
                self.widgets.gremlin.set_property("enable_dro", self.enable_gremlin_dro)
            self.widgets.gremlin.use_joints_mode = False
            self.widgets.tbtn_switch_mode.set_active(False)
            #TODO
            #self.widgets.ntb_jog_JA.set_page(0)
            state = True
        if self.stat.task_state != linuxcnc.STATE_ON:
            state = False
        self._sensitize_widgets(widgetlist, state)

    def on_hal_status_metric_mode_changed(self, widget, metric_units):
        print("hal status metric mode changed")
        # set gremlin_units
        self.widgets.gremlin.set_property("metric_units", metric_units)

        widgetlist = ["spc_lin_jog_vel"]

        # self.stat.linear_units will return 1.0 for metric and 1/25,4 for imperial
        # display units not equal machine units
        if metric_units != int(self.stat.linear_units):
            # machine units = metric
            if self.stat.linear_units == _MM:
                self.faktor = (1.0 / 25.4)
            # machine units = imperial
            else:
                self.faktor = 25.4
            self.turtle_jog = self.turtle_jog * self.faktor
            self.rabbit_jog = self.rabbit_jog * self.faktor
            self._update_slider( widgetlist )

        else:
            # display units equal machine units would be factor = 1,
            # but if factor not equal 1.0 than we have to reconvert from previous first
            self.turtle_jog = self.turtle_jog / self.faktor
            self.rabbit_jog = self.rabbit_jog / self.faktor
            if self.faktor != 1.0:
                self.faktor = 1 / self.faktor
                self._update_slider(widgetlist)
                self.faktor = 1.0
                self._update_slider(widgetlist)

        if metric_units:
            self.widgets.spc_lin_jog_vel.set_digits(0)
            self.widgets.spc_lin_jog_vel.set_property("unit", _("mm/min"))
        else:
            self.widgets.spc_lin_jog_vel.set_digits(2)
            self.widgets.spc_lin_jog_vel.set_property("unit", _("inch/min"))
            
# hal status End
# =========================================================

    # There are some settings we can only do if the window is on the screen already
    def on_window1_show(self, widget, data=None):

        # it is time to get the correct estop state and set the button status
        self.stat.poll()
        if self.stat.task_state == linuxcnc.STATE_ESTOP:
            self.widgets.tbtn_estop.set_active(True)
            self.widgets.tbtn_estop.set_image(self.widgets.img_emergency)
            self.widgets.tbtn_on.set_image(self.widgets.img_machine_off)
            self.widgets.tbtn_on.set_sensitive(False)
        else:
            self.widgets.tbtn_estop.set_active(False)
            self.widgets.tbtn_estop.set_image(self.widgets.img_emergency_off)
            self.widgets.tbtn_on.set_sensitive(True)

        # if a file should be loaded, we will do so
        file = self.prefs.getpref("open_file", "", str)
        if file:
            self.widgets.file_to_load_chooser.set_filename(file)
            self.widgets.hal_action_open.load_file(file)

        # check how to start the GUI
        start_as = "rbtn_" + self.prefs.getpref("screen1", "window", str)
        self.widgets[start_as].set_active(True)
        if start_as == "rbtn_fullscreen":
            self.widgets.window1.fullscreen()
        elif start_as == "rbtn_maximized":
            self.widgets.window1.maximize()
        else:
            self.xpos = int(self.prefs.getpref("x_pos", 40, float))
            self.ypos = int(self.prefs.getpref("y_pos", 30, float))
            self.width = int(self.prefs.getpref("width", 979, float))
            self.height = int(self.prefs.getpref("height", 750, float))

            # set the adjustments according to Window position and size
            self.widgets.adj_x_pos.set_value(self.xpos)
            self.widgets.adj_y_pos.set_value(self.ypos)
            self.widgets.adj_width.set_value(self.width)
            self.widgets.adj_height.set_value(self.height)

            # move and resize the window
            self.widgets.window1.move(self.xpos, self.ypos)
            self.widgets.window1.resize(self.width, self.height)

        # set initial state of widgets
        self.touch_button_dic["set_active"].set_sensitive(False)

        # set up the hal pin status of tool measurement
        # could not be done prior to this, as the hal pin are not created before
        # the tool measure check, due to the reason we need to know if creation
        # of tool measurement button is needed. So we call the toogle action to
        # set all up and running
        self.on_chk_use_tool_measurement_toggled(self.widgets.chk_use_tool_measurement)

        self.command.mode(linuxcnc.MODE_MANUAL)
        self.command.wait_complete()

        self.initialized = True

    # kill keyboard and estop machine before closing
    def on_window1_destroy(self, widget, data=None):
        print("estoping / killing gmoccapy")
        self._kill_dynamic_childs()
#        self._kill_keyboard()
        if self.onboard:
            self._kill_keyboard()
        self.command.state(linuxcnc.STATE_OFF)
        self.command.state(linuxcnc.STATE_ESTOP)
        Gtk.main_quit()

    # What to do if a macro button has been pushed
    def _on_btn_macro_pressed( self, widget = None, data = None ):
        o_codes = data.split()

        command = str( "O<" + o_codes[0] + "> call" )

        for code in o_codes[1:]:
            parameter = self.dialogs.entry_dialog(self, data=None, header=_("Enter value:"),
                                                  label=_("Set parameter {0} to:").format(code), integer=False)
            if parameter == "ERROR":
                print(_("conversion error"))
                self.dialogs.warning_dialog(self, _("Conversion error !"),
                                            ("Please enter only numerical values\nValues have not been applied"))
                return
            elif parameter == "CANCEL":
                return
            else:
                pass
            command = command + " [" + str(parameter) + "] "
# TODO: Should not only clear the plot, but also the loaded program?
        # self.command.program_open("")
        # self.command.reset_interpreter()
        self.widgets.gremlin.clear_live_plotter()
# TODO: End
        self.command.mdi(command)
        for btn in self.macrobuttons:
            btn.set_sensitive(False)
        # we change the widget_image (doen by hal status)
        # and use the button to interrupt running macros
        if not self.onboard:
            self.macro_dic["keyboard"].set_sensitive(True)
        self.widgets.ntb_info.set_current_page(0)

# helpers functions start
# =========================================================

    def _change_kbd_image(self, image):
        #print("change keyboard image",self.macro_dic)
        if image == "stop":
            file = "stop.png"
        else:
            file = "keyboard.png"
        filepath = os.path.join(IMAGEDIR, file)
        image = self.macro_dic["keyboard"].get_children()[0]
        image.set_from_file(filepath)
        if self.onboard:
            self.macro_dic["keyboard"].set_property("tooltip-text", _("This button will show or hide the keyboard"))
        else:
            self.macro_dic["keyboard"].set_property("tooltip-text", _("interrupt running macro"))
        self.macro_dic["keyboard"].show_all()

    def _update_widgets(self, state):
        widgetlist = ["rbt_manual", "btn_homing", "btn_touch", "btn_tool",
                      "hbox_jog_vel", "ntb_jog_JA", "vbtb_jog_incr", "spc_feed", "btn_feed_100", "rbt_forward", "btn_index_tool",
                      "rbt_reverse", "rbt_stop", "tbtn_flood", "tbtn_mist", "btn_change_tool", "btn_select_tool_by_no",
                      "btn_spindle_100", "spc_rapid", "spc_spindle",
                      "btn_tool_touchoff_x", "btn_tool_touchoff_z"
        ]
        self._sensitize_widgets(widgetlist, state)

    def _switch_to_g7(self, state):
        # we do this only if we have a lathe, the check for lathe is done in gmoccapy
        print(state)
        if state:
            self.dro_dic["Combi_DRO_0"].set_property("abs_color", self._get_RGBA_color("#F2F1F0"))
            self.dro_dic["Combi_DRO_0"].set_property("rel_color", self._get_RGBA_color("#F2F1F0"))
            self.dro_dic["Combi_DRO_0"].set_property("dtg_color", self._get_RGBA_color("#F2F1F0"))
            self.dro_dic["Combi_DRO_9"].set_property("abs_color", self._get_RGBA_color(self.abs_color))
            self.dro_dic["Combi_DRO_9"].set_property("rel_color", self._get_RGBA_color(self.rel_color))
            self.dro_dic["Combi_DRO_9"].set_property("dtg_color", self._get_RGBA_color(self.dtg_color))
            self.diameter_mode = True
        else:
            self.dro_dic["Combi_DRO_9"].set_property("abs_color", self._get_RGBA_color("#F2F1F0"))
            self.dro_dic["Combi_DRO_9"].set_property("rel_color", self._get_RGBA_color("#F2F1F0"))
            self.dro_dic["Combi_DRO_9"].set_property("dtg_color", self._get_RGBA_color("#F2F1F0"))
            self.dro_dic["Combi_DRO_0"].set_property("abs_color", self._get_RGBA_color(self.abs_color))
            self.dro_dic["Combi_DRO_0"].set_property("rel_color", self._get_RGBA_color(self.rel_color))
            self.dro_dic["Combi_DRO_0"].set_property("dtg_color", self._get_RGBA_color(self.dtg_color))
            self.diameter_mode = False

    def on_key_event(self, widget, event, signal):

        # get the keyname
        keyname = Gdk.keyval_name(event.keyval)

        # estop with F1 shold work every time
        # so should also escape abort actions
        if keyname == "F1":  # will estop the machine, but not reset estop!
            self.command.state(linuxcnc.STATE_ESTOP)
            return True
        if keyname == "Escape":
            self.command.abort()
            return True

        # change between teleop and world mode
        if keyname == "F12" or keyname == "$":
            if self.stat.task_mode != linuxcnc.MODE_MANUAL:
                return True
            # only change mode pressing the key, not releasing it
            if signal:
                # No mode switch to joints on Identity kinematics
                if self.stat.kinematics_type != linuxcnc.KINEMATICS_IDENTITY:
                    # Mode 1 = joint ; Mode 3 = teleop
                    if self.stat.motion_mode != 1:
                        self._set_motion_mode(0) # set joint mode
                    else:
                        self._set_motion_mode(1) # set teleop mode
            return True

        # This will avoid executing the key press event several times caused by keyboard auto repeat
        if self.last_key_event[0] == keyname and self.last_key_event[1] == signal:
            return True

        try:
            if keyname == "F2" and signal:
                # only turn on if no estop!
                if self.widgets.tbtn_estop.get_active():
                    return True
                self.widgets.tbtn_on.emit("clicked")
                return True
        except:
            pass

        if keyname == "space" and signal:
            if event.state & Gdk.ModifierType.CONTROL_MASK:  # only do it when control is hold down
                self.notification.del_message(-1)
                self.widgets.window1.grab_focus()
                return

        if keyname == "Super_L" and signal:  # Left Windows
            self.notification.del_last()
            self.widgets.window1.grab_focus()
            return

        # if the user do not want to use keyboard shortcuts, we leave here
        # in this case we do not return true, otherwise entering code in MDI history
        # and the integrated editor will not work
        if not self.widgets.chk_use_kb_shortcuts.get_active():
            print("Settings say: do not use keyboard shortcuts, abort")
            return

        # Only in MDI mode the RETURN key should execute a command
        if keyname == "Return" and signal and self.stat.task_mode == linuxcnc.MODE_MDI:
            # print("Got enter in MDI")
            self.widgets.hal_mdihistory.submit()
            self.widgets.hal_mdihistory.entry.grab_focus()
            # we need to leave here, otherwise the check for jogging 
            # only allowed in manual mode will finish the sub
            return True

        # mode change are only allowed if the interpreter is idle, like mode switching
        if keyname == "F3" or keyname == "F5":
            if self.stat.interp_state != linuxcnc.INTERP_IDLE:
                if signal: # Otherwise the message will be shown twice
                    self._show_error((13, _("Mode change is only allowed if the interpreter is idle!")))
                return
            else:
                # F3 change to manual mode
                if keyname == "F3" and signal:
                    self.command.mode(linuxcnc.MODE_MANUAL)
                    self.command.wait_complete()
                    # we need to leave here, otherwise the check for jogging 
                    # only allowed in manual mode will finish the sub
                    self.last_key_event = keyname, signal
                    return True
        
                # F5 should change to mdi mode
                if keyname == "F5" and signal:
                    self.command.mode(linuxcnc.MODE_MDI)
                    self.command.wait_complete()        
                    # we need to leave here, otherwise the check for jogging 
                    # only allowed in manual mode will finish the sub
                    self.last_key_event = keyname, signal
                    return True

        # in AUTO Mode we will allow the following key shortcuts
        # R = run program
        # P = pause program
        # S = resume program
        if self.stat.task_mode == linuxcnc.MODE_AUTO:
            # if we are in edit mode do not start a program!
            if self.widgets.ntb_button.get_current_page() == _BB_EDIT:
                return

            # all makes only sense, if a program is loaded, 
            # if so, the button use current is sensitive
            if not self.widgets.btn_use_current.get_sensitive():
                return

            if (keyname == "R" or keyname == "r") and self.stat.interp_state == linuxcnc.INTERP_IDLE:
                if event.state & Gdk.CONTROL_MASK:
                    print("R und Control gedrückt")
                    self.widgets.hal_action_reload.emit("activate")
                else:
                    self.command.auto(linuxcnc.AUTO_RUN,0)

            if (keyname == "p" or keyname == "P") and self.widgets.tbtn_pause.get_sensitive():
                self.command.auto(linuxcnc.AUTO_PAUSE)

            if (keyname == "S" or keyname == "s"):
                self.command.auto(linuxcnc.AUTO_RESUME)
                if self.widgets.tbtn_pause.get_active():
                    self.widgets.tbtn_pause.set_active(False)

        # Only in manual mode jogging with keyboard is allowed
        # in this case we do not return true, otherwise entering code in MDI history
        # and the integrated editor will not work
        # we also check if we are in settings or user page
        if self.stat.task_mode != linuxcnc.MODE_MANUAL or not self.widgets.ntb_main.get_current_page() == 0:
            return

        # This is just to avoid a terminal message, that this keys are not implemented:
        if (keyname == "R" or keyname == "r" or
            keyname == "p" or keyname == "P" or
            keyname == "S" or keyname == "s"):
            return

        # offset page is active, so keys must go through
        if self.widgets.ntb_preview.get_current_page() == 1:
            return

        # tooledit page is active, so keys must go through
        if self.widgets.ntb_preview.get_current_page() == 2:
            return

        # take care of different key handling for lathe operation
        if self.lathe_mode:
            if keyname == "Page_Up" or keyname == "Page_Down" or keyname == "KP_Page_Up" or keyname == "KP_Page_Down":
                return

        if event.state & Gdk.ModifierType.SHIFT_MASK:  # SHIFT is hold down, fast jogging active
            fast = True
        else:
            fast = False

        if keyname == "Up" or keyname == "KP_Up":
            if self.lathe_mode:
                if self.backtool_lathe:
                    button_name = "x+"
                else:
                    button_name = "x-"
            else:
                button_name = "y+"
            if signal:
                self._on_btn_jog_pressed(None, button_name, fast)
            else:
                self._on_btn_jog_released(None, button_name)
        elif keyname == "Down" or keyname == "KP_Down":
            if self.lathe_mode:
                if self.backtool_lathe:
                    button_name = "x-"
                else:
                    button_name = "x+"
            else:
                button_name = "y-"
            if signal:
                self._on_btn_jog_pressed(None, button_name, fast)
            else:
                self._on_btn_jog_released(None, button_name)
        elif keyname == "Left" or keyname == "KP_Left":
            if self.lathe_mode:
                button_name = "z-"
            else:
                button_name = "x-"
            if signal:
                self._on_btn_jog_pressed(None, button_name, fast)
            else:
                self._on_btn_jog_released(None, button_name)
        elif keyname == "Right" or keyname == "KP_Right":
            if self.lathe_mode:
                button_name = "z+"
            else:
                button_name = "x+"
            if signal:
                self._on_btn_jog_pressed(None, button_name, fast)
            else:
                self._on_btn_jog_released(None, button_name)
        elif keyname == "Page_Up" or keyname == "KP_Page_Up":
            button_name = "z+"
            if signal:
                self._on_btn_jog_pressed(None, button_name, fast)
            else:
                self._on_btn_jog_released(None, button_name)
        elif keyname == "Page_Down" or keyname == "KP_Page_Down":
            button_name = "z-"
            if signal:
                self._on_btn_jog_pressed(None, button_name, fast)
            else:
                self._on_btn_jog_released(None, button_name)
        elif keyname == "I" or keyname == "i":
            if signal:
                if self.stat.state != 1:  # still moving
                    return
                # The active button name is hold in self.active_increment
                print(self.active_increment)
                rbt = int(self.active_increment.split("_")[1])
                if keyname == "I":
                    # so lets increment it by one
                    rbt += 1
                    # we check if we are still in the allowed limit
                    if rbt > len(self.jog_increments) - 1:  # beginning from zero
                        rbt = 0
                else:  # must be "i"
                    # so lets reduce it by one
                    rbt -= 1
                    # we check if we are still in the allowed limit
                    if rbt < 0:
                        rbt = len(self.jog_increments) - 1  # beginning from zero
                # we set the corresponding button active
                self.incr_rbt_dic["rbt_{0}".format(rbt)].set_active(True)
                # and we have to update all pin and variables
                self._jog_increment_changed(self.incr_rbt_dic["rbt_{0}".format(rbt)])
        else:
            print("This key has not been implemented yet")
            print("Key {0} ({1:d}) was pressed".format(keyname, event.keyval), signal, self.last_key_event)
        self.last_key_event = keyname, signal
        return True

    # Notification stuff.
    def _init_notification(self):
        start_as = "rbtn_" + self.prefs.getpref("screen1", "window", str)
        #TODO
        xpos, ypos = (10,10)#self.widgets.window1.window.get_origin()
        self.notification.set_property('x_pos', self.widgets.adj_x_pos_popup.get_value())
        self.notification.set_property('y_pos', self.widgets.adj_y_pos_popup.get_value())
        self.notification.set_property('message_width', self.widgets.adj_width_popup.get_value())
        if int(self.widgets.adj_max_messages.get_value()) != 0:
            self.notification.set_property('max_messages', self.widgets.adj_max_messages.get_value())
        self.notification.set_property('use_frames', self.widgets.chk_use_frames.get_active())
        self.notification.set_property('font', self.widgets.fontbutton_popup.get_font_name())
        self.notification.set_property('icon_size', Gtk.IconSize.LARGE_TOOLBAR)
        self.notification.set_property('top_to_bottom', True)

    def _from_internal_linear_unit(self, v, unit=None):
        if unit is None:
            unit = self.stat.linear_units
        lu = (unit or 1) * 25.4
        return v * lu

    def _parse_increment(self, btn_name):
        print("parse_jogincrement")
        if self.incr_rbt_dic[btn_name] == self.incr_rbt_dic["rbt_0"]:
            jogincr = "0"
        else:
            jogincr = self.incr_rbt_dic[btn_name].get_label()

        if jogincr.endswith("mm"):
            scale = self._from_internal_linear_unit(1 / 25.4)
        elif jogincr.endswith("cm"):
            scale = self._from_internal_linear_unit(10 / 25.4)
        elif jogincr.endswith("um"):
            scale = self._from_internal_linear_unit(.001 / 25.4)
        elif jogincr.endswith("in") or jogincr.endswith("inch"):
            scale = self._from_internal_linear_unit(1.)
        elif jogincr.endswith("mil"):
            scale = self._from_internal_linear_unit(.001)
        else:
            scale = 1
        jogincr = jogincr.rstrip(" inchmuil°degr")
        if "/" in jogincr:
            p, q = jogincr.split("/")
            jogincr = float(p) / float(q)
        else:
            jogincr = float(jogincr)
        return jogincr * scale

    def show_try_errors(self):
        exc_type, exc_value, exc_traceback = sys.exc_info()
        formatted_lines = traceback.format_exc().splitlines()
        print(_("**** GMOCCAPY ERROR ****"))
        print(_("**** {0} ****").format(formatted_lines[0]))
        traceback.print_tb(exc_traceback, limit=1, file=sys.stdout)
        print (formatted_lines[-1])

    def _sensitize_widgets(self, widgetlist, value):
        for name in widgetlist:
            try:
                self.widgets[name].set_sensitive(value)
            except Exception as e:
                print (_("**** GMOCCAPY ERROR ****"))
                print(_("**** No widget named: {0} to sensitize ****").format(name))
                traceback.print_exc()

    def _update_active_gcodes(self):
        # active G codes
        active_codes = []
        temp = []
        for code in sorted(self.stat.gcodes[1:]):
            if code == -1:
                continue
            if code % 10 == 0:
                temp.append("{0}".format(code / 10))
            else:
                temp.append("{0}.{1}".format(code / 10, code % 10))
        for num, code in enumerate(temp):
            if num == 8:
                active_codes.append("\n")
            active_codes.append("G" + code)
        self.active_gcodes = active_codes
        self.gcodes = self.stat.gcodes
        self.widgets.active_gcodes_label.set_label(" ".join(self.active_gcodes))

    def _update_active_mcodes(self):
        # M codes
        active_codes = []
        temp = []
        for code in sorted(self.stat.mcodes[1:]):
            if code == -1:
                continue
            temp.append("{0}".format(code))
        for code in (temp):
            active_codes.append("M" + code)
        self.active_mcodes = active_codes
        self.mcodes = self.stat.mcodes
        self.widgets.active_mcodes_label.set_label(" ".join(self.active_mcodes))

    # Update the velocity labels
    def _update_vel(self):
        # self.stat.program_units will return 1 for inch, 2 for mm and 3 for cm
        real_feed = float(self.stat.settings[1] * self.stat.feedrate)
        if self.stat.program_units != 1:
            self.widgets.lbl_current_vel.set_text("{0:d}".format(int(self.stat.current_vel * 60.0 * self.faktor)))
            if "G95" in self.active_gcodes:
                feed_str = "{0:d}".format(int(self.stat.settings[1]))
                real_feed_str = "F  {0:.2f}".format(real_feed)
            else:
                feed_str = "{0:d}".format(int(self.stat.settings[1]))
                real_feed_str = "F  {0:d}".format(int(real_feed))
        else:
            self.widgets.lbl_current_vel.set_text("{0:.2f}".format(self.stat.current_vel * 60.0 * self.faktor))
            if "G95" in self.active_gcodes:
                feed_str = "{0:.4f}".format(self.stat.settings[1])
                real_feed_str = "F {0:.4f}".format(real_feed)
            else:
                feed_str = "{0:.3f}".format(self.stat.settings[1])
                real_feed_str = "F {0:.3f}".format(real_feed)

        # converting 0.0 to string brings nothing, so the string is empty
        # happens only on start up
        if not real_feed:
            real_feed_str = "F  0"

        self.widgets.lbl_active_feed.set_label(feed_str)
        self.widgets.lbl_feed_act.set_text(real_feed_str)

    def _update_coolant(self):
        if self.stat.flood:
            if not self.widgets.tbtn_flood.get_active():
                self.widgets.tbtn_flood.set_active(True)
                self.widgets.tbtn_flood.set_image(self.widgets.img_coolant_on)
        else:
            if self.widgets.tbtn_flood.get_active():
                self.widgets.tbtn_flood.set_active(False)
                self.widgets.tbtn_flood.set_image(self.widgets.img_coolant_off)
        if self.stat.mist:
            if not self.widgets.tbtn_mist.get_active():
                self.widgets.tbtn_mist.set_active(True)
                self.widgets.tbtn_mist.set_image(self.widgets.img_mist_on)
        else:
            if self.widgets.tbtn_mist.get_active():
                self.widgets.tbtn_mist.set_active(False)
                self.widgets.tbtn_mist.set_image(self.widgets.img_mist_off)

    def _update_halui_pin(self):
        if self.spindle_override != self.stat.spindle[0]['override']:
            self.initialized = False
            self.widgets.spc_spindle.set_value(self.stat.spindle[0]['override'] * 100)
            self.spindle_override = self.stat.spindle[0]['override']
            self.initialized = True
        if self.feed_override != self.stat.feedrate:
            self.initialized = False
            self.widgets.spc_feed.set_value(self.stat.feedrate * 100)
            self.feed_override = self.stat.feedrate
            self.initialized = True
        if self.rapidrate != self.stat.rapidrate:
            self.initialized = False
            self.widgets.spc_rapid.set_value(self.stat.rapidrate * 100)
            self.rapidrate = self.stat.rapidrate
            self.initialized = True

    def _update_slider(self, widgetlist):
        # update scales and sliders, this must happen if sliders shows units
        for widget in widgetlist:
            value = self.widgets[widget].get_value()
            min = self.widgets[widget].get_property("min")
            max = self.widgets[widget].get_property("max")

            self.widgets[widget].set_property("min", min * self.faktor)
            self.widgets[widget].set_property("max", max * self.faktor)
            self.widgets[widget].set_value(value * self.faktor)

        self.scale_jog_vel = self.scale_jog_vel * self.faktor
        
        if "spc_lin_jog_vel" in widgetlist:
            if self.widgets.tbtn_turtle_jog.get_active():
                self.turtle_jog = self.turtle_jog * self.faktor            
            else:
                self.rabbit_jog = self.rabbit_jog * self.faktor

    def _change_dro_color(self, property, color):
        print(property)
        print(color.red, color.green, color.blue, color.alpha)
        for dro in self.dro_dic:
            self.dro_dic[dro].set_property(property, color)

# ToDo: Do w need this???
#         if self.lathe_mode:
#             # check if G7 or G8 is active
#             # this is set on purpose wrong, because we want the periodic
#             # to update the state correctly
#             if "G7" in self.active_gcodes:
#                 self.diameter_mode = False
#             else:
#                 self.diameter_mode = True

    def _update_toolinfo(self, tool):
        toolinfo = self.widgets.tooledit1.get_toolinfo(tool)
        if toolinfo:
            # Doku
            # toolinfo[0] = cell toggle
            # toolinfo[1] = tool number
            # toolinfo[2] = pocket number
            # toolinfo[3] = X offset
            # toolinfo[4] = Y offset
            # toolinfo[5] = Z offset
            # toolinfo[6] = A offset
            # toolinfo[7] = B offset
            # toolinfo[8] = C offset
            # toolinfo[9] = U offset
            # toolinfo[10] = V offset
            # toolinfo[11] = W offset
            # toolinfo[12] = tool diameter
            # toolinfo[13] = frontangle
            # toolinfo[14] = backangle
            # toolinfo[15] = tool orientation
            # toolinfo[16] = tool info
            self.widgets.lbl_tool_no.set_text(str(toolinfo[1]))
            self.widgets.lbl_tool_dia.set_text(toolinfo[12])
            self.halcomp["tool-diameter"] = float(locale.atof(toolinfo[12]))
            self.widgets.lbl_tool_name.set_text(toolinfo[16])

        # we do not allow touch off with no tool mounted, so we set the
        # corresponding widgets unsensitized and set the description accordingly
        if tool <= 0:
            self.widgets.lbl_tool_no.set_text("0")
            self.widgets.lbl_tool_dia.set_text("0")
            self.widgets.lbl_tool_name.set_text(_("No tool description available"))
            self.widgets.btn_tool_touchoff_x.set_sensitive(False)
            self.widgets.btn_tool_touchoff_z.set_sensitive(False)
        else:
            self.widgets.btn_tool_touchoff_x.set_sensitive(True)
            self.widgets.btn_tool_touchoff_z.set_sensitive(True)

        if self.load_tool:
            self.load_tool = False
            self.on_hal_status_interp_idle(None)
            return

        if "G43" in self.active_gcodes and self.stat.task_mode != linuxcnc.MODE_AUTO:
            self.command.mode(linuxcnc.MODE_MDI)
            self.command.wait_complete()
            self.command.mdi("G43")
            self.command.wait_complete()

    def _set_enable_tooltips(self, value):
        print("_set_enable_tooltips = ", value)
        # this will hide the tooltips from the glade file widgets,
        # but not from the ones we created dynamically
        for widget in self.widgets_with_tooltips:
            widget.set_has_tooltip(value)
        # the dynamicaly created widgets are in ordert in dictionarys
        # self.joints_button_dic (only in non trivial kinematics)
        # self.ref_button_dic
        # self.touch_button_dic
        # self.jog_button_dic
        # self.macro_dic
        dictionaries = [self.ref_button_dic, self.touch_button_dic,
                        self.jog_button_dic, self.macro_dic]
        if not self.trivial_kinematics:
            dictionaries.append(self.joints_button_dic)
        for dict in dictionaries:
            for widget in dict:
                dict[widget].set_has_tooltip(value)

# helpers functions end
# =========================================================

    def on_adj_dro_digits_value_changed(self, widget, data=None):
        if not self.initialized:
            return
        self.dro_digits = int(widget.get_value())
        self.prefs.putpref("dro_digits", self.dro_digits, int)
        if self.stat.program_units != 1:
            format_string_mm = "%" + str(13 - self.dro_digits) + "." + str(self.dro_digits) + "f"
            format_string_inch = "%" + str(13 - self.dro_digits - 1) + "." + str(self.dro_digits + 1) + "f"
        else:
            format_string_inch = "%" + str(13 - self.dro_digits) + "." + str(self.dro_digits) + "f"
            format_string_mm = "%" + str(13 - self.dro_digits + 1) + "." + str(self.dro_digits - 1) + "f"

        for dro in self.dro_dic:
            self.dro_dic[dro].set_property("mm_text_template", format_string_mm)
            self.dro_dic[dro].set_property("imperial_text_template", format_string_inch)

    def on_chk_toggle_readout_toggled(self, widget, data=None):
        state = widget.get_active()
        self.prefs.putpref("toggle_readout", state)
        self.toggle_readout = state
        for dro in self.dro_dic:
            self.dro_dic[dro].set_property("toggle_readout", state)

    def _on_DRO_clicked(self, widget, joint, order):
        for dro in self.dro_dic:
            self.dro_dic[dro].set_order(order)
        return

    def _on_DRO_axis_clicked(self, widget, axisletter):
        if axisletter == "r" or axisletter == "d":
            axisletter = "x"
        self._on_btn_set_value_clicked(None, data=axisletter)

    def _offset_changed(self, pin, tooloffset):
        joint = None
        for axis in ("x", "z"):
            if axis in self.axis_list:
                joint = self._get_joint_from_joint_axis_dic(axis)
                break
            else:
                continue

        # no X or Z axis in config, so we can not apply offsets
        if joint is None:
            self.widgets.lbl_tool_offset_z.hide()
            self.widgets.lbl_tool_offset_x.hide()
            return

        dro = self.dro_dic["Combi_DRO_{0}".format(joint)]

        if dro.machine_units == _MM:
            self.widgets.lbl_tool_offset_z.set_text("{0:.3f}".format(self.halcomp["tooloffset-z"]))
            self.widgets.lbl_tool_offset_x.set_text("{0:.3f}".format(self.halcomp["tooloffset-x"]))
        else:
            self.widgets.lbl_tool_offset_z.set_text("{0:.4f}".format(self.halcomp["tooloffset-z"]))
            self.widgets.lbl_tool_offset_x.set_text("{0:.4f}".format(self.halcomp["tooloffset-x"]))

    def on_offsetpage1_selection_changed(self, widget, system, name):
        if system not in self.system_list[1:] or self.touch_button_dic["edit_offsets"].get_active():
            self.touch_button_dic["set_active"].set_sensitive(False)
        else:
            self.touch_button_dic["set_active"].set_sensitive(True)

    def on_adj_x_pos_popup_value_changed(self, widget, data=None):
        if not self.initialized:
            return
        self.prefs.putpref("x_pos_popup", widget.get_value(), float)
        self._init_notification()

    def on_adj_y_pos_popup_value_changed(self, widget, data=None):
        if not self.initialized:
            return
        self.prefs.putpref("y_pos_popup", widget.get_value(), float)
        self._init_notification()

    def on_adj_width_popup_value_changed(self, widget, data=None):
        if not self.initialized:
            return
        self.prefs.putpref("width_popup", widget.get_value(), float)
        self._init_notification()

    def on_adj_max_messages_value_changed(self, widget, data=None):
        if not self.initialized:
            return
        self.prefs.putpref("max_messages", widget.get_value(), float)
        self._init_notification()

    def on_chk_use_frames_toggled(self, widget, data=None):
        if not self.initialized:
            return
        self.prefs.putpref("use_frames", widget.get_active())
        self._init_notification()

    def on_fontbutton_popup_font_set(self, font):
        self.prefs.putpref("message_font", self.widgets.fontbutton_popup.get_font_name())
        self._init_notification()

    def on_btn_launch_test_message_pressed(self, widget=None, data=None):
        index = len(self.notification.messages)
        text = _("Halo, welcome to the test message {0}").format(index)
        self._show_error((13, text))

    def on_chk_turtle_jog_toggled(self, widget, data=None):
        state = widget.get_active()
        self.prefs.putpref("hide_turtle_jog_button", state)
        self.widgets.tbl_turtle_jog_factor.set_sensitive(not state)
        if state:
            self.widgets.tbtn_turtle_jog.hide()
        else:
            self.widgets.tbtn_turtle_jog.show()
            self.turtle_jog_factor = self.prefs.getpref('turtle_jog_factor', 20, int)
            self.widgets.adj_turtle_jog_factor.configure(self.turtle_jog_factor, 1,
                                                         100, 1, 0, 0)
            self.turtle_jog = self.jog_rate_max / self.turtle_jog_factor

    def on_adj_turtle_jog_factor_value_changed(self, widget, data=None):
        if not self.initialized:
            return
        self.turtle_jog_factor = int(widget.get_value())
        self.prefs.putpref("turtle_jog_factor", self.turtle_jog_factor, int)
        self.turtle_jog = self.rabbit_jog / self.turtle_jog_factor
        if self.widgets.tbtn_turtle_jog.get_active():
            self.widgets.spc_lin_jog_vel.set_property("min", 0)
            self.widgets.spc_lin_jog_vel.set_property("max", self.jog_rate_max / self.turtle_jog_factor)
            self.widgets.spc_lin_jog_vel.set_value(self.turtle_jog)

    def on_tbtn_turtle_jog_toggled( self, widget, data = None ):
        # due to imperial and metric options we have to get first the values of the widget
        max = self.widgets.spc_lin_jog_vel.max
        min = self.widgets.spc_lin_jog_vel.min
        value = self.widgets.spc_lin_jog_vel.get_value()
        
        if widget.get_active():
            self.rabbit_jog = value
            widget.set_image( self.widgets.img_turtle_jog )
            self.widgets.spc_lin_jog_vel.set_property("min", min)
            self.widgets.spc_lin_jog_vel.set_property("max", max / self.turtle_jog_factor)
            self.widgets.spc_lin_jog_vel.set_value(self.turtle_jog)
        else:
            self.turtle_jog = value
            widget.set_image( self.widgets.img_rabbit_jog )
            self.widgets.spc_lin_jog_vel.set_property("min", min)
            self.widgets.spc_lin_jog_vel.set_property("max", max * self.turtle_jog_factor)
            self.widgets.spc_lin_jog_vel.set_value(self.rabbit_jog)

    def _on_pin_turtle_jog(self, pin):
        self.widgets.tbtn_turtle_jog.set_active(pin.get())

    # use the current loaded file to be loaded on start up
    def on_btn_use_current_clicked(self, widget, data=None):
        if self.stat.file:
            self.widgets.file_to_load_chooser.set_filename(self.stat.file)
            self.prefs.putpref("open_file", self.stat.file)

    # Clear the status to load a file on start up, so there will not be loaded a program
    # on the next start of the GUI
    def on_btn_none_clicked(self, widget, data=None):
        self.widgets.file_to_load_chooser.set_filename(" ")
        self.prefs.putpref("open_file", " ")

    def on_ntb_main_switch_page(self, widget, page, page_num, data=None):
        if self.widgets.tbtn_setup.get_active():
            if page_num != 1:  # setup page is active,
                self.widgets.tbtn_setup.set_active(False)

    def on_tbtn_setup_toggled(self, widget, data=None):
        # first we set to manual mode, as we do not allow changing settings in other modes
        # otherwise external halui commands could start a program while we are in settings
        self.command.mode(linuxcnc.MODE_MANUAL)
        self.command.wait_complete()
        
        if widget.get_active():
            # deactivate the mode buttons, so changing modes is not possible while we are in settings mode
            self.widgets.rbt_manual.set_sensitive(False)
            self.widgets.rbt_mdi.set_sensitive(False)
            self.widgets.rbt_auto.set_sensitive(False)
            code = False
            # here the user don"t want an unlock code
            if self.widgets.rbt_no_unlock.get_active():
                code = True
            # if hal pin is true, we are allowed to enter settings, this may be
            # realized using a key switch
            if self.widgets.rbt_hal_unlock.get_active() and self.halcomp["unlock-settings"]:
                code = True
            # else we ask for the code using the system.dialog
            if self.widgets.rbt_use_unlock.get_active():
                if self.dialogs.system_dialog(self):
                    code = True
            # Lets see if the user has the right to enter settings
            if code:
                self.widgets.ntb_main.set_current_page(1)
                self.widgets.ntb_setup.set_current_page(0)
                self.widgets.ntb_button.set_current_page(_BB_SETUP)
            else:
                if self.widgets.rbt_hal_unlock.get_active():
                    message = _("Hal Pin is low, Access denied")
                else:
                    message = _("wrong code entered, Access denied")
                self.dialogs.warning_dialog(self, _("Just to warn you"), message)
                self.widgets.tbtn_setup.set_active(False)
        else:
            # check witch button should be sensitive, depending on the state of the machine
            if self.stat.task_state == linuxcnc.STATE_ESTOP:
                # estopped no mode available
                self.widgets.rbt_manual.set_sensitive(False)
                self.widgets.rbt_mdi.set_sensitive(False)
                self.widgets.rbt_auto.set_sensitive(False)
            if (self.stat.task_state == linuxcnc.STATE_ON) and not self.all_homed:
                # machine on, but not homed, only manual allowed
                self.widgets.rbt_manual.set_sensitive(True)
                self.widgets.rbt_mdi.set_sensitive(False)
                self.widgets.rbt_auto.set_sensitive(False)
            if (self.stat.task_state == linuxcnc.STATE_ON) and (self.all_homed or self.no_force_homing):
                # all OK, make all modes available
                self.widgets.rbt_manual.set_sensitive(True)
                self.widgets.rbt_mdi.set_sensitive(True)
                self.widgets.rbt_auto.set_sensitive(True)
            # this is needed here, because we do not
            # change mode, so on_hal_status_manual will not be called
            self.widgets.ntb_main.set_current_page(0)
            self.widgets.ntb_button.set_current_page(_BB_MANUAL)
            self.widgets.ntb_info.set_current_page(0)
            self.widgets.ntb_jog.set_current_page(0)

            # if we are in user tabs, we must reset the button
            if self.widgets.tbtn_user_tabs.get_active():
                self.widgets.tbtn_user_tabs.set_active(False)

    # Show or hide the user tabs
    def on_tbtn_user_tabs_toggled(self, widget, data=None):
        if widget.get_active():
            self.widgets.ntb_main.set_current_page(2)
            self.widgets.tbtn_fullsize_preview0.set_sensitive(False)
        else:
            self.widgets.ntb_main.set_current_page(0)
            self.widgets.tbtn_fullsize_preview0.set_sensitive(True)

# =========================================================
# The homing functions
    def on_btn_homing_clicked(self, widget, data=None):
        self.widgets.ntb_button.set_current_page(_BB_HOME)

    def on_btn_home_all_clicked(self, widget, data=None):
        self._set_motion_mode(0)
        # home -1 means all
        self.command.home(-1)

    def _on_btn_unhome_clicked(self, widget):
        self._set_motion_mode(0)
        # -1 for all
        self.command.unhome(-1)

    def _on_btn_home_back_clicked(self, widget):
        self.widgets.ntb_button.set_current_page(_BB_MANUAL)
        self.widgets.ntb_main.set_current_page(0)
        self.widgets.ntb_preview.set_current_page(0)

    def _on_btn_home_clicked(self, widget):
        # home axis or joint?
        print("on button home clicked = ", widget.get_property("name"))
        if "axis" in widget.get_property("name"):
            value = widget.get_property("name")[-1]
            # now get the joint from directory by the value
            joint_or_axis = self._get_joint_from_joint_axis_dic(value)
        elif "joint" in widget.get_property("name"):
            joint_or_axis = int(widget.get_property("name")[-1])
        elif "all" in widget.get_property("name"):
            joint_or_axis = -1

        self._set_motion_mode(0)
        self.command.home(joint_or_axis)

    def _unhome_signal(self, object, joint):
        self._set_motion_mode(0)
        self.all_homed = False
        # -1 for all
        self.command.unhome(joint)

    def _set_motion_mode(self, state):
        # 1:teleop, 0: joint
        self.command.teleop_enable(state)
        self.command.wait_complete()

# The homing functions
# =========================================================

    def _ignore_limits(self, pin):
        self.widgets.chk_ignore_limits.set_active(pin.get())

    def on_chk_ignore_limits_toggled(self, widget, data=None):
        if self.widgets.chk_ignore_limits.get_active():
           self.command.override_limits()

    def on_tbtn_fullsize_preview_toggled(self, widget, data=None):
<<<<<<< HEAD
        name = Gtk.Buildable.get_name(widget)
=======
        state = widget.get_active()
        name = gtk.Buildable.get_name(widget)
>>>>>>> b07bf12f
        if name[-1] == "0":
            name_2 = name[:-1] + "1"
        else:
            name_2 = name[:-1] + "0"
        self.widgets[name_2].set_active(state)
        print("tbtn_fullsize_toggled", name, name_2)

        if state:
            self.widgets.box_info.hide()
            self.widgets.vbx_jog.hide()
            dro = self.dro_dic[list(self.dro_dic.keys())[0]]
            self.widgets.gremlin.set_property("metric_units", dro.metric_units)
            self.widgets.gremlin.set_property("enable_dro", True)
            if self.lathe_mode:
                self.widgets.gremlin.set_property("show_lathe_radius", not self.diameter_mode)
        else:
            self.widgets.box_info.show()
            self.widgets.vbx_jog.show()
            if not self.widgets.chk_show_dro.get_active():
                self.widgets.gremlin.set_property("enable_dro", self.enable_gremlin_dro)

# =========================================================
# this are hal-tools copied from gsreen function
    def on_btn_show_hal_clicked(self, widget, data=None):
        p = os.popen("tclsh {0}/bin/halshow.tcl &".format(TCLPATH))

    def on_btn_calibration_clicked(self, widget, data=None):
        p = os.popen("tclsh {0}/bin/emccalib.tcl -- -ini {1} > /dev/null &".format(TCLPATH, sys.argv[2]), "w")

    def on_btn_hal_meter_clicked(self, widget, data=None):
        p = os.popen("halmeter &")

    def on_btn_status_clicked(self, widget, data=None):
        p = os.popen("linuxcnctop  > /dev/null &", "w")

    def on_btn_hal_scope_clicked(self, widget, data=None):
        p = os.popen("halscope  > /dev/null &", "w")

    def on_btn_classicladder_clicked(self, widget, data=None):
        if hal.component_exists("classicladder_rt"):
            p = os.popen("classicladder  &", "w")
        else:
            self.dialogs.warning_dialog(self, _("INFO:"),
                                   _("Classicladder real-time component not detected"))

# =========================================================
# spindle stuff

    def _update_spindle(self):
        if self.stat.spindle[0]['direction'] > 0:
            self.widgets.rbt_forward.set_active(True)
        elif self.stat.spindle[0]['direction'] < 0:
            self.widgets.rbt_reverse.set_active(True)
        elif not self.widgets.rbt_stop.get_active():
            self.widgets.rbt_stop.set_active(True)

        # this is needed, because otherwise a command S0 would not set active btn_stop
        if not abs(self.stat.spindle[0]['speed']):
            self.widgets.rbt_stop.set_active(True)
            return

        # set the speed label in active code frame
        if self.stat.spindle[0]['speed'] == 0:
            speed = self.stat.settings[2]
        else:
            speed = self.stat.spindle[0]['speed']
        self.widgets.active_speed_label.set_label("{0:.0f}".format(abs(speed)))
        self.widgets.lbl_spindle_act.set_text("S {0}".format(int(speed * self.spindle_override)))

    def _update_vc(self):
        if self.stat.spindle[0]['direction'] != 0:
            if self.stat.spindle[0]['speed'] == 0:
                speed = self.stat.settings[2]
            else:
                speed = self.stat.spindle[0]['speed']

            if not self.lathe_mode:
                diameter = self.halcomp["tool-diameter"]
            else:
                diameter = int(self.dro_dic["Combi_DRO_0"].get_position()[1] * 2)
                speed = self.widgets.spindle_feedback_bar.value
            vc = abs(int(speed * self.spindle_override) * diameter * 3.14 / 1000)
        else:
            vc = 0
        if vc >= 100:
            text = "Vc= {0:d}".format(int(vc))
        elif vc >= 10:
            text = "Vc= {0:2.1f}".format(vc)
        else:
            text = "Vc= {0:.2f}".format(vc)
        self.widgets.lbl_vc.set_text(text)

    def on_rbt_forward_clicked(self, widget, data=None):
        if widget.get_active():
            widget.set_image(self.widgets.img_forward_on)
            self._set_spindle("forward")
        else:
            self.widgets.rbt_forward.set_image(self.widgets.img_forward)

    def on_rbt_reverse_clicked(self, widget, data=None):
        if widget.get_active():
            widget.set_image(self.widgets.img_reverse_on)
            self._set_spindle("reverse")
        else:
            widget.set_image(self.widgets.img_reverse)

    def on_rbt_stop_clicked(self, widget, data=None):
        if widget.get_active():
            widget.set_image(self.widgets.img_stop_on)
            self._set_spindle("stop")
        else:
            self.widgets.rbt_stop.set_image(self.widgets.img_sstop)

    def _set_spindle(self, command):
        # if we are in estop state, we will have to leave here, otherwise
        # we get an error, that switching spindle off is not allowed with estop
        if self.stat.task_state == linuxcnc.STATE_ESTOP:
            return

        # if we do not check this, we will get an error in auto mode and sub
        # calls from MDI containing i.e. G96 would not run, as the speed will
        # be setted to the commanded value due the next code part
        if self.stat.task_mode != linuxcnc.MODE_MANUAL:
            if self.stat.interp_state == linuxcnc.INTERP_READING or self.stat.interp_state == linuxcnc.INTERP_WAITING:
                if self.stat.spindle[0]['direction'] > 0:
                    self.widgets.rbt_forward.set_sensitive(True)
                    self.widgets.rbt_reverse.set_sensitive(False)
                    self.widgets.rbt_stop.set_sensitive(False)
                elif self.stat.spindle[0]['direction'] < 0:
                    self.widgets.rbt_forward.set_sensitive(False)
                    self.widgets.rbt_reverse.set_sensitive(True)
                    self.widgets.rbt_stop.set_sensitive(False)
                else:
                    self.widgets.rbt_forward.set_sensitive(False)
                    self.widgets.rbt_reverse.set_sensitive(False)
                    self.widgets.rbt_stop.set_sensitive(True)
                return

        rpm = self._check_spindle_range()
        # as the commanded value will be multiplied with speed override,
        # we take care of that but we have to check for speed override 
        # to not be zero to avoid division by zero error
        try:
            rpm_out = rpm / self.stat.spindle[0]['override']
        except:
            rpm_out = 0
        self.widgets.lbl_spindle_act.set_label("S {0}".format(int(rpm)))

        if command == "stop":
            # documentation of self.command.spindle()
            # linuxcnc.spindle(direction, speed, spindle=0)
            self.command.spindle(0)
            self.widgets.lbl_spindle_act.set_label("S 0")
        elif command == "forward":
            self.command.spindle(1, rpm_out)
        elif command == "reverse":
            self.command.spindle(-1, rpm_out)
        else:
            print(_("Something went wrong, we have an unknown spindle widget {0}").format(command))

    def _check_spindle_range(self):
        rpm = (self.stat.settings[2])
        if rpm == 0:
            rpm = self.spindle_start_rpm

        spindle_override = self.widgets.spc_spindle.get_value() / 100
        real_spindle_speed = rpm * spindle_override

        if real_spindle_speed > self.max_spindle_rev:
            real_spindle_speed = self.max_spindle_rev
        elif real_spindle_speed < self.min_spindle_rev:
            real_spindle_speed = self.min_spindle_rev
        return real_spindle_speed

    def on_btn_spindle_100_clicked(self, widget, data=None):
        self.widgets.spc_spindle.set_value(100)

    def on_spc_spindle_value_changed(self, widget, data=None):
        if not self.initialized:
            return
        # this is in a try except, because on initializing the window the values are still zero
        # so we would get an division / zero error
        real_spindle_speed = 0
        value = widget.get_value()
        try:
            if not abs(self.stat.settings[2]):
                if self.widgets.rbt_forward.get_active() or self.widgets.rbt_reverse.get_active():
                    speed = self.stat.spindle[0]['speed']
                else:
                    speed = 0
            else:
                speed = abs(self.stat.spindle[0]['speed'])
            spindle_override = value / 100
            real_spindle_speed = speed * spindle_override
            if real_spindle_speed > self.max_spindle_rev:
                value_to_set = value / (real_spindle_speed / self.max_spindle_rev)
                real_spindle_speed = self.max_spindle_rev
            elif real_spindle_speed < self.min_spindle_rev:
                value_to_set = value / (real_spindle_speed / self.min_spindle_rev)
                real_spindle_speed = self.min_spindle_rev
            else:
                value_to_set = spindle_override * 100
            widget.set_value(value_to_set)
            self.spindle_override = value_to_set / 100
            self.command.spindleoverride(value_to_set / 100)
        except:
            pass

    def on_adj_start_spindle_RPM_value_changed(self, widget, data=None):
        self.spindle_start_rpm = widget.get_value()
        self.prefs.putpref("spindle_start_rpm", self.spindle_start_rpm, float)

    def on_adj_spindle_bar_min_value_changed(self, widget, data=None):
        self.min_spindle_rev = widget.get_value()
        self.prefs.putpref("spindle_bar_min", self.min_spindle_rev, float)
        self.widgets.spindle_feedback_bar.set_property("min", self.min_spindle_rev)

    def on_adj_spindle_bar_max_value_changed(self, widget, data=None):
        self.max_spindle_rev = widget.get_value()
        self.prefs.putpref("spindle_bar_max", self.max_spindle_rev, float)
        self.widgets.spindle_feedback_bar.set_property("max", self.max_spindle_rev)

# =========================================================
# Coolant an mist coolant button
    def on_tbtn_flood_toggled(self, widget, data=None):
        if self.stat.flood and self.widgets.tbtn_flood.get_active():
            return
        elif not self.stat.flood and not self.widgets.tbtn_flood.get_active():
            return
        elif self.widgets.tbtn_flood.get_active():
            self.widgets.tbtn_flood.set_image(self.widgets.img_coolant_on)
            self.command.flood(linuxcnc.FLOOD_ON)
        else:
            self.widgets.tbtn_flood.set_image(self.widgets.img_coolant_off)
            self.command.flood(linuxcnc.FLOOD_OFF)

    def on_tbtn_mist_toggled(self, widget, data=None):
        if self.stat.mist and self.widgets.tbtn_mist.get_active():
            return
        elif not self.stat.mist and not self.widgets.tbtn_mist.get_active():
            return
        elif self.widgets.tbtn_mist.get_active():
            self.widgets.tbtn_mist.set_image(self.widgets.img_mist_on)
            self.command.mist(linuxcnc.MIST_ON)
        else:
            self.widgets.tbtn_mist.set_image(self.widgets.img_mist_off)
            self.command.mist(linuxcnc.MIST_OFF)

# =========================================================
# feed stuff
    def on_spc_feed_value_changed(self, widget, data=None):
        if not self.initialized:
            return
        value = widget.get_value() / 100
        self.feed_override = value
        self.command.feedrate(value)

    def on_btn_feed_100_clicked(self, widget, data=None):
        self.widgets.spc_feed.set_value(100)

    def on_spc_rapid_value_changed(self, widget, data=None):
        if not self.initialized:
            return
        value = widget.get_value() / 100
        self.rapidrate = value
        self.command.rapidrate(value)

    # this are the MDI thinks we need
    def on_btn_delete_clicked(self, widget, data=None):
        message = _("Do you really want to delete the MDI history?\n")
        message += _("this will not delete the MDI History file, but will\n")
        message += _("delete the listbox entries for this session")
        result = self.dialogs.yesno_dialog(self, message, _("Attention!!"))
        if result:
            self.widgets.hal_mdihistory.model.clear()
        print(message)

    def on_btn_show_kbd_clicked(self, widget):
        #print("show Keyboard clicked", self.widgets.key_box.get_children())
        #print(widget)
        #print(widget.name)
        #print(widget.get_children()[0])
        #print(widget.get_children()[0].get_property("file"))

        # special case if we are in mdi mode
        if self.widgets.ntb_button.get_current_page() == _BB_MDI and self.stat.interp_state != linuxcnc.INTERP_IDLE:
            self.command.abort()
            self.command.wait_complete()
            for pos in self.macro_dic:
                self.macro_dic[pos].set_sensitive(True)
            if self.onboard:
                self._change_kbd_image("keyboard")
                #self.socket.show_all()  # This is needed, because after a rezise the keyboard is not visible for unknown reasons
            else:
                self.macro_dic["keyboard"].set_sensitive(False)
        elif self.widgets.ntb_info.get_current_page() == 1:
            self.widgets.ntb_info.set_current_page(0)
        else:
            self.widgets.ntb_info.set_current_page(1)

        # special case if we are in edit mode
        if self.widgets.ntb_button.get_current_page() == _BB_EDIT:
            if self.widgets.ntb_info.get_visible():
                self.widgets.box_info.set_size_request(-1, 50)
                self.widgets.ntb_info.hide()
            else:
                self.widgets.box_info.set_size_request(-1, 250)
                self.widgets.ntb_info.show()

    def on_ntb_info_switch_page(self, widget, page, page_num, data=None):
        if self.stat.task_mode == linuxcnc.MODE_MDI:
            self.widgets.hal_mdihistory.entry.grab_focus()
        elif self.stat.task_mode == linuxcnc.MODE_AUTO:
            self.widgets.gcode_view.grab_focus()

    # Three back buttons to be able to leave notebook pages
    # All use the same callback offset
    def on_btn_back_clicked(self, widget, data=None):
        if self.widgets.ntb_button.get_current_page() == _BB_EDIT:  # edit mode, go back to auto_buttons
            if self.file_changed:
                message = "Do you want to exit without saving the changes?"
                result = self.dialogs.yesno_dialog(self, message, _("Attention!!"))
                if not result: # user says no, he want to save
                    return
            self.widgets.ntb_button.set_current_page(_BB_AUTO)
            if self.widgets.tbtn_fullsize_preview0.get_active():
                self.widgets.vbx_jog.set_visible(False)
        elif self.widgets.ntb_button.get_current_page() == _BB_LOAD_FILE:  # File selection mode
            self.widgets.ntb_button.set_current_page(_BB_AUTO)
            self.widgets.tbtn_fullsize_preview0.set_active(False)
            self.on_tbtn_fullsize_preview_toggled(self.widgets.tbtn_fullsize_preview0)
        else:  # else we go to main button on manual
            self.widgets.ntb_button.set_current_page(_BB_MANUAL)
            self.widgets.ntb_main.set_current_page(0)
            self.widgets.ntb_preview.set_current_page(0)

    # The offset settings, set to zero
    def on_btn_touch_clicked(self, widget, data=None):
        self.widgets.ntb_button.set_current_page(_BB_TOUCH_OFF)
        self._show_offset_tab(True)
        if self.widgets.rbtn_show_preview.get_active():
            self.widgets.ntb_preview.set_current_page(0)

    def on_tbtn_edit_offsets_toggled(self, widget, data=None):
        state = widget.get_active()
        self.widgets.offsetpage1.edit_button.set_active(state)
        self.widgets.ntb_preview.set_current_page(1)

        if self.widgets.rbtn_show_preview.get_active() and not state:
            self.widgets.ntb_preview.set_current_page(0)

        widgetlist = ["ntb_jog", "rbt_mdi","rbt_auto","tbtn_setup"]

        if self.widgets.tbtn_user_tabs.get_sensitive():
            widgetlist.append("tbtn_user_tabs")
        self._sensitize_widgets( widgetlist, not state )

        for element in self.touch_button_dic:
            if self.touch_button_dic[element].get_property("name") in ["edit_offsets", "touch_back"]:
                continue
            self.touch_button_dic[element].set_sensitive(not state)

        # if no system is selected we will set the button not sensitive
        system, name = self.widgets.offsetpage1.get_selected()
        if not system:
            self.touch_button_dic["set_active"].set_sensitive(False)

        if not state:  # we must switch back to manual mode, otherwise jogging is not possible
            self.command.mode(linuxcnc.MODE_MANUAL)
            self.command.wait_complete()

        # show virtual keyboard?
        if state and self.widgets.chk_use_kb_on_offset.get_active():
            self.widgets.ntb_info.set_current_page(1)
            self.widgets.ntb_preview.set_current_page(1)

    def on_btn_zero_g92_clicked(self, widget, data=None):
        self.command.mode(linuxcnc.MODE_MDI)
        self.command.wait_complete()
        self.command.mdi("G92.1")
        self.command.mode(linuxcnc.MODE_MANUAL)
        self.command.wait_complete()
        self.widgets.btn_touch.emit("clicked")

    def _on_btn_set_value_clicked(self, widget, data=None):
        if not self.stat.task_state == linuxcnc.STATE_ON or not (self.all_homed or self.no_force_homing):
            return

        if widget:
            axis = widget.get_property("name")[-1]
        else:
            axis = data

        print("touch button clicked ",axis.upper())    

        if self.lathe_mode and axis =="x":
            if self.diameter_mode:
                preset = self.prefs.getpref("diameter offset_axis_{0}".format(axis), 0, float)
                offset = self.dialogs.entry_dialog(self, data=preset, header=_("Enter value for diameter"),
                                                   label=_("Set diameter to:"), integer=False)
            else:
                preset = self.prefs.getpref("radius offset_axis_{0}".format(axis), 0, float)
                offset = self.dialogs.entry_dialog(self, data=preset, header=_("Enter value for radius"),
                                                   label=_("Set radius to:"), integer=False)
        else:
            preset = self.prefs.getpref("offset_axis_{0}".format(axis), 0, float)
            offset = self.dialogs.entry_dialog(self, data=preset, header=_("Enter value for axis {0}").format(axis.upper()),
                                               label=_("Set axis {0} to:").format(axis.upper()), integer=False)
        if offset == "CANCEL":
            return
        elif offset == "ERROR":
            print(_("Conversion error in btn_set_value"))
            self.dialogs.warning_dialog(self, _("Conversion error in btn_set_value!"),
                                   _("Please enter only numerical values. Values have not been applied"))
        else:
            self.command.mode(linuxcnc.MODE_MDI)
            self.command.wait_complete()
            command = "G10 L20 P0 {0}{1:f}".format(axis, offset)
            self.command.mdi(command)
            self.widgets.hal_action_reload.emit("activate")
            self.command.mode(linuxcnc.MODE_MANUAL)
            self.command.wait_complete()
            self.prefs.putpref("offset_axis_{0}".format(axis), offset, float)

    def _on_btn_set_selected_clicked(self, widget, data=None):
        system, name = self.widgets.offsetpage1.get_selected()
        if not system:
            message = _("you did not selected a system to be changed to, so nothing will be changed")
            self.dialogs.warning_dialog(self, _("Important Warning!"), message)
            return
        if system == self.system_list[self.stat.g5x_index]:
            return
        else:
            self.command.mode(linuxcnc.MODE_MDI)
            self.command.wait_complete()
            self.command.mdi(system)
            self.command.mode(linuxcnc.MODE_MANUAL)
            self.command.wait_complete()

    def on_spbtn_probe_height_value_changed(self, widget, data=None):
        self.halcomp["probeheight"] = widget.get_value()
        self.prefs.putpref("probeheight", widget.get_value(), float)

    def on_spbtn_search_vel_value_changed(self, widget, data=None):
        self.halcomp["searchvel"] = widget.get_value()
        self.prefs.putpref("searchvel", widget.get_value(), float)

    def on_spbtn_probe_vel_value_changed(self, widget, data=None):
        self.halcomp["probevel"] = widget.get_value()
        self.prefs.putpref("probevel", widget.get_value(), float)

    def on_chk_use_tool_measurement_toggled(self, widget, data=None):
        if widget.get_active():
            self.widgets.eb_blockheight_label.show()
            self.widgets.frm_probe_pos.set_sensitive(True)
            self.widgets.frm_probe_vel.set_sensitive(True)
            self.halcomp["toolmeasurement"] = True
            self.halcomp["searchvel"] = self.widgets.spbtn_search_vel.get_value()
            self.halcomp["probevel"] = self.widgets.spbtn_probe_vel.get_value()
            self.halcomp["probeheight"] = self.widgets.spbtn_probe_height.get_value()
        else:
            self.widgets.eb_blockheight_label.hide()
            self.widgets.frm_probe_pos.set_sensitive(False)
            self.widgets.frm_probe_vel.set_sensitive(False)
            self.halcomp["toolmeasurement"] = False
            self.halcomp["searchvel"] = 0.0
            self.halcomp["probevel"] = 0.0
            self.halcomp["probeheight"] = 0.0
        self.prefs.putpref("use_toolmeasurement", widget.get_active())

    def on_chk_reload_tool_toggled(self, widget, data=None):
        state = widget.get_active()
        self.reload_tool_enabled = state
        self.prefs.putpref("reload_tool", state)

    def on_btn_block_height_clicked(self, widget, data=None):
        probeheight = self.widgets.spbtn_probe_height.get_value()
        preset = self.prefs.getpref("blockheight", 0.0, float)
        blockheight = self.dialogs.entry_dialog(self, data=preset, header=_("Enter the block height"),
                                                label=_("Block height measured from base table"), integer=False)

        if blockheight == "CANCEL" or blockheight == "ERROR":
            return
        if blockheight != False or blockheight == 0:
            self.halcomp["blockheight"] = blockheight
            self.halcomp["probeheight"] = probeheight
            self.prefs.putpref("blockheight", blockheight, float)
            self.prefs.putpref("probeheight", probeheight, float)
        else:
            self.prefs.putpref("blockheight", 0.0, float)
            self.prefs.putpref("probeheight", 0.0, float)
            self.dialogs.warning_dialog(self, _("Conversion error in btn_block_height!"),
                                        _("Please enter only numerical values\nValues have not been applied"))

        # set coordinate system to new origin
        origin = self.get_ini_info.get_axis_2_min_limit() + blockheight
        self.command.mode(linuxcnc.MODE_MDI)
        self.command.wait_complete()
        self.command.mdi("G10 L2 P0 Z{0}".format(origin))
        self.widgets.hal_action_reload.emit("activate")
        self.command.mode(linuxcnc.MODE_MANUAL)
        self.command.wait_complete()

    # choose a theme to aply
    def on_theme_choice_changed(self, widget):
        return
        #TODO:
        #theme = widget.get_active_text()
        #if theme == None:
        #    return
        #self.prefs.putpref('Gtk_theme', theme)
        #settings = Gtk.settings_get_default()
        ##TODO:
        # if theme == "Follow System Theme":
        #    theme = self.default_theme
        #settings.set_string_property("Gtk-theme-name", theme, "")

    def on_rbt_unlock_toggled(self, widget, data=None):
        if widget.get_active():
            if widget == self.widgets.rbt_use_unlock:
                self.prefs.putpref("unlock_way", "use")
            elif widget == self.widgets.rbt_no_unlock:
                self.prefs.putpref("unlock_way", "no")
            else:
                self.prefs.putpref("unlock_way", "hal")

    def on_rbtn_run_from_line_toggled(self, widget, data=None):
        if widget.get_active():
            if widget == self.widgets.rbtn_no_run_from_line:
                self.prefs.putpref("run_from_line", "no_run")
                self.widgets.btn_from_line.set_sensitive(False)
            else:  # widget == self.widgets.rbtn_run_from_line:
                self.prefs.putpref("run_from_line", "run")
                self.widgets.btn_from_line.set_sensitive(True)

    def on_chk_use_kb_on_offset_toggled(self, widget, data=None):
        self.prefs.putpref("show_keyboard_on_offset", widget.get_active())

    def on_chk_use_kb_on_tooledit_toggled(self, widget, data=None):
        self.prefs.putpref("show_keyboard_on_tooledit", widget.get_active())

    def on_chk_use_kb_on_edit_toggled(self, widget, data=None):
        self.prefs.putpref("show_keyboard_on_edit", widget.get_active())

    def on_chk_use_kb_on_mdi_toggled(self, widget, data=None):
        self.prefs.putpref("show_keyboard_on_mdi", widget.get_active())

    def on_chk_use_kb_on_file_selection_toggled(self, widget, data=None):
        self.prefs.putpref("show_keyboard_on_file_selection", widget.get_active())

    def on_chk_use_kb_shortcuts_toggled(self, widget, data=None):
        self.prefs.putpref("use_keyboard_shortcuts", widget.get_active())

    def on_rbtn_show_preview_toggled(self, widget, data=None):
        self.prefs.putpref("show_preview_on_offset", widget.get_active())

    def on_adj_scale_jog_vel_value_changed(self, widget, data=None):
        self.prefs.putpref("scale_jog_vel", widget.get_value(), float)
        self.scale_jog_vel = widget.get_value()

    def on_adj_scale_feed_override_value_changed(self, widget, data=None):
        self.prefs.putpref("scale_feed_override", widget.get_value(), float)
        self.scale_feed_override = widget.get_value()

    def on_adj_scale_rapid_override_value_changed(self, widget, data=None):
        self.prefs.putpref("scale_rapid_override", widget.get_value(), float)
        self.scale_rapid_override = widget.get_value()

    def on_adj_scale_spindle_override_value_changed(self, widget, data=None):
        self.prefs.putpref("scale_spindle_override", widget.get_value(), float)
        self.scale_spindle_override = widget.get_value()

    def on_rbtn_fullscreen_toggled(self, widget):
        if widget.get_active():
            self.widgets.window1.fullscreen()
            self.prefs.putpref("screen1", "fullscreen")
        else:
            self.widgets.window1.unfullscreen()

    def on_rbtn_maximized_toggled(self, widget):
        if widget.get_active():
            self.widgets.window1.maximize()
            self.prefs.putpref("screen1", "maximized")
        else:
            self.widgets.window1.unmaximize()

    def on_rbtn_window_toggled(self, widget):
        self.widgets.spbtn_x_pos.set_sensitive(widget.get_active())
        self.widgets.spbtn_y_pos.set_sensitive(widget.get_active())
        self.widgets.spbtn_width.set_sensitive(widget.get_active())
        self.widgets.spbtn_height.set_sensitive(widget.get_active())
        # we have to check also if the window is active, because the button is toggled the first time
        # before the window is shown
        if widget.get_active() and self.widgets.window1.is_active():
            self.widgets.window1.move(self.xpos, self.ypos)
            self.widgets.window1.resize(self.width, self.height)
            self.prefs.putpref("screen1", "window")

    def on_adj_x_pos_value_changed(self, widget, data=None):
        if not self.initialized:
            return
        value = int(widget.get_value())
        self.prefs.putpref("x_pos", value, float)
        self.xpos = value
        self.widgets.window1.move(value, self.ypos)

    def on_adj_y_pos_value_changed(self, widget, data=None):
        if not self.initialized:
            return
        value = int(widget.get_value())
        self.prefs.putpref("y_pos", value, float)
        self.ypos = value
        self.widgets.window1.move(self.xpos, value)

    def on_adj_width_value_changed(self, widget, data=None):
        if not self.initialized:
            return
        value = int(widget.get_value())
        self.prefs.putpref("width", value, float)
        self.width = value
        self.widgets.window1.resize(value, self.height)

    def on_adj_height_value_changed(self, widget, data=None):
        if not self.initialized:
            return
        value = int(widget.get_value())
        self.prefs.putpref("height", value, float)
        self.height = value
        self.widgets.window1.resize(self.width, value)

    def on_adj_dro_size_value_changed(self, widget, data=None):
        value = int(widget.get_value())
        self.prefs.putpref("dro_size", value, int)
        self.dro_size = value

        for dro in self.dro_dic:
            size = self.dro_size
            self.dro_dic[dro].set_property("font_size", size)

    def on_chk_hide_cursor_toggled(self, widget, data=None):
        self.prefs.putpref("hide_cursor", widget.get_active())
        self.hide_cursor = widget.get_active()

        win = self.widgets.window1.get_window()
        if widget.get_active():
            self.cursor = Gdk.Cursor(Gdk.CursorType.BLANK_CURSOR)
        else:
            self.cursor = Gdk.Cursor(Gdk.CursorType.ARROW)
        win.set_cursor(self.cursor)

# Helper may be in an extra file, used also in CombiDRO
    def _convert_color(self, color):
        colortuple = ((int(color.red * 255.0), int(color.green * 255.0), int(color.blue * 255.0)))
        return ('#' + ''.join(f'{i:02X}' for i in colortuple))

    def on_chk_hide_tooltips_toggled(self, widget, data=None):
        print("hide tooltips toggled")
        self.hide_tooltips = widget.get_active()
        self.prefs.putpref("hide_tooltips", self.hide_tooltips)
        self._set_enable_tooltips(not self.hide_tooltips)

    def on_rel_colorbutton_color_set(self, widget):
        color = widget.get_rgba()
        self.rel_color = self._convert_color(color)
        self.prefs.putpref('rel_color', self.rel_color)
        self._change_dro_color("rel_color", color)

    def on_abs_colorbutton_color_set(self, widget):
        color = widget.get_rgba()
        self.abs_color = self._convert_color(color)
        self.prefs.putpref('abs_color', self.abs_color)
        self._change_dro_color("abs_color", color)

    def on_dtg_colorbutton_color_set(self, widget):
        color = widget.get_rgba()
        self.dtg_color = self._convert_color(color)
        self.prefs.putpref('dtg_color', self.dtg_color)
        self._change_dro_color("dtg_color", color)

    def on_homed_colorbtn_color_set(self, widget):
        color = widget.get_rgba()
        self.homed_color = self._convert_color(color)
        self.prefs.putpref('homed_color', self.homed_color)
        self._change_dro_color("homed_color", color)

    def on_unhomed_colorbtn_color_set(self, widget):
        color = widget.get_rgba()
        self.unhomed_color = self._convert_color(color)
        self.prefs.putpref('unhomed_color', self.unhomed_color)
        self._change_dro_color("unhomed_color", color)

    def on_file_to_load_chooser_file_set(self, widget):
        self.prefs.putpref("open_file", widget.get_filename())

    def on_jump_to_dir_chooser_file_set(self, widget, data=None):
        path = widget.get_filename()
        self.prefs.putpref("jump_to_dir", path)
        self.widgets.IconFileSelection1.set_property("jump_to_dir", path)

    def on_grid_size_value_changed(self, widget, data=None):
        self.widgets.gremlin.set_property('grid_size', widget.get_value())
        self.prefs.putpref('grid_size', widget.get_value(), float)

    def on_tbtn_log_actions_toggled(self, widget, data=None):
        self.prefs.putpref("log_actions", widget.get_active())

    def on_chk_show_dro_toggled(self, widget, data=None):
        state = widget.get_active()
        self.widgets.gremlin.set_property("metric_units", self.dro_dic["Combi_DRO_0"].metric_units)
        self.widgets.gremlin.set_property("enable_dro", state)
        self.prefs.putpref("enable_dro", state)
        self.enable_gremlin_dro = state
        self.widgets.chk_show_offsets.set_sensitive(state)
        self.widgets.chk_show_dtg.set_sensitive(state)

    def on_chk_show_dtg_toggled(self, widget, data=None):
        state = widget.get_active()
        self.widgets.gremlin.set_property("show_dtg", state)
        self.prefs.putpref("show_dtg", state)

    def on_chk_show_offsets_toggled(self, widget, data=None):
        state = widget.get_active()
        self.widgets.gremlin.show_offsets = state
        self.prefs.putpref("show_offsets", state)

    def on_cmb_mouse_button_mode_changed(self, widget):
        index = widget.get_active()
        self.widgets.gremlin.set_property("mouse_btn_mode", index)
        self.prefs.putpref("mouse_btn_mode", index, int)

# =========================================================
# tool stuff
    # This is used to reload the tool in spindle after starting the GUI
    # This is called from the all_homed_signal
    def reload_tool(self):
        tool_to_load = self.prefs.getpref("tool_in_spindle", 0, int)
        if tool_to_load == 0:
            return
        self.load_tool = True
        self.tool_change = True

        self.command.mode(linuxcnc.MODE_MDI)
        self.command.wait_complete()

        command = "M61 Q {0} G43".format(tool_to_load)
        self.command.mdi(command)
        self.command.wait_complete()

    def on_btn_tool_clicked(self, widget, data=None):
        if self.widgets.tbtn_fullsize_preview0.get_active():
            self.widgets.tbtn_fullsize_preview0.set_active(False)
#            self.widgets.tbtn_fullsize_preview1.set_active(False)
        self.widgets.ntb_button.set_current_page(_BB_TOOL)
        self._show_tooledit_tab(True)

    # Here we create a manual tool change dialog
    def on_tool_change(self, widget):
        print("on tool chnage")
        change = self.halcomp['toolchange-change']
        toolnumber = self.halcomp['toolchange-number']
        if change:
            # if toolnumber = 0 we will get an error because we will not be able to get
            # any tool description, so we avoid that case
            if toolnumber == 0:
                message = _("Please remove the mounted tool and press OK when done")
            else:
                tooldescr = self.widgets.tooledit1.get_toolinfo(toolnumber)[16]
                message = _("Please change to tool\n\n# {0:d}     {1}\n\n then click OK.").format(toolnumber, tooldescr)
            result = self.dialogs.warning_dialog(self, message, title=_("Manual Tool change"))
            if result:
                self.halcomp["toolchange-changed"] = True
            else:
                print("toolchange abort", self.stat.tool_in_spindle, self.halcomp['toolchange-number'])
                self.command.abort()
                self.halcomp['toolchange-number'] = self.stat.tool_in_spindle
                self.halcomp['toolchange-change'] = False
                self.halcomp['toolchange-changed'] = True
                message = _("Tool Change has been aborted!\n")
                message += _("The old tool will remain set!")
                self.dialogs.warning_dialog(self, message)
        else:
            self.halcomp['toolchange-changed'] = False

    def on_btn_delete_tool_clicked(self, widget, data=None):
        act_tool = self.stat.tool_in_spindle
        if act_tool == self.widgets.tooledit1.get_selected_tool():
            message = _("You are trying to delete the tool mounted in the spindle\n")
            message += _("This is not allowed, please change tool prior to delete it")
            self.dialogs.warning_dialog(self, _("Warning Tool can not be deleted!"), message)
            return

        self.widgets.tooledit1.delete(None)
        self.widgets.tooledit1.set_selected_tool(act_tool)

    def on_btn_add_tool_clicked(self, widget, data=None):
        self.widgets.tooledit1.add(None)

    def on_btn_reload_tooltable_clicked(self, widget, data=None):
        self.widgets.tooledit1.reload(None)
        self.widgets.tooledit1.set_selected_tool(self.stat.tool_in_spindle)

    def on_btn_apply_tool_changes_clicked(self, widget, data=None):
        self.widgets.tooledit1.save(None)
        self.widgets.tooledit1.set_selected_tool(self.stat.tool_in_spindle)

    def on_btn_tool_touchoff_clicked(self, widget, data=None):
        if not self.widgets.tooledit1.get_selected_tool():
            message = _("No or more than one tool selected in tool table")
            message += _("Please select only one tool in the table")
            self.dialogs.warning_dialog(self, _("Warning Tool Touch off not possible!"), message)
            return

        if self.widgets.tooledit1.get_selected_tool() != self.stat.tool_in_spindle:
            message = _("you can not touch of a tool, witch is not mounted in the spindle")
            message += _("your selection has been reseted to the tool in spindle")
            self.dialogs.warning_dialog(self, _("Warning Tool Touch off not possible!"), message)
            self.widgets.tooledit1.reload(self)
            self.widgets.tooledit1.set_selected_tool(self.stat.tool_in_spindle)
            return

        if "G41" in self.active_gcodes or "G42" in self.active_gcodes:
            message = _("Tool touch off is not possible with cutter radius compensation switched on!\n")
            message += _("Please emit an G40 before tool touch off")
            self.dialogs.warning_dialog(self, _("Warning Tool Touch off not possible!"), message)
            return

        if widget == self.widgets.btn_tool_touchoff_x:
            axis = "x"
        elif widget == self.widgets.btn_tool_touchoff_z:
            axis = "z"
        else:
            self.dialogs.warning_dialog(self, _("Real big error!"),
                                   _("You managed to come to a place that is not possible in on_btn_tool_touchoff"))
            return

        value = self.dialogs.entry_dialog(self, data=None,
                                     header=_("Enter value for axis {0} to set:").format(axis.upper()),
                                     label=_("Set parameter of tool {0:d} and axis {1} to:").format(self.stat.tool_in_spindle, axis.upper()),
                                     integer=False)

        if value == "ERROR":
            message = _("Conversion error because of wrong entry for touch off axis {0}").format(axis.upper())
            self.dialogs.warning_dialog(self, _("Conversion error !"), message)
            return
        elif value == "CANCEL":
            return
        else:
            command = "G10 L10 P{0} {1}{2}".format(self.stat.tool_in_spindle, axis, value)
            self.command.mode(linuxcnc.MODE_MDI)
            self.command.wait_complete()
            self.command.mdi(command)
            self.command.wait_complete()
            if "G43" in self.active_gcodes:
                self.command.mdi("G43")
                self.command.wait_complete()
            self.command.mode(linuxcnc.MODE_MANUAL)
            self.command.wait_complete()

    # select a tool entering a number
    def on_btn_select_tool_by_no_clicked(self, widget, data=None):
        value = self.dialogs.entry_dialog(self, data=None, header=_("Enter the tool number as integer "),
                                     label=_("Select the tool to change"), integer=True)
        if value == "ERROR":
            message = _("Conversion error because of wrong entry for tool number\n")
            message += _("enter only integer numbers")
            self.dialogs.warning_dialog(self, _("Conversion error !"), message)
            return
        elif value == "CANCEL":
            return
        elif int(value) == self.stat.tool_in_spindle:
            message = _("Selected tool is already in spindle, no change needed.")
            self.dialogs.warning_dialog(self, _("Important Warning!"), message)
            return
        else:
            self.tool_change = True
            self.command.mode(linuxcnc.MODE_MDI)
            self.command.wait_complete()
            command = "T{0} M6".format(int(value))
            self.command.mdi(command)

    # set tool with M61 Q? or with T? M6
    def on_btn_selected_tool_clicked(self, widget, data=None):
        tool = self.widgets.tooledit1.get_selected_tool()
        if tool == None:
            message = _("you selected no or more than one tool, the tool selection must be unique")
            self.dialogs.warning_dialog(self, _("Important Warning!"), message)
            return
        if tool == self.stat.tool_in_spindle:
            message = _("Selected tool is already in spindle, no change needed.")
            self.dialogs.warning_dialog(self, _("Important Warning!"), message)
            return
        if tool or tool == 0:
            self.tool_change = True
            tool = int(tool)
            self.command.mode(linuxcnc.MODE_MDI)
            self.command.wait_complete()

            if widget == self.widgets.btn_change_tool:
                command = "T{0} M6".format(tool)
            else:
                command = "M61 Q{0}".format(tool)
            self.command.mdi(command)
        else:
            message = _("Could not understand the entered tool number. Will not change anything")
            self.dialogs.warning_dialog(self, _("Important Warning!"), message)

# =========================================================
# gremlin relevant calls
    def on_rbt_view_p_toggled(self, widget, data=None):
        if self.widgets.rbt_view_p.get_active():
            self.widgets.gremlin.set_property("view", "p")
            self.prefs.putpref("view", "p")

    def on_rbt_view_x_toggled(self, widget, data=None):
        if self.widgets.rbt_view_x.get_active():
            self.widgets.gremlin.set_property("view", "x")
            self.prefs.putpref("view", "x")

    def on_rbt_view_y_toggled(self, widget, data=None):
        if self.widgets.rbt_view_y.get_active():
            self.widgets.gremlin.set_property("view", "y")
            self.prefs.putpref("view", "y")

    def on_rbt_view_z_toggled(self, widget, data=None):
        if self.widgets.rbt_view_z.get_active():
            self.widgets.gremlin.set_property("view", "z")
            self.prefs.putpref("view", "z")

    def on_rbt_view_y2_toggled(self, widget, data=None):
        if self.widgets.rbt_view_y2.get_active():
            self.widgets.gremlin.set_property("view", "y2")
            self.prefs.putpref("view", "y2")

    def on_btn_zoom_in_clicked(self, widget, data=None):
        self.widgets.gremlin.zoom_in()

    def on_btn_zoom_out_clicked(self, widget, data=None):
        self.widgets.gremlin.zoom_out()

    def on_btn_delete_view_clicked(self, widget, data=None):
        self.widgets.gremlin.clear_live_plotter()

    def on_tbtn_view_dimension_toggled(self, widget, data=None):
        self.widgets.gremlin.set_property("show_extents_option", widget.get_active())
        self.prefs.putpref("view_dimension", self.widgets.tbtn_view_dimension.get_active())

    def on_tbtn_view_tool_path_toggled(self, widget, data=None):
        self.widgets.gremlin.set_property("show_live_plot", widget.get_active())
        self.prefs.putpref("view_tool_path", self.widgets.tbtn_view_tool_path.get_active())

    def on_gremlin_line_clicked(self, widget, line):
        self.widgets.gcode_view.set_line_number(line)

    def on_btn_load_clicked(self, widget, data=None):
        self.widgets.ntb_button.set_current_page(_BB_LOAD_FILE)
        self.widgets.ntb_preview.set_current_page(3)
        self.widgets.tbtn_fullsize_preview0.set_active(True)
<<<<<<< HEAD

        # self.dialog = Gtk.FileChooserDialog(title="Please choose a file", parent=self.widgets.window1, action=Gtk.FileChooserAction.OPEN)
        # self.dialog.add_buttons( Gtk.STOCK_CANCEL,
        #                     Gtk.ResponseType.CANCEL,
        #                     Gtk.STOCK_OPEN,
        #                     Gtk.ResponseType.OK,
        #                   )

        # self.add_filters(self.dialog)

        # response = self.dialog.run()
        # if response == Gtk.ResponseType.OK:
        #     File_selected = self.dialog.get_filename()
        #     print("Open clicked")
        #     print("File selected: " + File_selected)
        #     self.on_IconFileSelection1_selected(widget = None, path = File_selected)
        # elif response == Gtk.ResponseType.CANCEL:
        #     print("Cancel clicked")

        # self.dialog.destroy()

=======
>>>>>>> b07bf12f
        self._show_iconview_tab(True)
        self.widgets.IconFileSelection1.refresh_filelist()
        self.widgets.IconFileSelection1.iconView.grab_focus()
        self.gcodeerror = ""

    def add_filters(self, dialog):
        filter_ngc = Gtk.FileFilter()
        filter_ngc.set_name("NC files")
        filter_ngc.add_pattern("*.ngc")
        dialog.add_filter(filter_ngc)

        filter_py = Gtk.FileFilter()
        filter_py.set_name("Python files")
        filter_py.add_mime_type("text/x-python")
        dialog.add_filter(filter_py)

        filter_any = Gtk.FileFilter()
        filter_any.set_name("Any files")
        filter_any.add_pattern("*")
        dialog.add_filter(filter_any)

    def on_btn_sel_next_clicked(self, widget, data=None):
        self.widgets.IconFileSelection1.btn_sel_next.emit("clicked")

    def on_btn_sel_prev_clicked(self, widget, data=None):
        self.widgets.IconFileSelection1.btn_sel_prev.emit("clicked")

    def on_btn_home_clicked(self, widget, data=None):
        self.widgets.IconFileSelection1.btn_home.emit("clicked")

    def on_btn_jump_to_clicked(self, widget, data=None):
        self.widgets.IconFileSelection1.btn_jump_to.emit("clicked")

    def on_btn_dir_up_clicked(self, widget, data=None):
        self.widgets.IconFileSelection1.btn_dir_up.emit("clicked")

    def on_btn_select_clicked(self, widget, data=None):
        self.widgets.IconFileSelection1.btn_select.emit("clicked")

    def on_IconFileSelection1_selected(self, widget, path=None):
        if path:
            self.widgets.hal_action_open.load_file(path)
            self.widgets.ntb_preview.set_current_page(0)
            self.widgets.tbtn_fullsize_preview0.set_active(False)
#            self.widgets.tbtn_fullsize_preview1.set_active(False)
            self.widgets.ntb_button.set_current_page(_BB_AUTO)
            self._show_iconview_tab(False)

    def on_IconFileSelection1_sensitive(self, widget, buttonname, state):
        self.widgets[buttonname].set_sensitive(state)

    def on_IconFileSelection1_exit(self, widget):
        print("exit icon file selection")
        self.widgets.ntb_preview.set_current_page(0)
        self.widgets.tbtn_fullsize_preview0.set_active(False)
#        self.widgets.tbtn_fullsize_preview1.set_active(False)
        self._show_iconview_tab(False)

    # edit a program or make a new one
    def on_btn_edit_clicked(self, widget, data=None):
        self.widgets.ntb_button.set_current_page(_BB_EDIT)
        self.widgets.ntb_preview.hide()
        self.widgets.tbl_DRO.hide()
        width = self.widgets.window1.get_size().width
        width -= self.widgets.vbtb_main.get_allocated_width()
        width -= self.widgets.box_right.get_allocated_width()
        width -= self.widgets.box_left.get_allocated_width()
        self.widgets.vbx_jog.set_size_request(width, -1)
        if not self.widgets.vbx_jog.get_visible():
            self.widgets.vbx_jog.set_visible(True)
        self.widgets.gcode_view.set_sensitive(True)
        self.widgets.gcode_view.grab_focus()
        if self.widgets.chk_use_kb_on_edit.get_active():
            self.widgets.ntb_info.set_current_page(1)
            self.widgets.box_info.set_size_request(-1, 250)
        else:
            self.widgets.ntb_info.hide()
            self.widgets.box_info.set_size_request(-1, 50)
        self.widgets.tbl_search.show()
        self.gcodeerror = ""
        self.file_changed = False

    def on_gcode_view_changed(self, state):
        print("gcode view changed")
        self.file_changed = True

    # Search and replace handling in edit mode
    # undo changes while in edit mode
    def on_btn_undo_clicked(self, widget, data=None):
        self.widgets.gcode_view.undo()

    # search backward while in edit mode
    def on_btn_search_back_clicked(self, widget, data=None):
        self.widgets.gcode_view.text_search(direction=False,
                                            mixed_case=self.widgets.chk_ignore_case.get_active(),
                                            text=self.widgets.search_entry.get_text())

    # search forward while in edit mode
    def on_btn_search_forward_clicked(self, widget, data=None):
        self.widgets.gcode_view.text_search(direction=True,
                                            mixed_case=self.widgets.chk_ignore_case.get_active(),
                                            text=self.widgets.search_entry.get_text())

    # replace text in edit mode
    def on_btn_replace_clicked(self, widget, data=None):
        self.widgets.gcode_view.replace_text_search(direction=True,
                                                    mixed_case=self.widgets.chk_ignore_case.get_active(),
                                                    text=self.widgets.search_entry.get_text(),
                                                    re_text=self.widgets.replace_entry.get_text(),
                                                    replace_all=self.widgets.chk_replace_all.get_active())

    # redo changes while in edit mode
    def on_btn_redo_clicked(self, widget, data=None):
        self.widgets.gcode_view.redo()

    # if we leave the edit mode, we will have to show all widgets again
    def on_ntb_button_switch_page(self, *args):
        print("ntb_button_switch_page")
        if self.widgets.ntb_preview.get_current_page() == 0:  # preview tab is active,
            # check if offset tab is visible, if so we have to hide it
            page = self.widgets.ntb_preview.get_nth_page(1)
            if page.get_visible():
                self._show_offset_tab(False)
        elif self.widgets.ntb_preview.get_current_page() == 1:
            self._show_offset_tab(False)
        elif self.widgets.ntb_preview.get_current_page() == 2:
            self._show_tooledit_tab(False)
        elif self.widgets.ntb_preview.get_current_page() == 3:
            self._show_iconview_tab(False)

        if self.widgets.ntb_button.get_current_page()  == _BB_EDIT or \
           self.widgets.ntb_preview.get_current_page() == _BB_HOME or \
           self.widgets.ntb_preview.get_current_page() == _BB_LOAD_FILE:
            print("we are in special case")
            self.widgets.ntb_preview.show()
            self.widgets.tbl_DRO.show()
            self.widgets.vbx_jog.set_size_request(360, -1)
            self.widgets.gcode_view.set_sensitive(False)
            self.widgets.btn_save.set_sensitive(True)
            self.widgets.hal_action_reload.emit("activate")
            self.widgets.ntb_info.set_current_page(0)
            self.widgets.ntb_info.show()
            self.widgets.box_info.set_size_request(-1, 200)
            self.widgets.tbl_search.hide()

    # make a new file
    def on_btn_new_clicked(self, widget, data=None):
        tempfilename = os.path.join(_TEMPDIR, "temp.ngc")
        content = self.get_ini_info.get_RS274_start_code()
        if content == None:
            content = " "
        content += "\n\n\n\nM2"
        gcodefile = open(tempfilename, "w")
        gcodefile.write(content)
        gcodefile.close()
        if self.widgets.lbl_program.get_label() == tempfilename:
            self.widgets.hal_action_reload.emit("activate")
        else:
            self.widgets.hal_action_open.load_file(tempfilename)
            # self.command.program_open(tempfilename)
        self.widgets.gcode_view.grab_focus()
        self.widgets.btn_save.set_sensitive(False)

    def on_tbtn_optional_blocks_toggled(self, widget, data=None):
        opt_blocks = widget.get_active()
        self.command.set_block_delete(opt_blocks)
        self.prefs.putpref("blockdel", opt_blocks)
        self.widgets.hal_action_reload.emit("activate")

    #def on_tbtn_optional_stops_toggled(self, widget, data=None):
    #    opt_stops = widget.get_active()
    #    self.command.set_optional_stop(opt_stops)
    #    self.prefs.putpref("opstop", opt_stops)

    # this can not be done with the status widget,
    # because it will not emit a RESUME signal
    def on_tbtn_pause_toggled(self, widget, data=None):
        widgetlist = ["rbt_forward", "rbt_reverse", "rbt_stop", "ntb_jog"]
        self._sensitize_widgets(widgetlist, widget.get_active())

    def on_btn_stop_clicked(self, widget, data=None):
        self.command.abort()
        self.start_line = 0
        self.widgets.gcode_view.set_line_number(0)
        self.widgets.tbtn_pause.set_active(False)

    def on_btn_run_clicked(self, widget, data=None):
        self.command.auto(linuxcnc.AUTO_RUN, self.start_line)

    def on_btn_from_line_clicked(self, widget, data=None):
        self.dialogs.restart_dialog(self)

    def on_change_sound(self, widget, sound=None):
        file = widget.get_filename()
        if file:
            if widget == self.widgets.audio_error_chooser:
                self.error_sound = file
                self.prefs.putpref("audio_error", file)
            else:
                self.alert_sound = file
                self.prefs.putpref("audio_alert", file)

    def on_tbtn_switch_mode_toggled(self, widget, data=None):
        if widget.get_active():
            self.widgets.tbtn_switch_mode.set_label(_(" Joint\nmode"))
            # Mode 1 = joint ; Mode 2 = MDI ; Mode 3 = teleop
            # so in mode 1 we have to show Joints and in Modes 2 and 3 axis values
            self._set_motion_mode(0)
        else:
            self.widgets.tbtn_switch_mode.set_label(_("World\nmode"))
            self._set_motion_mode(1)

# =========================================================
# Hal Pin Handling Start

    def _on_counts_changed(self, pin, widget):
        if not self.initialized:
            return
        difference = 0
        counts = pin.get()
        if self.halcomp["feed.feed-override.count-enable"]:
            if widget == "spc_feed":
                difference = (counts - self.fo_counts) * self.scale_feed_override
                self.fo_counts = counts
                self._check_counts(counts)
        if self.halcomp["rapid.rapid-override.count-enable"]:
            if widget == "spc_rapid":
                difference = (counts - self.ro_counts) * self.scale_rapid_override
                self.ro_counts = counts
                self._check_counts(counts)
        if self.halcomp["spindle.spindle-override.count-enable"]:
            if widget == "spc_spindle":
                difference = (counts - self.so_counts) * self.scale_spindle_override
                self.so_counts = counts
                self._check_counts(counts)
        if self.halcomp["jog.jog-velocity.count-enable"]:
            if widget == "spc_lin_jog_vel":
                difference = (counts - self.jv_counts) * self.scale_jog_vel
                if self.widgets.tbtn_turtle_jog.get_active():
                    difference = difference / self.turtle_jog_factor
                self.jv_counts = counts
                self._check_counts(counts)
        if not self.halcomp["feed.feed-override.count-enable"] \
                            and not self.halcomp["spindle.spindle-override.count-enable"] \
                            and not self.halcomp["jog.jog-velocity.count-enable"] \
                            and not self.halcomp["rapid.rapid-override.count-enable"]:
            self._check_counts(counts)

        val = self.widgets[widget].get_value() + difference
        if val < 0:
            val = 0
        if difference != 0:
            self.widgets[widget].set_value(val)

    def _check_counts(self, counts):
        # as we do not know how the user did connect the jog wheels, we have to check all
        # possibilities. Does he use only one jog wheel and a selection switch or do he use
        # a mpg for each slider or one for speeds and one for override, or ??
        if self.halcomp["feed.feed-override.counts"] == self.halcomp["spindle.spindle-override.counts"]:
            if self.halcomp["feed.feed-override.count-enable"] and self.halcomp["spindle.spindle-override.count-enable"]:
                return
            self.fo_counts = self.so_counts = counts
        if self.halcomp["feed.feed-override.counts"] == self.halcomp["jog.jog-velocity.counts"]:
            if self.halcomp["feed.feed-override.count-enable"] and self.halcomp["jog.jog-velocity.count-enable"]:
                return
            self.fo_counts = self.jv_counts = counts
        if self.halcomp["feed.feed-override.counts"] == self.halcomp["rapid.rapid-override.counts"]:
            if self.halcomp["feed.feed-override.count-enable"] and self.halcomp["rapid.rapid-override.count-enable"]:
                return
            self.fo_counts = self.ro_counts = counts
        if self.halcomp["spindle.spindle-override.counts"] == self.halcomp["jog.jog-velocity.counts"]:
            if self.halcomp["spindle.spindle-override.count-enable"] and self.halcomp["jog.jog-velocity.count-enable"]:
                return
            self.so_counts = self.jv_counts = counts
        if self.halcomp["spindle.spindle-override.counts"] == self.halcomp["rapid.rapid-override.counts"]:
            if self.halcomp["spindle.spindle-override.count-enable"] and self.halcomp["rapid.rapid-override.count-enable"]:
                return
            self.so_counts = self.ro_counts = counts
        if self.halcomp["jog.jog-velocity.counts"] == self.halcomp["rapid.rapid-override.counts"]:
            if self.halcomp["jog.jog-velocity.count-enable"] and self.halcomp["rapid.rapid-override.count-enable"]:
                return
            self.jv_counts = self.ro_counts = counts

    def _on_analog_enable_changed(self, pin, widget):
        if not self.initialized:
            return
        if widget == "spc_spindle":
            if pin.get():
                self.widgets.btn_spindle_100.hide()
            else:
                self.widgets.btn_spindle_100.show()
        if widget == "spc_feed":
            if pin.get():
                self.widgets.btn_feed_100.hide()
            else:
                self.widgets.btn_feed_100.show()
        # widget can also be spc_lin_jog_vel and spc_rapid
        self.widgets[widget].hide_button(pin.get())
        
        if pin.get() and widget == "spc_lin_jog_vel":
            # special case of jog_vel, as we have to take care of both modes,
            # more details see _on_analog_value_changed
            if self.widgets.tbtn_turtle_jog.get_active():
                value = self.rabbit_jog = self.jog_rate_max * self.halcomp["jog.jog-velocity.direct-value"]
            elif not self.widgets.tbtn_turtle_jog.get_active():
                value = self.turtle_jog = self.jog_rate_max / self.turtle_jog_factor * self.halcomp["jog.jog-velocity.direct-value"]
            self.widgets.spc_lin_jog_vel.set_value(value)

    def _on_analog_value_changed(self, pin, widget):
        if not self.initialized:
            return
        if widget == "spc_lin_jog_vel" and not self.halcomp["jog.jog-velocity.analog-enable"]:
            return
        if widget == "spc_feed" and not self.halcomp["feed.feed-override.analog-enable"]:
            return
        if widget == "spc_spindle" and not self.halcomp["spindle.spindle-override.analog-enable"]:
            return
        if widget == "spc_rapid" and not self.halcomp["rapid.rapid-override.analog-enable"]:
            return
        percentage = pin.get()
        if percentage > 1.0:
            percentage = 1.0
        range = self.widgets[widget].get_property("max") - self.widgets[widget].get_property("min")
        try:  # otherwise a value of 0.0 would give an error
            value = self.widgets[widget].get_property("min") + (range * percentage)
        except:
            value = 0
        self.widgets[widget].set_value(value)

        # special case of jog_vel, as we have to take care of both modes,
        # meaning the analog value must be applied to both! If we do not do this,
        # it might be that a user has analog in signal set to 0.5 and switch the mode
        # but in the other mode he had only 0.3 from its value, so a small change of the 
        # analog in to 0.51 would result in a jump of 20 %! 
        if self.widgets.tbtn_turtle_jog.get_active():
            self.rabbit_jog = self.jog_rate_max * pin.get()
        elif not self.widgets.tbtn_turtle_jog.get_active():
            self.turtle_jog = self.jog_rate_max / self.turtle_jog_factor * pin.get()

    def _on_unlock_settings_changed(self, pin):
        if not self.initialized:
            return
        if not self.widgets.rbt_hal_unlock.get_active() and not self.user_mode:
            return
        self.widgets.tbtn_setup.set_sensitive(pin.get())

    def _on_play_sound(self, widget, sound = None):
        print(self,widget,sound)
        if _AUDIO_AVAILABLE and sound:
            if sound == "error":
                self.audio.set_sound(self.error_sound)
            elif sound == "alert":
                self.audio.set_sound(self.alert_sound)
            else:
                print("got unknown sound to play")
                return
            self.audio.run()

    def _on_message_deleted(self, widget, messages):
        number = []
        for message in messages:
            if message[2] == ALERT_ICON:
                number.append(message[0])
        if len(number) == 0:
            self.halcomp["error"] = False

    def _del_message_changed(self, pin):
        if pin.get():
            if self.halcomp["error"] == True:
                number = []
                messages = self.notification.messages
                for message in messages:
                    if message[2] == ALERT_ICON:
                        number.append(message[0])
                self.notification.del_message(number[0])
                if len(number) == 1:
                    self.halcomp["error"] = False
            else:
                self.notification.del_last()

    def _on_pin_incr_changed(self, pin, buttonnumber):
#        if self.stat.state != 1:
#            self.command.abort()
#            self.command.wait_complete()
        if not pin.get():
            return
        btn_name = "rbt_{0}".format(buttonnumber)
        self._jog_increment_changed(self.incr_rbt_dic[btn_name])
        self.incr_rbt_dic[btn_name].set_active(True)

    def _on_pin_jog_changed(self, pin, button_name):
        print("Jog Pin Changed")
        print(button_name)
        if self.stat.kinematics_type != linuxcnc.KINEMATICS_IDENTITY:
            if self.stat.motion_mode == 1 and pin.get():
                message = _("Axis jogging is only allowed in world mode, but you are in joint mode!")
                print(message)
                self._show_error((13, message))
                return

        if pin.get():
            self._on_btn_jog_pressed(None, button_name)
        else:
            self._on_btn_jog_released(None, button_name)

    def _reset_overide(self, pin, type):
        if pin.get():
            if type == "rapid":
                self.command.rapidrate(1.0)
                return
            self.widgets["btn_{0}_100".format(type)].emit("clicked")
            
    def _on_blockheight_value_changed(self, pin):
        self.widgets.lbl_blockheight.set_text("blockheight = {0:.3f}".format(pin.get()))
        if self.lathe_mode:
            self.widgets.lbl_blockheight.hide()

# =========================================================
# The actions of the buttons
    def _button_pin_changed(self, pin):
        # we check if the button is pressed ore release,
        # otherwise a signal will be emitted, if the button is released and
        # the signal drob down to zero
        if not pin.get():
            return

        if "h-button" in pin.name:
            location = "bottom"
        elif "v-button" in pin.name:
            location = "right"
        else:
            print(_("Recieved a not clasified signal from pin {0}".format(pin.name)))
            return

        number = int(pin.name[-1])
        if number is not number:
            print(_("Could not translate {0} to number".format(pin.name)))
            return
            
        button = self._get_child_button(location, number)
        if not button:
            print(_("no button here"))
            return
        elif button == -1:
            print(_("the button is not sensitive"))
            return
 
        if type(button[0]) == Gtk.ToggleButton:
            button[0].set_active(not button[0].get_active())
            print(_("Button {0} has been toggled".format(button[1])))
        elif type(button[0]) == Gtk.RadioButton:
            button[0].set_active(True)
            button[0].emit("pressed")        
            print(_("Button {0} has been pressed".format(button[1])))
        else:
            button[0].emit("clicked")
            print(_("Button {0} has been clicked".format(button[1])))

    # this handles the relation between hardware button and the software button    
    def _get_child_button(self, location, number = None):
        # get the position of each button to be able to connect to hardware button
        self.child_button_dic = {}
        
        if location == "bottom":
            page = self.widgets.ntb_button.get_current_page()
            container = self.widgets.ntb_button.get_children()[page]
        elif location == "right":
            container = self.widgets.vbtb_main
        else:
            print(_("got wrong location to locate the childs"))
            
        children = container.get_children()
        hidden = 0
        for child in children:
            if not child.get_visible():
                hidden +=1
            else:
                if type(child) != Gtk.Label:
                    pos = container.child_get_property(child, "position")
                    name = child.get_property("name")
                    if name == None:
                        name = Gtk.Buildable.get_name(child)
                    self.child_button_dic[pos - hidden] = (child, name)
        
        if number is not None:
            try:
                if self.child_button_dic[number][0].get_sensitive():
                    return self.child_button_dic[number]
                else:
                    return -1
            except:
                return None
        else:
            return self.child_button_dic


# We need extra HAL pins here is where we do it.
# we make pins for the hardware buttons witch can be placed around the
# screen to activate the corresponding buttons on the GUI
    def _make_hal_pins(self):
        # generate the horizontal button pins
        for h_button in range(0, 10):
            pin = self.halcomp.newpin("h-button.button-{0}".format(h_button), hal.HAL_BIT, hal.HAL_IN)
            hal_glib.GPin(pin).connect("value_changed", self._button_pin_changed)

        # generate the vertical button pins
        for v_button in range(0, 7):
            pin = self.halcomp.newpin("v-button.button-{0}".format(v_button), hal.HAL_BIT, hal.HAL_IN)
            hal_glib.GPin(pin).connect("value_changed", self._button_pin_changed)

        # buttons for jogging the axis
        for jog_button in self.axis_list:
            pin = self.halcomp.newpin("jog.axis.jog-{0}-plus".format(jog_button), hal.HAL_BIT, hal.HAL_IN)
            hal_glib.GPin(pin).connect("value_changed", self._on_pin_jog_changed, "{0}+".format(jog_button))
            pin = self.halcomp.newpin("jog.axis.jog-{0}-minus".format(jog_button), hal.HAL_BIT, hal.HAL_IN)
            hal_glib.GPin(pin).connect("value_changed", self._on_pin_jog_changed, "{0}-".format(jog_button))

        if self.stat.kinematics_type != linuxcnc.KINEMATICS_IDENTITY:
            for joint_button in range(0, self.stat.joints):
                pin = self.halcomp.newpin("jog.joint.jog-{0}-plus".format(joint_button), hal.HAL_BIT, hal.HAL_IN)
                hal_glib.GPin(pin).connect("value_changed", self._on_pin_jog_changed, "{0}+".format(joint_button))
                pin = self.halcomp.newpin("jog.joint.jog-{0}-minus".format(joint_button), hal.HAL_BIT, hal.HAL_IN)
                hal_glib.GPin(pin).connect("value_changed", self._on_pin_jog_changed, "{0}+".format(joint_button))

        # jog_increment out pin
        self.halcomp.newpin("jog.jog-increment", hal.HAL_FLOAT, hal.HAL_OUT)

        # generate the pins to set the increments
        for buttonnumber in range(0, len(self.jog_increments)):
            pin = self.halcomp.newpin("jog.jog-inc-{0}".format(buttonnumber), hal.HAL_BIT, hal.HAL_IN)
            hal_glib.GPin(pin).connect("value_changed", self._on_pin_incr_changed, buttonnumber)

        # make the pin for unlocking settings page
        pin = self.halcomp.newpin("unlock-settings", hal.HAL_BIT, hal.HAL_IN)
        hal_glib.GPin(pin).connect("value_changed", self._on_unlock_settings_changed)

        # generate the pins to connect encoders to the sliders
        pin = self.halcomp.newpin("feed.feed-override.counts", hal.HAL_S32, hal.HAL_IN)
        hal_glib.GPin(pin).connect("value_changed", self._on_counts_changed, "spc_feed")
        pin = self.halcomp.newpin("spindle.spindle-override.counts", hal.HAL_S32, hal.HAL_IN)
        hal_glib.GPin(pin).connect("value_changed", self._on_counts_changed, "spc_spindle")
        pin = self.halcomp.newpin("jog.jog-velocity.counts", hal.HAL_S32, hal.HAL_IN)
        hal_glib.GPin(pin).connect("value_changed", self._on_counts_changed, "spc_lin_jog_vel")
        pin = self.halcomp.newpin("rapid.rapid-override.counts", hal.HAL_S32, hal.HAL_IN)
        hal_glib.GPin(pin).connect("value_changed", self._on_counts_changed, "spc_rapid")
        self.halcomp.newpin("feed.feed-override.count-enable", hal.HAL_BIT, hal.HAL_IN)
        self.halcomp.newpin("spindle.spindle-override.count-enable", hal.HAL_BIT, hal.HAL_IN)
        self.halcomp.newpin("jog.jog-velocity.count-enable", hal.HAL_BIT, hal.HAL_IN)
        self.halcomp.newpin("rapid.rapid-override.count-enable", hal.HAL_BIT, hal.HAL_IN)

        # generate the pins to connect analog inputs for sliders
        pin = self.halcomp.newpin("feed.feed-override.analog-enable", hal.HAL_BIT, hal.HAL_IN)
        hal_glib.GPin(pin).connect("value_changed", self._on_analog_enable_changed, "spc_feed")
        pin = self.halcomp.newpin("spindle.spindle-override.analog-enable", hal.HAL_BIT, hal.HAL_IN)
        hal_glib.GPin(pin).connect("value_changed", self._on_analog_enable_changed, "spc_spindle")
        pin = self.halcomp.newpin("jog.jog-velocity.analog-enable", hal.HAL_BIT, hal.HAL_IN)
        hal_glib.GPin(pin).connect("value_changed", self._on_analog_enable_changed, "spc_lin_jog_vel")
        pin = self.halcomp.newpin("rapid.rapid-override.analog-enable", hal.HAL_BIT, hal.HAL_IN)
        hal_glib.GPin(pin).connect("value_changed", self._on_analog_enable_changed, "spc_rapid")
        pin = self.halcomp.newpin("feed.feed-override.direct-value", hal.HAL_FLOAT, hal.HAL_IN)
        hal_glib.GPin(pin).connect("value_changed", self._on_analog_value_changed, "spc_feed")
        pin = self.halcomp.newpin("spindle.spindle-override.direct-value", hal.HAL_FLOAT, hal.HAL_IN)
        hal_glib.GPin(pin).connect("value_changed", self._on_analog_value_changed, "spc_spindle")
        pin = self.halcomp.newpin("jog.jog-velocity.direct-value", hal.HAL_FLOAT, hal.HAL_IN)
        hal_glib.GPin(pin).connect("value_changed", self._on_analog_value_changed, "spc_lin_jog_vel")
        pin = self.halcomp.newpin("rapid.rapid-override.direct-value", hal.HAL_FLOAT, hal.HAL_IN)
        hal_glib.GPin(pin).connect("value_changed", self._on_analog_value_changed, "spc_rapid")

        # make a pin to set turtle jog vel
        pin = self.halcomp.newpin("jog.turtle-jog", hal.HAL_BIT, hal.HAL_IN)
        hal_glib.GPin(pin).connect("value_changed", self._on_pin_turtle_jog)

        # make the pins for tool measurement
        self.halcomp.newpin("probeheight", hal.HAL_FLOAT, hal.HAL_OUT)
        pin = self.halcomp.newpin("blockheight", hal.HAL_FLOAT, hal.HAL_OUT)
        hal_glib.GPin(pin).connect("value_changed", self._on_blockheight_value_changed)
        preset = self.prefs.getpref("blockheight", 0.0, float)
        self.halcomp["blockheight"] = preset
        self.halcomp.newpin("toolmeasurement", hal.HAL_BIT, hal.HAL_OUT)
        self.halcomp.newpin("searchvel", hal.HAL_FLOAT, hal.HAL_OUT)
        self.halcomp.newpin("probevel", hal.HAL_FLOAT, hal.HAL_OUT)

        # make pins to react to tool_offset changes
        pin = self.halcomp.newpin("tooloffset-x", hal.HAL_FLOAT, hal.HAL_IN)
        hal_glib.GPin(pin).connect("value_changed", self._offset_changed, "tooloffset-x")
        pin = self.halcomp.newpin("tooloffset-z", hal.HAL_FLOAT, hal.HAL_IN)
        hal_glib.GPin(pin).connect("value_changed", self._offset_changed, "tooloffset-z")
        self.halcomp.newpin("tool-diameter", hal.HAL_FLOAT, hal.HAL_OUT)

        # make a pin to delete a notification message
        pin = self.halcomp.newpin("delete-message", hal.HAL_BIT, hal.HAL_IN)
        hal_glib.GPin(pin).connect("value_changed", self._del_message_changed)

        # for manual tool change dialog
        self.halcomp.newpin("toolchange-number", hal.HAL_S32, hal.HAL_IN)
        self.halcomp.newpin("toolchange-changed", hal.HAL_BIT, hal.HAL_OUT)
        pin = self.halcomp.newpin('toolchange-change', hal.HAL_BIT, hal.HAL_IN)
        hal_glib.GPin(pin).connect('value_changed', self.on_tool_change)

        # make a pin to reset feed override to 100 %
        pin = self.halcomp.newpin("feed.reset-feed-override", hal.HAL_BIT, hal.HAL_IN)
        hal_glib.GPin(pin).connect("value_changed", self._reset_overide, "feed")

        # make a pin to reset rapid override to 100 %
        pin = self.halcomp.newpin("rapid.reset-rapid-override", hal.HAL_BIT, hal.HAL_IN)
        hal_glib.GPin(pin).connect("value_changed", self._reset_overide, "rapid")

        # make a pin to reset spindle override to 100 %
        pin = self.halcomp.newpin("spindle.reset-spindle-override", hal.HAL_BIT, hal.HAL_IN)
        hal_glib.GPin(pin).connect("value_changed", self._reset_overide, "spindle")

        # make an error pin to indicate a error to hardware
        self.halcomp.newpin("error", hal.HAL_BIT, hal.HAL_OUT)

        # make pins to indicate program progress information
        self.halcomp.newpin("program.length", hal.HAL_S32, hal.HAL_OUT)
        self.halcomp.newpin("program.current-line", hal.HAL_S32, hal.HAL_OUT)
        self.halcomp.newpin("program.progress", hal.HAL_FLOAT, hal.HAL_OUT)

        # make a pin to set ignore limits
        pin = self.halcomp.newpin("ignore-limits", hal.HAL_BIT, hal.HAL_IN)
        hal_glib.GPin(pin).connect("value_changed", self._ignore_limits)

# Hal Pin Handling End
# =========================================================

if __name__ == "__main__":
    app = gmoccapy(sys.argv)

    inifile = sys.argv[2]
    print ("**** GMOCCAPY INFO : inifile = {0} ****:".format(sys.argv[2]))
    postgui_halfile = app.get_ini_info.get_postgui_halfile()
    print ("**** GMOCCAPY INFO : postgui halfile = {0} ****:".format(postgui_halfile))
    if postgui_halfile is not None:
        for f in postgui_halfile:
            if f.lower().endswith('.tcl'):
                res = os.spawnvp(os.P_WAIT, "haltcl", ["haltcl", "-i", inifile, f])
            else:
                res = os.spawnvp(os.P_WAIT, "halcmd", ["halcmd", "-i", inifile, "-f", f])
            if res: raise SystemExit(res)

    Gtk.main()
<|MERGE_RESOLUTION|>--- conflicted
+++ resolved
@@ -83,11 +83,7 @@
 
 # constants
 #         # gmoccapy  #"
-<<<<<<< HEAD
 _RELEASE = " 3.3.3.4.2"
-=======
-_RELEASE = " 3.1.3.6"
->>>>>>> b07bf12f
 _INCH = 0                         # imperial units are active
 _MM = 1                           # metric units are active
 
@@ -1055,16 +1051,10 @@
     def _jog_increment_changed(self, widget,):
         # first cancel any joints jogging
         JOGMODE = self._get_jog_mode()
-<<<<<<< HEAD
-        for jnum in range(self.stat.joints):
-            self.command.jog(linuxcnc.JOG_STOP, JOGMODE, jnum)
-        self.distance = self._parse_increment(widget.get_property("name"))
-=======
         if self.stat.task_mode == linuxcnc.MODE_MANUAL:
             for jnum in range(self.stat.joints):
                 self.command.jog(linuxcnc.JOG_STOP, JOGMODE, jnum)
-        self.distance = self._parse_increment(widget.name)
->>>>>>> b07bf12f
+        self.distance = self._parse_increment(widget.get_property("name"))
         self.halcomp["jog.jog-increment"] = self.distance
         self.active_increment = widget.get_property("name")
 
@@ -3694,12 +3684,8 @@
            self.command.override_limits()
 
     def on_tbtn_fullsize_preview_toggled(self, widget, data=None):
-<<<<<<< HEAD
+        state = widget.get_active()
         name = Gtk.Buildable.get_name(widget)
-=======
-        state = widget.get_active()
-        name = gtk.Buildable.get_name(widget)
->>>>>>> b07bf12f
         if name[-1] == "0":
             name_2 = name[:-1] + "1"
         else:
@@ -4657,7 +4643,6 @@
         self.widgets.ntb_button.set_current_page(_BB_LOAD_FILE)
         self.widgets.ntb_preview.set_current_page(3)
         self.widgets.tbtn_fullsize_preview0.set_active(True)
-<<<<<<< HEAD
 
         # self.dialog = Gtk.FileChooserDialog(title="Please choose a file", parent=self.widgets.window1, action=Gtk.FileChooserAction.OPEN)
         # self.dialog.add_buttons( Gtk.STOCK_CANCEL,
@@ -4679,8 +4664,6 @@
 
         # self.dialog.destroy()
 
-=======
->>>>>>> b07bf12f
         self._show_iconview_tab(True)
         self.widgets.IconFileSelection1.refresh_filelist()
         self.widgets.IconFileSelection1.iconView.grab_focus()
