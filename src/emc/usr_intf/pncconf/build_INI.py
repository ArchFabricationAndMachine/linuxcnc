from __future__ import print_function
import os
import time

class INI:
    def __init__(self,app):
        # access to:
        self.d = app.d  # collected data
        global SIG
        SIG = app._p    # private data (signals names)
        global _PD
        _PD = app._p    # private data
        self.a = app    # The parent, pncconf

    def write_inifile(self, base):
        filename = os.path.join(base, self.d.machinename + ".ini")
        file = open(filename, "w")
        print(_("# Generated by PNCconf at %s") % time.asctime(), file=file)
        print(_("# Using LinuxCNC version:  %s") % self.d.linuxcnc_version, file=file)
        print(_("# If you make changes to this file, they will be"), file=file)
        print(_("# overwritten when you run PNCconf again"), file=file)

        print(file=file)
        print("[EMC]", file=file)
        print("MACHINE = %s" % self.d.machinename, file=file)
        print("DEBUG = 0", file=file)

        # the joints_axes conversion script named 'update_ini'
        # will try to update for joints_axes if no VERSION is set
        print("VERSION = 1.1", file=file)

        print(file=file)
        print("[DISPLAY]", file=file)
        if self.d.frontend == _PD._AXIS:
            print("DISPLAY = axis", file=file)
        elif self.d.frontend == _PD._TKLINUXCNC:
            print("DISPLAY = tklinuxcnc", file=file)
        elif self.d.frontend == _PD._GMOCCAPY:
            print("DISPLAY = gmoccapy", file=file)
        elif self.d.frontend == _PD._TOUCHY:
            print("DISPLAY = touchy", file=file)
        if self.d.gladevcp:
            theme = self.d.gladevcptheme
            if theme == "Follow System Theme":theme = ""
            else: theme = " -t "+theme
            if self.d.frontend in(_PD._AXIS, _PD._TOUCHY):
                if self.d.centerembededgvcp:
                    print("EMBED_TAB_NAME = GladeVCP", file=file)
                    print("EMBED_TAB_COMMAND = halcmd loadusr -Wn gladevcp gladevcp -c gladevcp%s -H gvcp_call_list.hal -x {XID} gvcp-panel.ui"%(theme), file=file)
                elif self.d.sideembededgvcp:
                    print("GLADEVCP =%s -H gvcp_call_list.hal gvcp-panel.ui"%(theme), file=file)
            elif self.d.frontend == _PD._GMOCCAPY:
                if self.d.centerembededgvcp:
                    print("EMBED_TAB_NAME = Center_panel", file=file)
                    print("EMBED_TAB_LOCATION = ntb_preview", file=file)
                elif self.d.sideembededgvcp:
                    print("EMBED_TAB_NAME = Right Panel", file=file)
                    print("EMBED_TAB_LOCATION = box_right", file=file)
                else:
                    print("EMBED_TAB_NAME = User Panel", file=file)
                    print("EMBED_TAB_LOCATION = ntb_user_tabs", file=file)
                print("EMBED_TAB_COMMAND = gladevcp -c gladevcp %s -H gvcp_call_list.hal -x {XID} gvcp-panel.ui"%(theme), file=file)

        if self.d.position_offset == 1: temp ="RELATIVE"
        else: temp = "MACHINE"
        print("POSITION_OFFSET = %s"% temp, file=file)
        if self.d.position_feedback == 1: temp ="ACTUAL"
        else: temp = "COMMANDED"
        print("POSITION_FEEDBACK = %s"% temp, file=file)
        print("MAX_FEED_OVERRIDE = %f"% self.d.max_feed_override, file=file)
        print("MAX_SPINDLE_OVERRIDE = %f"% self.d.max_spindle_override, file=file)
        print("MIN_SPINDLE_OVERRIDE = %f"% self.d.min_spindle_override, file=file)
        print("INTRO_GRAPHIC = linuxcnc.gif", file=file)
        print("INTRO_TIME = 5", file=file)
        print("PROGRAM_PREFIX = %s" % \
                                    os.path.expanduser("~/linuxcnc/nc_files"), file=file)
        if self.d.pyvcp:
            print("PYVCP = pyvcp-panel.xml", file=file)
        # these are for AXIS GUI only
        if self.d.units == _PD._METRIC:
            print("INCREMENTS = %s"% self.d.increments_metric, file=file)
        else:
            print("INCREMENTS = %s"% self.d.increments_imperial, file=file)
        if self.d.axes == 2:
            print("LATHE = 1", file=file)
        print("POSITION_FEEDBACK = %s"% temp, file=file)
        print("DEFAULT_LINEAR_VELOCITY = %f"% self.d.default_linear_velocity, file=file)
        print("MAX_LINEAR_VELOCITY = %f"% self.d.max_linear_velocity, file=file)
        print("MIN_LINEAR_VELOCITY = %f"% self.d.min_linear_velocity, file=file)
        print("DEFAULT_ANGULAR_VELOCITY = %f"% self.d.default_angular_velocity, file=file)
        print("MAX_ANGULAR_VELOCITY = %f"% self.d.max_angular_velocity, file=file)
        print("MIN_ANGULAR_VELOCITY = %f"% self.d.min_angular_velocity, file=file)
        print("EDITOR = %s"% self.d.editor, file=file)
        print("GEOMETRY = %s"% self.d.geometry, file=file) 

        print(file=file)
        print("[FILTER]", file=file)
        print("PROGRAM_EXTENSION = .png,.gif,.jpg Greyscale Depth Image", file=file)
        print("PROGRAM_EXTENSION = .py Python Script", file=file)
        print("png = image-to-gcode", file=file)
        print("gif = image-to-gcode", file=file)
        print("jpg = image-to-gcode", file=file)
        print("py = python", file=file)        

        print(file=file)
        print("[TASK]", file=file)
        print("TASK = milltask", file=file)
        print("CYCLE_TIME = 0.010", file=file)

        print(file=file)
        print("[RS274NGC]", file=file)
        print("PARAMETER_FILE = linuxcnc.var", file=file)

        #base_period = self.d.ideal_period()

        print(file=file)
        print("[EMCMOT]", file=file)
        print("EMCMOT = motmod", file=file)
        print("COMM_TIMEOUT = 1.0", file=file)
        #print >>file, "BASE_PERIOD = %d" % self.d.baseperiod
        print("SERVO_PERIOD = %d" % self.d.servoperiod, file=file)
        print(file=file)
        print("[HMOT]", file=file)
        if not self.d.useinisubstitution:
            print("# **** This is for info only ****", file=file)
        print("CARD0=hm2_%s.0"% self.d.mesa0_currentfirmwaredata[_PD._BOARDNAME], file=file)
        if self.d.number_mesa == 2:
            print("CARD1=hm_%s.1"% self.d.mesa1_currentfirmwaredata[_PD._BOARDNAME], file=file)
        if self.d._substitution_list:
            print("# These are to ease setting custom component's parameters in a custom HAL file", file=file)
            print(file=file)
            for i,temp in enumerate(self.d._substitution_list):
                a,b = self.d._substitution_list[i]
                if a =="":
                    print(file=file)
                else:
                    print("%s=%s"%(a,b), file=file)
        print(file=file)
        print("[HAL]", file=file)
        print("HALUI = halui", file=file)          
        print("HALFILE = %s.hal" % self.d.machinename, file=file)
        print("HALFILE = custom.hal", file=file)
        if self.d.frontend in( _PD._AXIS, _PD._GMOCCAPY):
            print("POSTGUI_HALFILE = postgui_call_list.hal", file=file)
        print("SHUTDOWN = shutdown.hal", file=file)
        print(file=file)
        print("[HALUI]", file=file)          
        if self.d.halui == True:
            for i in range(0,15):
                cmd =self.d["halui_cmd" + str(i)]
                if cmd =="": break
                print("MDI_COMMAND = %s"% cmd, file=file)           

        # Build axis/joints info

        # add X axis
        num_joints = 1; coords = "X"; tandemflag = False
        tandemjoint = self.a.tandem_check('x')
        print('tandem:',tandemjoint)
        if tandemjoint:
            #add tandem to X
            tandemflag = True
            num_joints += 1
            coords += 'X'

        if self.d.axes in (0,1): # xyz or xyyza
            # add Y axis
            num_joints += 1
            coords += 'Y'
            tandemjoint = self.a.tandem_check('y')
            if tandemjoint:
                #add tandem to Y
                tandemflag = True
                num_joints += 1
                coords += 'Y'

        # add Z axis
        num_joints += 1
        coords += 'Z'
        tandemjoint = self.a.tandem_check('z')
        if tandemjoint:
            tandemflag = True
            num_joints += 1
            coords += 'Z'

        if self.d.axes == 1: # for xyza
            # add A axis 
            num_joints += 1
            coords += 'A'
            tandemjoint = self.a.tandem_check('a')
            if tandemjoint:
                # add tandem to A
                tandemflag = True
                num_joints += 1
                coords += 'A'
        if not self.d.axes in (0,1,2):
            print("___________________unknown self.d.axes",self.d.axes)
            return
        print(file=file)
        print("[KINS]", file=file)
        # trivial kinematics: no. of joints == no.of axes)
        # with trivkins, axes do not have to be consecutive
        print("JOINTS = %d"%num_joints, file=file)
        if tandemflag:
            print("KINEMATICS = trivkins coordinates=%s kinstype=BOTH"%coords.replace(" ",""), file=file)
        else:
            print("KINEMATICS = trivkins coordinates=%s"%coords.replace(" ",""), file=file)
        print(file=file)
        print("[TRAJ]", file=file)
        print("COORDINATES = ",coords, file=file)
        if self.d.axes == 1:
            print("MAX_ANGULAR_VELOCITY = %.2f" % self.d.amaxvel, file=file)
            defvel = min(60, self.d.amaxvel/10.)
            print("DEFAULT_ANGULAR_VELOCITY = %.2f" % defvel, file=file)
        if self.d.units == _PD._METRIC:
            print("LINEAR_UNITS = mm", file=file)
        else:
            print("LINEAR_UNITS = inch", file=file)
        print("ANGULAR_UNITS = degree", file=file)
        if self.d.axes == 2:
            maxvel = max(self.d.xmaxvel, self.d.zmaxvel)
        else:
            maxvel = max(self.d.xmaxvel, self.d.ymaxvel, self.d.zmaxvel)
        hypotvel = (self.d.xmaxvel**2 + self.d.ymaxvel**2 + self.d.zmaxvel**2) **.5
        defvel = min(maxvel, max(.1, maxvel/10.))
        print("DEFAULT_LINEAR_VELOCITY = %.2f" % defvel, file=file)
        print("MAX_LINEAR_VELOCITY = %.2f" % maxvel, file=file)
        if self.d.restore_joint_position:
            print("POSITION_FILE = position.txt", file=file)
        if not self.d.require_homing:
            print("NO_FORCE_HOMING = 1", file=file)
        print(file=file)
        print("[EMCIO]", file=file)
        print("EMCIO = io", file=file)
        print("CYCLE_TIME = 0.100", file=file)
        print("TOOL_TABLE = tool.tbl", file=file)
        if self.d.allow_spindle_on_toolchange:
            print("TOOL_CHANGE_WITH_SPINDLE_ON = 1", file=file)
        if self.d.raise_z_on_toolchange:
            print("TOOL_CHANGE_QUILL_UP = 1", file=file)
        if self.d.random_toolchanger:
            print("RANDOM_TOOLCHANGER = 1", file=file)
        
        all_homes = bool(self.a.home_sig("x") and self.a.home_sig("z"))
        if self.d.axes in (0,1): all_homes = bool(all_homes and self.a.home_sig("y"))
        # A axis usually doesn't have home switches
        #if self.d.axes == 1: all_homes = all_homes and self.a.home_sig("a")

        ##############################################################
        # build axis/joint info
        ##############################################################
        # self.d.axes:
        # 0 = xyz
        # 1 = xz
        # 2 = xyza
        # todo: simplify hardcoding for trivkins sequential joint no.s

        jnum = 0
        # Always X AXIS
        self.write_one_axis(file, 'x')
        tandemjoint = self.a.tandem_check('x')
        self.write_one_joint(file, 0, "x", "LINEAR", all_homes, tandemjoint)
        if tandemjoint:
            jnum += 1
            self.write_one_joint(file, jnum, "x", "LINEAR", all_homes, True, ismain = False)
        jnum += 1
        print("#******************************************", file=file)

        # Maybe add Y AXIS
        if self.d.axes in(0,1): # xyz or xyza
            self.write_one_axis(file, 'y')
            tandemjoint = self.a.tandem_check('y')
            self.write_one_joint(file, jnum, "y", "LINEAR", all_homes, tandemjoint)
            if tandemjoint:
                jnum += 1
                self.write_one_joint(file, jnum, "y", "LINEAR", all_homes, True, ismain = False)
            jnum += 1
            print("#******************************************", file=file)

        # Always add Z AXIS
        self.write_one_axis(file, 'z')
        tandemjoint = self.a.tandem_check('z')
        self.write_one_joint(file, jnum, "z", "LINEAR", all_homes, tandemjoint)
        if tandemjoint:
            jnum += 1
            self.write_one_joint(file, jnum, "z", "LINEAR", all_homes, True, ismain = False)
        jnum += 1
        print("#******************************************", file=file)

        # Maybe add A AXIS
        if self.d.axes == 1: # xyza
            self.write_one_axis(file, 'a')
            tandemjoint = self.a.tandem_check('a')
            self.write_one_joint(file, jnum, "a", "ANGULAR", all_homes, tandemjoint)
            if tandemjoint:
                jnum += 1
                self.write_one_joint(file, jnum, "a", "ANGULAR", all_homes, True, ismain = False)
            jnum += 1
            print("#******************************************", file=file)

        # usually add SPINDLE
        if self.d.include_spindle:
            self.write_one_joint(file, 9, "s", "null", all_homes, False)
        file.close()
        self.d.add_md5sum(filename)

    def write_one_joint(self, file, num, letter, type, all_homes, tandemflag, ismain = True):
        def get(s): return self.d[letter + s]
        pwmgen = self.a.pwmgen_sig(letter)
        tppwmgen = self.a.tppwmgen_sig(letter)
        stepgen = self.a.stepgen_sig(letter)
        encoder = self.a.encoder_sig(letter)
        resolver = self.a.resolver_sig(letter)
        potoutput = self.a.potoutput_sig(letter)
        
        closedloop = False
        if stepgen and (encoder or resolver): closedloop = True
        if (encoder or resolver) and (pwmgen or tppwmgen) : closedloop = True
        if closedloop and letter == "s": closedloop = False
        #print "INI ",letter + " is closedloop? "+ str(closedloop),encoder,pwmgen,tppwmgen,stepgen

        print(file=file)
        if letter == 's':
            print("[SPINDLE_%d]" % 0, file=file)
        else:
            print("[JOINT_%d]" % num, file=file)
            print("TYPE = %s" % type, file=file)
            print("HOME = %s" % get("homepos"), file=file)
            print("FERROR = %s"% get("maxferror"), file=file)
            print("MIN_FERROR = %s" % get("minferror"), file=file)
        if not letter == "s" or (letter == "s" and stepgen):
            print("MAX_VELOCITY = %s" % get("maxvel"), file=file)
            print("MAX_ACCELERATION = %s" % get("maxacc"), file=file)
            if stepgen:
                print("# The values below should be 25% larger than MAX_VELOCITY and MAX_ACCELERATION", file=file)
                print("# If using BACKLASH compensation STEPGEN_MAXACCEL should be 100% larger.", file=file)
                if get("usecomp") or get("usebacklash"):
                    factor = 2.0
                else:
                    factor = 1.25
                print("STEPGEN_MAXVEL = %.2f" % (float(get("maxvel")) * factor), file=file)
                print("STEPGEN_MAXACCEL = %.2f" % (float(get("maxacc")) * factor), file=file)

        print("P = %s" % get("P"), file=file)
        print("I = %s" % get("I"), file=file) 
        print("D = %s" % get("D"), file=file)
        print("FF0 = %s" % get("FF0"), file=file)
        print("FF1 = %s" % get("FF1"), file=file)
        print("FF2 = %s" % get("FF2"), file=file)
        print("BIAS = %s"% get("bias"), file=file) 
        print("DEADBAND = %s"% get("deadband"), file=file)
        print("MAX_OUTPUT = %s" % get("maxoutput"), file=file)
        if encoder or resolver:
            if get("invertencoder"):
                temp = -1
            else: temp = 1
            if encoder:
                print("ENCODER_SCALE = %s" % (get("encoderscale") * temp), file=file)
            else:
                print("RESOLVER_SCALE = %s" % (get("encoderscale") * temp), file=file)
        if pwmgen or potoutput:
            if get("invertmotor"):
                temp = -1
            else: temp = 1

            if letter == 's':
                if self.d.susenegativevoltage:
                    min_voltage_factor = -1
                else:
                    min_voltage_factor = 0 # dont output negative voltages
                max_voltage_factor = 10.0/self.d.soutputmaxvoltage # voltagelimit
                if self.d.suseoutputrange2:
                    scale = 1 # we scale the multiple ranges in the HAL file
                else:
                    scale = self.d.soutputscale # we scale to the max RPM
                print("OUTPUT_SCALE = %s"% ( int(max_voltage_factor * scale * temp) ), file=file)
                print("OUTPUT_MIN_LIMIT = %s"% ( int(min_voltage_factor * scale) ), file=file)
                print("OUTPUT_MAX_LIMIT = %s"% ( int(scale) ), file=file)
                print(file=file)
            else:
                print("OUTPUT_SCALE = %s" % (get("outputscale") * temp), file=file)
                pwmpinname = self.a.make_pinname(pwmgen)
                if (pwmgen and "analog" in pwmpinname) or potoutput:
                    print("OUTPUT_MIN_LIMIT = %s"% (get("outputminlimit")), file=file)
                    print("OUTPUT_MAX_LIMIT = %s"% (get("outputmaxlimit")), file=file)

        if stepgen:
            print("# these are in nanoseconds", file=file)
            print("DIRSETUP   = %d"% int(get("dirsetup")), file=file)
            print("DIRHOLD    = %d"% int(get("dirhold")), file=file)
            print("STEPLEN    = %d"% int(get("steptime")), file=file)          
            print("STEPSPACE  = %d"% int(get("stepspace")), file=file)
            if get("invertmotor"):
                temp = -1
            else: temp = 1
            print("STEP_SCALE = %s"% (get("stepscale") * temp), file=file)
        if letter == 's':return
        if get("usecomp"):
            print("COMP_FILE = %s" % get("compfilename"), file=file)
            print("COMP_FILE_TYPE = %s" % get("comptype"), file=file)
        if get("usebacklash"):
            print("BACKLASH = %s" % get("backlash"), file=file)
        minlim, maxlim = self.find_limits(letter)
        print("MIN_LIMIT = %s" % minlim, file=file)
        print("MAX_LIMIT = %s" % maxlim, file=file)
        thisaxishome = set(("all-home", "home-" + letter, "min-home-" + letter, "max-home-" + letter, "both-home-" + letter))
        ignore = set(("min-home-" + letter, "max-home-" + letter, "both-home-" + letter))
        homes = False
        for i in thisaxishome:
            if self.a.findsignal(i): homes = True
        # set homing speeds and directions
        # search direction : True = positive direction
        # latch direction :  True = opposite direction
        if homes:
            searchvel = abs(get("homesearchvel"))
            latchvel = abs(get("homelatchvel"))
            #print get("searchdir")
            if get("searchdir") == 0:
                 searchvel = -searchvel
                 if get("latchdir") == 0: 
                    latchvel = -latchvel 
            else:
                if get("latchdir") == 1: 
                    latchvel = -latchvel
            if ismain:
                print("HOME_OFFSET = %f" % get("homesw"), file=file)
            else:
                print("HOME_OFFSET = %f" % get("hometandemsw"), file=file)
            print("HOME_SEARCH_VEL = %f" % searchvel, file=file)                      
            print("HOME_LATCH_VEL = %f" % latchvel, file=file)
            print("HOME_FINAL_VEL = %f" % get("homefinalvel"), file=file)
            if get("usehomeindex"):useindex = "YES"
            else: useindex = "NO"   
            print("HOME_USE_INDEX = %s" % useindex, file=file)
            for i in ignore:
                if self.a.findsignal(i):
                    print("HOME_IGNORE_LIMITS = YES", file=file)
                    break
<<<<<<< HEAD
            # if all axis have homing switches and user doesn't request
            # manual individual homing:
            if all_homes and not self.d.individual_homing:
                seqnum = int(get("homesequence"))
                # if a tandem joint we wish to finish the home sequence together
                if tandemflag: wait ='-'
                else: wait = ''
                print("HOME_SEQUENCE = %s%d" % (wait,seqnum), file=file)
        else:
            print("HOME_OFFSET = %s" % get("homepos"), file=file)
=======
        else:
            print >>file, "HOME_OFFSET = %s" % get("homepos")
        # if all axis have homing switches and user doesn't request
        # manual individual homing:
        if all_homes and not self.d.individual_homing:
            seqnum = int(get("homesequence"))
            # if a tandem joint we wish to finish the home sequence together
            if tandemflag: wait ='-'
            else: wait = ''
            print >>file, "HOME_SEQUENCE = %s%d" % (wait,seqnum)
>>>>>>> acb5793e

    def write_one_axis(self, file, letter):
        # For KINEMATICS_IDENTITY:
        #     use axis MIN,MAX values identical corresponding joint values
        def get(s): return self.d[letter + s]
        minlim, maxlim = self.find_limits(letter)
        if not letter == "s":
            axis_letter = letter.upper()
            print(file=file)
            print("#******************************************", file=file)
            print("[AXIS_%s]" % axis_letter, file=file)
            print("MAX_VELOCITY = %s" % get("maxvel"), file=file)
            print("MAX_ACCELERATION = %s" % get("maxacc"), file=file)
            print("MIN_LIMIT = %s" % minlim, file=file)
            print("MAX_LIMIT = %s" % maxlim, file=file)

    # linuxcnc doesn't like having home right on an end of travel,
    # so extend the travel limit by up to .01in or .1mm
    def find_limits(self, letter):
        def get(s): return self.d[letter + s]
        minlim = -abs(get("minlim"))
        maxlim = get("maxlim")
        home = get("homepos")
        if self.d.units == _PD._METRIC: extend = .01
        else: extend = .001
        minlim = min(minlim, home - extend)
        maxlim = max(maxlim, home + extend)
        return (minlim, maxlim)

# BOILER CODE
    def __getitem__(self, item):
        return getattr(self, item)
    def __setitem__(self, item, value):
        return setattr(self, item, value)<|MERGE_RESOLUTION|>--- conflicted
+++ resolved
@@ -436,20 +436,9 @@
                 if self.a.findsignal(i):
                     print("HOME_IGNORE_LIMITS = YES", file=file)
                     break
-<<<<<<< HEAD
-            # if all axis have homing switches and user doesn't request
-            # manual individual homing:
-            if all_homes and not self.d.individual_homing:
-                seqnum = int(get("homesequence"))
-                # if a tandem joint we wish to finish the home sequence together
-                if tandemflag: wait ='-'
-                else: wait = ''
-                print("HOME_SEQUENCE = %s%d" % (wait,seqnum), file=file)
         else:
             print("HOME_OFFSET = %s" % get("homepos"), file=file)
-=======
-        else:
-            print >>file, "HOME_OFFSET = %s" % get("homepos")
+
         # if all axis have homing switches and user doesn't request
         # manual individual homing:
         if all_homes and not self.d.individual_homing:
@@ -457,8 +446,7 @@
             # if a tandem joint we wish to finish the home sequence together
             if tandemflag: wait ='-'
             else: wait = ''
-            print >>file, "HOME_SEQUENCE = %s%d" % (wait,seqnum)
->>>>>>> acb5793e
+            print("HOME_SEQUENCE = %s%d" % (wait,seqnum), file=file)
 
     def write_one_axis(self, file, letter):
         # For KINEMATICS_IDENTITY:
