--- conflicted
+++ resolved
@@ -321,58 +321,14 @@
     }
 
     /* export machine wide hal pins */
-<<<<<<< HEAD
     if ((retval = hal_pin_bit_newf(HAL_IN, &(emcmot_hal_data->probe_input), mot_comp_id, "motion.probe-input")) != 0) goto error;
     if ((retval = hal_pin_float_newf(HAL_IN, &(emcmot_hal_data->adaptive_feed), mot_comp_id, "motion.adaptive-feed")) != 0) goto error;
     if ((retval = hal_pin_bit_newf(HAL_IN, &(emcmot_hal_data->feed_hold), mot_comp_id, "motion.feed-hold")) != 0) goto error;
     if ((retval = hal_pin_bit_newf(HAL_IN, &(emcmot_hal_data->feed_inhibit), mot_comp_id, "motion.feed-inhibit")) != 0) goto error;
     if ((retval = hal_pin_bit_newf(HAL_IN, &(emcmot_hal_data->homing_inhibit), mot_comp_id, "motion.homing-inhibit")) != 0) goto error;
     if ((retval = hal_pin_bit_newf(HAL_IN, &(emcmot_hal_data->enable), mot_comp_id, "motion.enable")) != 0) goto error;
-=======
-    if ((retval = hal_pin_bit_newf(HAL_IN, &(emcmot_hal_data->probe_input), mot_comp_id, "motion.probe-input")) < 0) goto error;
-    if ((retval = hal_pin_bit_newf(HAL_IO, &(emcmot_hal_data->spindle_index_enable), mot_comp_id, "motion.spindle-index-enable")) < 0) goto error;
-
-    if ((retval = hal_pin_bit_newf(HAL_OUT, &(emcmot_hal_data->spindle_on), mot_comp_id, "motion.spindle-on")) < 0) goto error;
-    if ((retval = hal_pin_bit_newf(HAL_OUT, &(emcmot_hal_data->spindle_forward), mot_comp_id, "motion.spindle-forward")) < 0) goto error;
-    if ((retval = hal_pin_bit_newf(HAL_OUT, &(emcmot_hal_data->spindle_reverse), mot_comp_id, "motion.spindle-reverse")) < 0) goto error;
-    if ((retval = hal_pin_bit_newf(HAL_OUT, &(emcmot_hal_data->spindle_brake), mot_comp_id, "motion.spindle-brake")) < 0) goto error;
-    if ((retval = hal_pin_float_newf(HAL_OUT, &(emcmot_hal_data->spindle_speed_out), mot_comp_id, "motion.spindle-speed-out")) < 0) goto error;
-    if ((retval = hal_pin_float_newf(HAL_OUT, &(emcmot_hal_data->spindle_speed_out_abs), mot_comp_id, "motion.spindle-speed-out-abs")) < 0) goto error;
-    if ((retval = hal_pin_float_newf(HAL_OUT, &(emcmot_hal_data->spindle_speed_out_rps), mot_comp_id, "motion.spindle-speed-out-rps")) < 0) goto error;
-    if ((retval = hal_pin_float_newf(HAL_OUT, &(emcmot_hal_data->spindle_speed_out_rps_abs), mot_comp_id, "motion.spindle-speed-out-rps-abs")) < 0) goto error;
-    if ((retval = hal_pin_float_newf(HAL_OUT, &(emcmot_hal_data->spindle_speed_cmd_rps), mot_comp_id, "motion.spindle-speed-cmd-rps")) < 0) goto error;
-    if ((retval = hal_pin_bit_newf(HAL_IN, &(emcmot_hal_data->spindle_inhibit), mot_comp_id, "motion.spindle-inhibit")) < 0) goto error;
-    *(emcmot_hal_data->spindle_inhibit) = 0;
-
-    // spindle orient pins
-    if ((retval = hal_pin_float_newf(HAL_OUT, &(emcmot_hal_data->spindle_orient_angle), mot_comp_id, "motion.spindle-orient-angle")) < 0) goto error;
-    if ((retval = hal_pin_s32_newf(HAL_OUT, &(emcmot_hal_data->spindle_orient_mode), mot_comp_id, "motion.spindle-orient-mode")) < 0) goto error;
-    if ((retval = hal_pin_bit_newf(HAL_OUT, &(emcmot_hal_data->spindle_orient), mot_comp_id, "motion.spindle-orient")) < 0) goto error;
-    if ((retval = hal_pin_bit_newf(HAL_OUT, &(emcmot_hal_data->spindle_locked), mot_comp_id, "motion.spindle-locked")) < 0) goto error;
-    if ((retval = hal_pin_bit_newf(HAL_IN, &(emcmot_hal_data->spindle_is_oriented), mot_comp_id, "motion.spindle-is-oriented")) < 0) goto error;
-    if ((retval = hal_pin_s32_newf(HAL_IN, &(emcmot_hal_data->spindle_orient_fault), mot_comp_id, "motion.spindle-orient-fault")) < 0) goto error;
-    *(emcmot_hal_data->spindle_orient_angle) = 0.0;
-    *(emcmot_hal_data->spindle_orient_mode) = 0;
-    *(emcmot_hal_data->spindle_orient) = 0;
-
-
-//    if ((retval = hal_pin_bit_newf(HAL_OUT, &(emcmot_hal_data->inpos_output), mot_comp_id, "motion.motion-inpos")) < 0) goto error;
-    if ((retval = hal_pin_float_newf(HAL_IN, &(emcmot_hal_data->spindle_revs), mot_comp_id, "motion.spindle-revs")) < 0) goto error;
-    if ((retval = hal_pin_float_newf(HAL_IN, &(emcmot_hal_data->spindle_speed_in), mot_comp_id, "motion.spindle-speed-in")) < 0) goto error;
-    if ((retval = hal_pin_bit_newf(HAL_IN, &(emcmot_hal_data->spindle_is_atspeed), mot_comp_id, "motion.spindle-at-speed")) < 0) goto error;
-    *emcmot_hal_data->spindle_is_atspeed = 1;
-    if ((retval = hal_pin_float_newf(HAL_IN, &(emcmot_hal_data->adaptive_feed), mot_comp_id, "motion.adaptive-feed")) < 0) goto error;
-    *(emcmot_hal_data->adaptive_feed) = 1.0;
-    if ((retval = hal_pin_bit_newf(HAL_IN, &(emcmot_hal_data->feed_hold), mot_comp_id, "motion.feed-hold")) < 0) goto error;
-    *(emcmot_hal_data->feed_hold) = 0;
-    if ((retval = hal_pin_bit_newf(HAL_IN, &(emcmot_hal_data->feed_inhibit), mot_comp_id, "motion.feed-inhibit")) < 0) goto error;
-    *(emcmot_hal_data->feed_inhibit) = 0;
-
-    if ((retval = hal_pin_bit_newf(HAL_IN, &(emcmot_hal_data->tp_reverse), mot_comp_id, "motion.tp-reverse")) < 0) goto error;
+        if ((retval = hal_pin_bit_newf(HAL_IN, &(emcmot_hal_data->tp_reverse), mot_comp_id, "motion.tp-reverse")) < 0) goto error;
     *(emcmot_hal_data->tp_reverse) = 0;
-
-    if ((retval = hal_pin_bit_newf(HAL_IN, &(emcmot_hal_data->enable), mot_comp_id, "motion.enable")) < 0) goto error;
->>>>>>> bef8d9d5
 
     /* export motion-synched digital output pins */
     /* export motion digital input pins */
