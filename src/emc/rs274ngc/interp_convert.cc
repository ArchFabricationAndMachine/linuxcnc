--- conflicted
+++ resolved
@@ -3170,12 +3170,6 @@
   parameters = settings->parameters;
   p_int = (int) (block->p_number + 0.0001);
 
-<<<<<<< HEAD
-  find_current_in_system(settings, p_int,
-                         &cx, &cy, &cz,
-                         &ca, &cb, &cc,
-                         &cu, &cv, &cw);
-=======
   CHKS((block->l_number == 20 && block->a_flag && settings->a_axis_wrapped && 
         (block->a_number <= -360.0 || block->a_number >= 360.0)), 
        (_("Invalid absolute position %5.2f for wrapped rotary axis %c")), block->a_number, 'A');
@@ -3186,13 +3180,10 @@
         (block->c_number <= -360.0 || block->c_number >= 360.0)), 
        (_("Invalid absolute position %5.2f for wrapped rotary axis %c")), block->c_number, 'C');
 
-  if (block->x_flag == ON) {
-    x = block->x_number;
-    if (block->l_number == 20) x = settings->current_x + settings->origin_offset_x - x;
-    parameters[5201 + (p_int * 20)] = PROGRAM_TO_USER_LEN(x);
-  } else
-    x = USER_TO_PROGRAM_LEN(parameters[5201 + (p_int * 20)]);
->>>>>>> 4d07a4b8
+  find_current_in_system(settings, p_int,
+                         &cx, &cy, &cz,
+                         &ca, &cb, &cc,
+                         &cu, &cv, &cw);
 
   if (block->r_flag == ON) {
     CHKS((block->l_number == 20), "R not allowed in G10 L20");
