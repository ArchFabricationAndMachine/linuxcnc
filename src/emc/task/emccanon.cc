/********************************************************************
* Description: emccanon.cc
*   Canonical definitions for 3-axis NC application
*
*   Derived from a work by Fred Proctor & Will Shackleford
*
* Author:
* License: GPL Version 2
* System: Linux
*    
* Copyright (c) 2004 All rights reserved.
********************************************************************/
/*

  Notes:

  Units
  -----
  Values are stored internally as mm and degree units, e.g, program
  offsets, end point, tool length offset.  These are "internal
  units". "External units" are the units used by the EMC motion planner.
  All lengths and units output by the interpreter are converted to
  internal units here, using FROM_PROG_LEN,ANG, and then
  TO_EXT_LEN(),ANG are called to convert these to external units.

  Tool Length Offsets
  -------------------
  The interpreter does not subtract off tool length offsets. It calls
  USE_TOOL_LENGTH_OFFSETS(length), which we record here and apply to
  all appropriate values subsequently.
  */

#include "config.h"
#include <stdio.h>
#include <stdarg.h>
#include <math.h>
#include <string.h>		// strncpy()
#include <ctype.h>		// isspace()
#include "emc.hh"		// EMC NML
#include "emc_nml.hh"
#include "canon.hh"		// these decls
#include "interpl.hh"		// interp_list
#include "emcglb.h"		// TRAJ_MAX_VELOCITY

<<<<<<< HEAD
/*
  Origin offsets, length units, and active plane are all maintained
  here in this file. Controller runs in absolute mode, and does not
  have plane select concept.

  programOrigin is stored in mm always, and converted when set or read.
  When it's applied to positions, convert positions to mm units first
  and then add programOrigin.

  Units are then converted from mm to external units, as reported by
  the GET_EXTERNAL_LENGTH_UNITS() function.
  */

static CanonConfig_t canon;
=======
static int debug_velacc = 0;
static double css_maximum, css_numerator; // both always positive
static int spindle_dir = 0;
>>>>>>> c9b2f94d

static int debug_velacc = 0;
static const double tiny = 1e-7;

#ifndef MIN
#define MIN(a,b) ((a)<(b)?(a):(b))
#endif

#ifndef MIN3
#define MIN3(a,b,c) (MIN(MIN((a),(b)),(c)))
#endif

#ifndef MAX
#define MAX(a,b) ((a)>(b)?(a):(b))
#endif

#ifndef MAX3
#define MAX3(a,b,c) (MAX(MAX((a),(b)),(c)))
#endif

#ifndef MAX4
#define MAX4(a,b,c,d) (MAX(MAX((a),(b)),MAX((c),(d))))
#endif

#ifndef MAX9
#define MAX9(a,b,c,d,e,f,g,h,i) (MAX3((MAX3(a,b,c)),(MAX3(d,e,f)),(MAX3(g,h,i))))
#endif

/* macros for converting internal (mm/deg) units to external units */
#define TO_EXT_LEN(mm) ((mm) * GET_EXTERNAL_LENGTH_UNITS())
#define TO_EXT_ANG(deg) ((deg) * GET_EXTERNAL_ANGLE_UNITS())

/* macros for converting external units to internal (mm/deg) units */
#define FROM_EXT_LEN(ext) ((ext) / GET_EXTERNAL_LENGTH_UNITS())
#define FROM_EXT_ANG(ext) ((ext) / GET_EXTERNAL_ANGLE_UNITS())

/* macros for converting internal (mm/deg) units to program units */
#define TO_PROG_LEN(mm) ((mm) / (canon.lengthUnits == CANON_UNITS_INCHES ? 25.4 : canon.lengthUnits == CANON_UNITS_CM ? 10.0 : 1.0))
#define TO_PROG_ANG(deg) (deg)

/* macros for converting program units to internal (mm/deg) units */
#define FROM_PROG_LEN(prog) ((prog) * (canon.lengthUnits == CANON_UNITS_INCHES ? 25.4 : canon.lengthUnits == CANON_UNITS_CM ? 10.0 : 1.0))
#define FROM_PROG_ANG(prog) (prog)

/* Certain axes are periodic.  Hardcode this for now */
#define IS_PERIODIC(axisnum) \
    ((axisnum) == 3 || (axisnum) == 4 || (axisnum) == 5)

// this doesn't quite work yet: disable
#undef IS_PERIODIC
#define IS_PERIODIC(axisnum) (0)

#define AXIS_PERIOD(axisnum) (IS_PERIODIC(axisnum) ? 360 : 0)

static PM_QUATERNION quat(1, 0, 0, 0);

static void flush_segments(void);

/*
  These decls were from the old 3-axis canon.hh, and refer functions
  defined here that are used for convenience but no longer have decls
  in the 6-axis canon.hh. So, we declare them here now.
*/
extern void CANON_ERROR(const char *fmt, ...) __attribute__((format(printf,1,2)));

#ifndef D2R
#define D2R(r) ((r)*M_PI/180.0)
#endif

static void rotate(double &x, double &y, double theta) {
    double xx, yy;
    double t = D2R(theta);
    xx = x, yy = y;
    x = xx * cos(t) - yy * sin(t); 
    y = xx * sin(t) + yy * cos(t);
}

static void rotate_and_offset_pos(double &x, double &y, double &z, double &a, double &b, double &c, double &u, double &v, double &w) {
    x += canon.g92Offset.x;
    y += canon.g92Offset.y;
    z += canon.g92Offset.z;
    a += canon.g92Offset.a;
    b += canon.g92Offset.b;
    c += canon.g92Offset.c;
    u += canon.g92Offset.u;
    v += canon.g92Offset.v;
    w += canon.g92Offset.w;

    rotate(x, y, canon.xy_rotation);

    x += canon.g5xOffset.x;
    y += canon.g5xOffset.y;
    z += canon.g5xOffset.z;
    a += canon.g5xOffset.a;
    b += canon.g5xOffset.b;
    c += canon.g5xOffset.c;
    u += canon.g5xOffset.u;
    v += canon.g5xOffset.v;
    w += canon.g5xOffset.w;

    x += canon.toolOffset.tran.x;
    y += canon.toolOffset.tran.y;
    z += canon.toolOffset.tran.z;
    a += canon.toolOffset.a;
    b += canon.toolOffset.b;
    c += canon.toolOffset.c;
    u += canon.toolOffset.u;
    v += canon.toolOffset.v;
    w += canon.toolOffset.w;
}

static CANON_POSITION unoffset_and_unrotate_pos(const CANON_POSITION pos) {
    CANON_POSITION res = pos;

    res.x -= canon.toolOffset.tran.x;
    res.y -= canon.toolOffset.tran.y;
    res.z -= canon.toolOffset.tran.z;
    res.a -= canon.toolOffset.a;
    res.b -= canon.toolOffset.b;
    res.c -= canon.toolOffset.c;
    res.u -= canon.toolOffset.u;
    res.v -= canon.toolOffset.v;
    res.w -= canon.toolOffset.w;
    
    res.x -= canon.g5xOffset.x;
    res.y -= canon.g5xOffset.y;
    res.z -= canon.g5xOffset.z;
    res.a -= canon.g5xOffset.a;
    res.b -= canon.g5xOffset.b;
    res.c -= canon.g5xOffset.c;
    res.u -= canon.g5xOffset.u;
    res.v -= canon.g5xOffset.v;
    res.w -= canon.g5xOffset.w;

    rotate(res.x, res.y, -canon.xy_rotation);

    res.x -= canon.g92Offset.x;
    res.y -= canon.g92Offset.y;
    res.z -= canon.g92Offset.z;
    res.a -= canon.g92Offset.a;
    res.b -= canon.g92Offset.b;
    res.c -= canon.g92Offset.c;
    res.u -= canon.g92Offset.u;
    res.v -= canon.g92Offset.v;
    res.w -= canon.g92Offset.w;

    return res;
}


static CANON_POSITION unoffset_and_unrotate_pos(const EmcPose pos) {
    CANON_POSITION res;
    res.x = pos.tran.x;
    res.y = pos.tran.y;
    res.z = pos.tran.z;
    res.a = pos.a;
    res.b = pos.b;
    res.c = pos.c;
    res.u = pos.u;
    res.v = pos.v;
    res.w = pos.w;

    return unoffset_and_unrotate_pos(res);
}

static void from_prog(double &x, double &y, double &z, double &a, double &b, double &c, double &u, double &v, double &w) {
    x = FROM_PROG_LEN(x);
    y = FROM_PROG_LEN(y);
    z = FROM_PROG_LEN(z);
    a = FROM_PROG_ANG(a);
    b = FROM_PROG_ANG(b);
    c = FROM_PROG_ANG(c);
    u = FROM_PROG_LEN(u);
    v = FROM_PROG_LEN(v);
    w = FROM_PROG_LEN(w);
}

#if 0 // not yet used; uncomment if you want it
static void to_ext(double &x, double &y, double &z, double &a, double &b, double &c, double &u, double &v, double &w) {
    x = TO_EXT_LEN(x);
    y = TO_EXT_LEN(y);
    z = TO_EXT_LEN(z);
    a = TO_EXT_ANG(a);
    b = TO_EXT_ANG(b);
    c = TO_EXT_ANG(c);
    u = TO_EXT_LEN(u);
    v = TO_EXT_LEN(v);
    w = TO_EXT_LEN(w);
}
#endif

static EmcPose to_ext_pose(double x, double y, double z, double a, double b, double c, double u, double v, double w) {
    EmcPose result;
    result.tran.x = TO_EXT_LEN(x);
    result.tran.y = TO_EXT_LEN(y);
    result.tran.z = TO_EXT_LEN(z);
    result.a = TO_EXT_ANG(a);
    result.b = TO_EXT_ANG(b);
    result.c = TO_EXT_ANG(c);
    result.u = TO_EXT_LEN(u);
    result.v = TO_EXT_LEN(v);
    result.w = TO_EXT_LEN(w);
    return result;
}

static void to_prog(CANON_POSITION &e) {
    e.x = TO_PROG_LEN(e.x);
    e.y = TO_PROG_LEN(e.y);
    e.z = TO_PROG_LEN(e.z);
    e.a = TO_PROG_ANG(e.a);
    e.b = TO_PROG_ANG(e.b);
    e.c = TO_PROG_ANG(e.c);
    e.u = TO_PROG_LEN(e.u);
    e.v = TO_PROG_LEN(e.v);
    e.w = TO_PROG_LEN(e.w);
}

static int axis_valid(int n) {
    return emcStatus->motion.traj.axis_mask & (1<<n);
}

static void canonUpdateEndPoint(double x, double y, double z, 
                                double a, double b, double c,
                                double u, double v, double w)
{
    canon.endPoint.x = x;
    canon.endPoint.y = y;
    canon.endPoint.z = z;

    canon.endPoint.a = a;
    canon.endPoint.b = b;
    canon.endPoint.c = c;

    canon.endPoint.u = u;
    canon.endPoint.v = v;
    canon.endPoint.w = w;
}

/* External call to update the canon end point.
   Called by emctask during skipping of lines (run-from-line) */
void CANON_UPDATE_END_POINT(double x, double y, double z, 
			    double a, double b, double c, 
			    double u, double v, double w)
{
    canonUpdateEndPoint(FROM_PROG_LEN(x),FROM_PROG_LEN(y),FROM_PROG_LEN(z),
    			FROM_PROG_ANG(a),FROM_PROG_ANG(b),FROM_PROG_ANG(c),
			FROM_PROG_LEN(u),FROM_PROG_LEN(v),FROM_PROG_LEN(w));
}

<<<<<<< HEAD
=======

/* motion control mode is used to signify blended v. stop-at-end moves.
   Set to 0 (invalid) at start, so first call will send command out */
static CANON_MOTION_MODE canonMotionMode = 0;

/* motion path-following tolerance is used to set the max path-following
   deviation during CANON_CONTINUOUS.
   If this param is 0, then it will behave as emc always did, allowing
   almost any deviation trying to keep speed up. */
static double canonMotionTolerance = 0.0;

static double canonNaivecamTolerance = 0.0;

/* Spindle speed is saved here */
static double spindleSpeed = 0.0; // always positive

/* Prepped tool is saved here */
static int preppedTool = 0;

/* optional program stop */
static bool optional_program_stop = ON; //set enabled by default (previous EMC behaviour)

/* optional block delete */
static bool block_delete = ON; //set enabled by default (previous EMC behaviour)

/*
  Feed rate is saved here; values are in mm/sec or deg/sec.
  It will be initially set in INIT_CANON() below.
*/
static double currentLinearFeedRate = 0.0;
static double currentAngularFeedRate = 0.0;

/* Used to indicate whether the current move is linear, angular, or 
   a combination of both. */
   //AJ says: linear means axes XYZ move (lines or even circles)
   //         angular means axes ABC move
static int cartesian_move = 0;
static int angular_move = 0;

>>>>>>> c9b2f94d
static double toExtVel(double vel) {
    if (canon.cartesian_move && !canon.angular_move) {
	return TO_EXT_LEN(vel);
    } else if (!canon.cartesian_move && canon.angular_move) {
	return TO_EXT_ANG(vel);
    } else if (canon.cartesian_move && canon.angular_move) {
	return TO_EXT_LEN(vel);
    } else { //seems this case was forgotten, neither linear, neither angular move (we are only sending vel)
	return TO_EXT_LEN(vel);
    }	
}

static double toExtAcc(double acc) { return toExtVel(acc); }

static void send_g5x_msg(int index) {
    flush_segments();

    /* append it to interp list so it gets updated at the right time, not at
       read-ahead time */
    EMC_TRAJ_SET_G5X set_g5x_msg;

    set_g5x_msg.g5x_index = index;

    set_g5x_msg.origin.tran.x = TO_EXT_LEN(canon.g5xOffset.x);
    set_g5x_msg.origin.tran.y = TO_EXT_LEN(canon.g5xOffset.y);
    set_g5x_msg.origin.tran.z = TO_EXT_LEN(canon.g5xOffset.z);

    set_g5x_msg.origin.a = TO_EXT_ANG(canon.g5xOffset.a);
    set_g5x_msg.origin.b = TO_EXT_ANG(canon.g5xOffset.b);
    set_g5x_msg.origin.c = TO_EXT_ANG(canon.g5xOffset.c);

    set_g5x_msg.origin.u = TO_EXT_LEN(canon.g5xOffset.u);
    set_g5x_msg.origin.v = TO_EXT_LEN(canon.g5xOffset.v);
    set_g5x_msg.origin.w = TO_EXT_LEN(canon.g5xOffset.w);

<<<<<<< HEAD
    if(canon.css_maximum) {
	EMC_SPINDLE_SPEED emc_spindle_speed_msg;
	emc_spindle_speed_msg.speed = canon.css_maximum;
	emc_spindle_speed_msg.factor = canon.css_numerator;
	emc_spindle_speed_msg.xoffset = TO_EXT_LEN(canon.g5xOffset.x + canon.g92Offset.x + canon.toolOffset.tran.x);
	interp_list.append(emc_spindle_speed_msg);
=======
    if(css_maximum) {
        SET_SPINDLE_SPEED(spindleSpeed);
>>>>>>> c9b2f94d
    }
    interp_list.append(set_g5x_msg);
}

static void send_g92_msg(void) {
    flush_segments();

    /* append it to interp list so it gets updated at the right time, not at
       read-ahead time */
    EMC_TRAJ_SET_G92 set_g92_msg;

    set_g92_msg.origin.tran.x = TO_EXT_LEN(canon.g92Offset.x);
    set_g92_msg.origin.tran.y = TO_EXT_LEN(canon.g92Offset.y);
    set_g92_msg.origin.tran.z = TO_EXT_LEN(canon.g92Offset.z);

    set_g92_msg.origin.a = TO_EXT_ANG(canon.g92Offset.a);
    set_g92_msg.origin.b = TO_EXT_ANG(canon.g92Offset.b);
    set_g92_msg.origin.c = TO_EXT_ANG(canon.g92Offset.c);

    set_g92_msg.origin.u = TO_EXT_LEN(canon.g92Offset.u);
    set_g92_msg.origin.v = TO_EXT_LEN(canon.g92Offset.v);
    set_g92_msg.origin.w = TO_EXT_LEN(canon.g92Offset.w);

<<<<<<< HEAD
    if(canon.css_maximum) {
	EMC_SPINDLE_SPEED emc_spindle_speed_msg;
	emc_spindle_speed_msg.speed = canon.css_maximum;
	emc_spindle_speed_msg.factor = canon.css_numerator;
	emc_spindle_speed_msg.xoffset = TO_EXT_LEN(canon.g5xOffset.x + canon.g92Offset.x + canon.toolOffset.tran.x);
	interp_list.append(emc_spindle_speed_msg);
=======
    if(css_maximum) {
        SET_SPINDLE_SPEED(spindleSpeed);
>>>>>>> c9b2f94d
    }
    interp_list.append(set_g92_msg);
}

void SET_XY_ROTATION(double t) {
    EMC_TRAJ_SET_ROTATION sr;
    sr.rotation = t;
    interp_list.append(sr);

    canon.xy_rotation = t;
}

void SET_G5X_OFFSET(int index,
                    double x, double y, double z,
                    double a, double b, double c,
                    double u, double v, double w)
{
    /* convert to mm units */
    x = FROM_PROG_LEN(x);
    y = FROM_PROG_LEN(y);
    z = FROM_PROG_LEN(z);
    a = FROM_PROG_ANG(a);
    b = FROM_PROG_ANG(b);
    c = FROM_PROG_ANG(c);
    u = FROM_PROG_LEN(u);
    v = FROM_PROG_LEN(v);
    w = FROM_PROG_LEN(w);

    canon.g5xOffset.x = x;
    canon.g5xOffset.y = y;
    canon.g5xOffset.z = z;
    
    canon.g5xOffset.a = a;
    canon.g5xOffset.b = b;
    canon.g5xOffset.c = c;

    canon.g5xOffset.u = u;
    canon.g5xOffset.v = v;
    canon.g5xOffset.w = w;

    send_g5x_msg(index);
}

void SET_G92_OFFSET(double x, double y, double z,
                    double a, double b, double c,
                    double u, double v, double w) {
    /* convert to mm units */
    x = FROM_PROG_LEN(x);
    y = FROM_PROG_LEN(y);
    z = FROM_PROG_LEN(z);
    a = FROM_PROG_ANG(a);
    b = FROM_PROG_ANG(b);
    c = FROM_PROG_ANG(c);
    u = FROM_PROG_LEN(u);
    v = FROM_PROG_LEN(v);
    w = FROM_PROG_LEN(w);

    canon.g92Offset.x = x;
    canon.g92Offset.y = y;
    canon.g92Offset.z = z;
    
    canon.g92Offset.a = a;
    canon.g92Offset.b = b;
    canon.g92Offset.c = c;

    canon.g92Offset.u = u;
    canon.g92Offset.v = v;
    canon.g92Offset.w = w;

    send_g92_msg();
}

void USE_LENGTH_UNITS(CANON_UNITS in_unit)
{
    canon.lengthUnits = in_unit;

    emcStatus->task.programUnits = in_unit;
}

/* Free Space Motion */
void SET_TRAVERSE_RATE(double rate)
{
    // nothing need be done here
}

void SET_FEED_MODE(int mode) {
    flush_segments();
    canon.feed_mode = mode;
    if(canon.feed_mode == 0) STOP_SPEED_FEED_SYNCH();
}

void SET_FEED_RATE(double rate)
{

    if(canon.feed_mode) {
	START_SPEED_FEED_SYNCH(rate, 1);
	canon.linearFeedRate = rate;
    } else {
	/* convert from /min to /sec */
	rate /= 60.0;


	/* convert to traj units (mm & deg) if needed */
	double newLinearFeedRate = FROM_PROG_LEN(rate),
	       newAngularFeedRate = FROM_PROG_ANG(rate);

	if(newLinearFeedRate != canon.linearFeedRate
		|| newAngularFeedRate != canon.angularFeedRate)
	    flush_segments();

	canon.linearFeedRate = newLinearFeedRate;
	canon.angularFeedRate = newAngularFeedRate;
    }
}

void SET_FEED_REFERENCE(CANON_FEED_REFERENCE reference)
{
    // nothing need be done here
}

double getStraightAcceleration(double x, double y, double z,
                               double a, double b, double c,
                               double u, double v, double w)
{
    double dx, dy, dz, du, dv, dw, da, db, dc;
    double tx, ty, tz, tu, tv, tw, ta, tb, tc, tmax;
    double acc, dtot;

    acc = 0.0; // if a move to nowhere

    // Compute absolute travel distance for each axis:
    dx = fabs(x - canon.endPoint.x);
    dy = fabs(y - canon.endPoint.y);
    dz = fabs(z - canon.endPoint.z);
    da = fabs(a - canon.endPoint.a);
    db = fabs(b - canon.endPoint.b);
    dc = fabs(c - canon.endPoint.c);
    du = fabs(u - canon.endPoint.u);
    dv = fabs(v - canon.endPoint.v);
    dw = fabs(w - canon.endPoint.w);

    if(!axis_valid(0) || dx < tiny) dx = 0.0;
    if(!axis_valid(1) || dy < tiny) dy = 0.0;
    if(!axis_valid(2) || dz < tiny) dz = 0.0;
    if(!axis_valid(3) || da < tiny) da = 0.0;
    if(!axis_valid(4) || db < tiny) db = 0.0;
    if(!axis_valid(5) || dc < tiny) dc = 0.0;
    if(!axis_valid(6) || du < tiny) du = 0.0;
    if(!axis_valid(7) || dv < tiny) dv = 0.0;
    if(!axis_valid(8) || dw < tiny) dw = 0.0;

    if(debug_velacc) 
        printf("getStraightAcceleration dx %g dy %g dz %g da %g db %g dc %g du %g dv %g dw %g ", 
               dx, dy, dz, da, db, dc, du, dv, dw);

    // Figure out what kind of move we're making.  This is used to determine
    // the units of vel/acc.
    if (dx <= 0.0 && dy <= 0.0 && dz <= 0.0 &&
        du <= 0.0 && dv <= 0.0 && dw <= 0.0) {
	canon.cartesian_move = 0;
    } else {
	canon.cartesian_move = 1;
    }
    if (da <= 0.0 && db <= 0.0 && dc <= 0.0) {
	canon.angular_move = 0;
    } else {
	canon.angular_move = 1;
    }

    // Pure linear move:
    if (canon.cartesian_move && !canon.angular_move) {
	tx = dx? (dx / FROM_EXT_LEN(emcAxisGetMaxAcceleration(0))): 0.0;
	ty = dy? (dy / FROM_EXT_LEN(emcAxisGetMaxAcceleration(1))): 0.0;
	tz = dz? (dz / FROM_EXT_LEN(emcAxisGetMaxAcceleration(2))): 0.0;
	tu = du? (du / FROM_EXT_LEN(emcAxisGetMaxAcceleration(6))): 0.0;
	tv = dv? (dv / FROM_EXT_LEN(emcAxisGetMaxAcceleration(7))): 0.0;
	tw = dw? (dw / FROM_EXT_LEN(emcAxisGetMaxAcceleration(8))): 0.0;
        tmax = MAX3(tx, ty ,tz);
        tmax = MAX4(tu, tv, tw, tmax);

        if(dx || dy || dz)
            dtot = sqrt(dx * dx + dy * dy + dz * dz);
        else
            dtot = sqrt(du * du + dv * dv + dw * dw);
        
	if (tmax > 0.0) {
	    acc = dtot / tmax;
	}
    }
    // Pure angular move:
    else if (!canon.cartesian_move && canon.angular_move) {
	ta = da? (da / FROM_EXT_ANG(emcAxisGetMaxAcceleration(3))): 0.0;
	tb = db? (db / FROM_EXT_ANG(emcAxisGetMaxAcceleration(4))): 0.0;
	tc = dc? (dc / FROM_EXT_ANG(emcAxisGetMaxAcceleration(5))): 0.0;
        tmax = MAX3(ta, tb, tc);

	dtot = sqrt(da * da + db * db + dc * dc);
	if (tmax > 0.0) {
	    acc = dtot / tmax;
	}
    }
    // Combination angular and linear move:
    else if (canon.cartesian_move && canon.angular_move) {
	tx = dx? (dx / FROM_EXT_LEN(emcAxisGetMaxAcceleration(0))): 0.0;
	ty = dy? (dy / FROM_EXT_LEN(emcAxisGetMaxAcceleration(1))): 0.0;
	tz = dz? (dz / FROM_EXT_LEN(emcAxisGetMaxAcceleration(2))): 0.0;
	ta = da? (da / FROM_EXT_ANG(emcAxisGetMaxAcceleration(3))): 0.0;
	tb = db? (db / FROM_EXT_ANG(emcAxisGetMaxAcceleration(4))): 0.0;
	tc = dc? (dc / FROM_EXT_ANG(emcAxisGetMaxAcceleration(5))): 0.0;
	tu = du? (du / FROM_EXT_LEN(emcAxisGetMaxAcceleration(6))): 0.0;
	tv = dv? (dv / FROM_EXT_LEN(emcAxisGetMaxAcceleration(7))): 0.0;
	tw = dw? (dw / FROM_EXT_LEN(emcAxisGetMaxAcceleration(8))): 0.0;
        tmax = MAX9(tx, ty, tz,
                    ta, tb, tc,
                    tu, tv, tw);

/*  According to NIST IR6556 Section 2.1.2.5 Paragraph A
    a combnation move is handled like a linear move, except
    that the angular axes are allowed sufficient time to
    complete their motion coordinated with the motion of
    the linear axes.
*/
        if(dx || dy || dz)
            dtot = sqrt(dx * dx + dy * dy + dz * dz);
        else
            dtot = sqrt(du * du + dv * dv + dw * dw);

	if (tmax > 0.0) {
	    acc = dtot / tmax;
	}
    }
    if(debug_velacc) 
        printf("cartesian %d ang %d acc %g\n", canon.cartesian_move, canon.angular_move, acc);
    return acc;
}

double getStraightVelocity(double x, double y, double z,
			   double a, double b, double c,
                           double u, double v, double w)
{
    double dx, dy, dz, da, db, dc, du, dv, dw;
    double tx, ty, tz, ta, tb, tc, tu, tv, tw, tmax;
    double vel, dtot;

/* If we get a move to nowhere (!canon.cartesian_move && !canon.angular_move)
   we might as well go there at the canon.linearFeedRate...
*/
    vel = canon.linearFeedRate;

    // Compute absolute travel distance for each axis:
    dx = fabs(x - canon.endPoint.x);
    dy = fabs(y - canon.endPoint.y);
    dz = fabs(z - canon.endPoint.z);
    da = fabs(a - canon.endPoint.a);
    db = fabs(b - canon.endPoint.b);
    dc = fabs(c - canon.endPoint.c);
    du = fabs(u - canon.endPoint.u);
    dv = fabs(v - canon.endPoint.v);
    dw = fabs(w - canon.endPoint.w);

    if(!axis_valid(0) || dx < tiny) dx = 0.0;
    if(!axis_valid(1) || dy < tiny) dy = 0.0;
    if(!axis_valid(2) || dz < tiny) dz = 0.0;
    if(!axis_valid(3) || da < tiny) da = 0.0;
    if(!axis_valid(4) || db < tiny) db = 0.0;
    if(!axis_valid(5) || dc < tiny) dc = 0.0;
    if(!axis_valid(6) || du < tiny) du = 0.0;
    if(!axis_valid(7) || dv < tiny) dv = 0.0;
    if(!axis_valid(8) || dw < tiny) dw = 0.0;

    if(debug_velacc) 
        printf("getStraightVelocity dx %g dy %g dz %g da %g db %g dc %g du %g dv %g dw %g ", 
               dx, dy, dz, da, db, dc, du, dv, dw);

    // Figure out what kind of move we're making:
    if (dx <= 0.0 && dy <= 0.0 && dz <= 0.0 &&
        du <= 0.0 && dv <= 0.0 && dw <= 0.0) {
	canon.cartesian_move = 0;
    } else {
	canon.cartesian_move = 1;
    }
    if (da <= 0.0 && db <= 0.0 && dc <= 0.0) {
	canon.angular_move = 0;
    } else {
	canon.angular_move = 1;
    }

    // Pure linear move:
    if (canon.cartesian_move && !canon.angular_move) {
	tx = dx? fabs(dx / FROM_EXT_LEN(emcAxisGetMaxVelocity(0))): 0.0;
	ty = dy? fabs(dy / FROM_EXT_LEN(emcAxisGetMaxVelocity(1))): 0.0;
	tz = dz? fabs(dz / FROM_EXT_LEN(emcAxisGetMaxVelocity(2))): 0.0;
	tu = du? fabs(du / FROM_EXT_LEN(emcAxisGetMaxVelocity(6))): 0.0;
	tv = dv? fabs(dv / FROM_EXT_LEN(emcAxisGetMaxVelocity(7))): 0.0;
	tw = dw? fabs(dw / FROM_EXT_LEN(emcAxisGetMaxVelocity(8))): 0.0;
        tmax = MAX3(tx, ty ,tz);
        tmax = MAX4(tu, tv, tw, tmax);

        if(dx || dy || dz)
            dtot = sqrt(dx * dx + dy * dy + dz * dz);
        else
            dtot = sqrt(du * du + dv * dv + dw * dw);

	if (tmax <= 0.0) {
	    vel = canon.linearFeedRate;
	} else {
	    vel = dtot / tmax;
	}
    }
    // Pure angular move:
    else if (!canon.cartesian_move && canon.angular_move) {
	ta = da? fabs(da / FROM_EXT_ANG(emcAxisGetMaxVelocity(3))): 0.0;
	tb = db? fabs(db / FROM_EXT_ANG(emcAxisGetMaxVelocity(4))): 0.0;
	tc = dc? fabs(dc / FROM_EXT_ANG(emcAxisGetMaxVelocity(5))): 0.0;
        tmax = MAX3(ta, tb, tc);

	dtot = sqrt(da * da + db * db + dc * dc);
	if (tmax <= 0.0) {
	    vel = canon.angularFeedRate;
	} else {
	    vel = dtot / tmax;
	}
    }
    // Combination angular and linear move:
    else if (canon.cartesian_move && canon.angular_move) {
	tx = dx? fabs(dx / FROM_EXT_LEN(emcAxisGetMaxVelocity(0))): 0.0;
	ty = dy? fabs(dy / FROM_EXT_LEN(emcAxisGetMaxVelocity(1))): 0.0;
	tz = dz? fabs(dz / FROM_EXT_LEN(emcAxisGetMaxVelocity(2))): 0.0;
	ta = da? fabs(da / FROM_EXT_ANG(emcAxisGetMaxVelocity(3))): 0.0;
	tb = db? fabs(db / FROM_EXT_ANG(emcAxisGetMaxVelocity(4))): 0.0;
	tc = dc? fabs(dc / FROM_EXT_ANG(emcAxisGetMaxVelocity(5))): 0.0;
	tu = du? fabs(du / FROM_EXT_LEN(emcAxisGetMaxVelocity(6))): 0.0;
	tv = dv? fabs(dv / FROM_EXT_LEN(emcAxisGetMaxVelocity(7))): 0.0;
	tw = dw? fabs(dw / FROM_EXT_LEN(emcAxisGetMaxVelocity(8))): 0.0;
        tmax = MAX9(tx, ty, tz,
                    ta, tb, tc,
                    tu, tv, tw);

/*  According to NIST IR6556 Section 2.1.2.5 Paragraph A
    a combnation move is handled like a linear move, except
    that the angular axes are allowed sufficient time to
    complete their motion coordinated with the motion of
    the linear axes.
*/
        if(dx || dy || dz)
            dtot = sqrt(dx * dx + dy * dy + dz * dz);
        else
            dtot = sqrt(du * du + dv * dv + dw * dw);

	if (tmax <= 0.0) {
	    vel = canon.linearFeedRate;
	} else {
	    vel = dtot / tmax;
	}
    }
    if(debug_velacc) 
        printf("cartesian %d ang %d vel %g\n", canon.cartesian_move, canon.angular_move, vel);
    return vel;
}

#include <vector>
struct pt { double x, y, z, a, b, c, u, v, w; int line_no;};

static std::vector<struct pt>& chained_points(void) {
    static std::vector<struct pt> points;
    return points;
}

static void flush_segments(void) {
    if(chained_points().empty()) return;

    struct pt &pos = chained_points().back();

    double x = pos.x, y = pos.y, z = pos.z;
    double a = pos.a, b = pos.b, c = pos.c;
    double u = pos.u, v = pos.v, w = pos.w;
    
    int line_no = pos.line_no;

#ifdef SHOW_JOINED_SEGMENTS
    for(unsigned int i=0; i != chained_points().size(); i++) { printf("."); }
    printf("\n");
#endif

    double ini_maxvel = getStraightVelocity(x, y, z, a, b, c, u, v, w),
           vel = ini_maxvel;

    if (canon.cartesian_move && !canon.angular_move) {
	if (vel > canon.linearFeedRate) {
	    vel = canon.linearFeedRate;
	}
    } else if (!canon.cartesian_move && canon.angular_move) {
	if (vel > canon.angularFeedRate) {
	    vel = canon.angularFeedRate;
	}
    } else if (canon.cartesian_move && canon.angular_move) {
	if (vel > canon.linearFeedRate) {
	    vel = canon.linearFeedRate;
	}
    }


    EMC_TRAJ_LINEAR_MOVE linearMoveMsg;
    linearMoveMsg.feed_mode = canon.feed_mode;

    // now x, y, z, and b are in absolute mm or degree units
    linearMoveMsg.end.tran.x = TO_EXT_LEN(x);
    linearMoveMsg.end.tran.y = TO_EXT_LEN(y);
    linearMoveMsg.end.tran.z = TO_EXT_LEN(z);

    linearMoveMsg.end.u = TO_EXT_LEN(u);
    linearMoveMsg.end.v = TO_EXT_LEN(v);
    linearMoveMsg.end.w = TO_EXT_LEN(w);

    // fill in the orientation
    linearMoveMsg.end.a = TO_EXT_ANG(a);
    linearMoveMsg.end.b = TO_EXT_ANG(b);
    linearMoveMsg.end.c = TO_EXT_ANG(c);

    linearMoveMsg.vel = toExtVel(vel);
    linearMoveMsg.ini_maxvel = toExtVel(ini_maxvel);
    double acc = getStraightAcceleration(x, y, z, a, b, c, u, v, w);
    linearMoveMsg.acc = toExtAcc(acc);

    linearMoveMsg.type = EMC_MOTION_TYPE_FEED;
    linearMoveMsg.indexrotary = -1;
    if ((vel && acc) || canon.synched) {
        interp_list.set_line_number(line_no);
        interp_list.append(linearMoveMsg);
    }
    canonUpdateEndPoint(x, y, z, a, b, c, u, v, w);

    chained_points().clear();
}

static void get_last_pos(double &lx, double &ly, double &lz) {
    if(chained_points().empty()) {
        lx = canon.endPoint.x;
        ly = canon.endPoint.y;
        lz = canon.endPoint.z;
    } else {
        struct pt &pos = chained_points().back();
        lx = pos.x;
        ly = pos.y;
        lz = pos.z;
    }
}

static bool
linkable(double x, double y, double z, 
         double a, double b, double c, 
         double u, double v, double w) {
    struct pt &pos = chained_points().back();
    if(canon.motionMode != CANON_CONTINUOUS || canon.naivecamTolerance == 0)
        return false;

    if(chained_points().size() > 100) return false;

    if(a != pos.a) return false;
    if(b != pos.b) return false;
    if(c != pos.c) return false;
    if(u != pos.u) return false;
    if(v != pos.v) return false;
    if(w != pos.w) return false;

    if(x==canon.endPoint.x && y==canon.endPoint.y && z==canon.endPoint.z) return false;
    
    for(std::vector<struct pt>::iterator it = chained_points().begin();
            it != chained_points().end(); it++) {
        PM_CARTESIAN M(x-canon.endPoint.x, y-canon.endPoint.y, z-canon.endPoint.z),
                     B(canon.endPoint.x, canon.endPoint.y, canon.endPoint.z),
                     P(it->x, it->y, it->z);
        double t0 = dot(M, P-B) / dot(M, M);
        if(t0 < 0) t0 = 0;
        if(t0 > 1) t0 = 1;

        double D = mag(P - (B + t0 * M));
        if(D > canon.naivecamTolerance) return false;
    }
    return true;
}

static void
see_segment(int line_number,
	    double x, double y, double z, 
            double a, double b, double c,
            double u, double v, double w) {
    bool changed_abc = (a != canon.endPoint.a)
        || (b != canon.endPoint.b)
        || (c != canon.endPoint.c);

    bool changed_uvw = (u != canon.endPoint.u)
        || (v != canon.endPoint.v)
        || (w != canon.endPoint.w);

    if(!chained_points().empty() && !linkable(x, y, z, a, b, c, u, v, w)) {
        flush_segments();
    }
    pt pos = {x, y, z, a, b, c, u, v, w, line_number};
    chained_points().push_back(pos);
    if(changed_abc || changed_uvw) {
        flush_segments();
    }
}

void FINISH() {
    flush_segments();
}

void STRAIGHT_TRAVERSE(int line_number,
                       double x, double y, double z,
		       double a, double b, double c,
                       double u, double v, double w)
{
    double vel, acc;

    flush_segments();

    EMC_TRAJ_LINEAR_MOVE linearMoveMsg;

    linearMoveMsg.feed_mode = 0;
    if (canon.rotary_unlock_for_traverse != -1)
        linearMoveMsg.type = EMC_MOTION_TYPE_INDEXROTARY;
    else
        linearMoveMsg.type = EMC_MOTION_TYPE_TRAVERSE;

    from_prog(x,y,z,a,b,c,u,v,w);
    rotate_and_offset_pos(x,y,z,a,b,c,u,v,w);

    vel = getStraightVelocity(x, y, z, a, b, c, u, v, w);
    acc = getStraightAcceleration(x, y, z, a, b, c, u, v, w);

    linearMoveMsg.end = to_ext_pose(x,y,z,a,b,c,u,v,w);
    linearMoveMsg.vel = linearMoveMsg.ini_maxvel = toExtVel(vel);
    linearMoveMsg.acc = toExtAcc(acc);
    linearMoveMsg.indexrotary = canon.rotary_unlock_for_traverse;

    int old_feed_mode = canon.feed_mode;
    if(canon.feed_mode)
	STOP_SPEED_FEED_SYNCH();

    if(vel && acc)  {
        interp_list.set_line_number(line_number);
        interp_list.append(linearMoveMsg);
    }

    if(old_feed_mode)
	START_SPEED_FEED_SYNCH(canon.linearFeedRate, 1);

    canonUpdateEndPoint(x, y, z, a, b, c, u, v, w);
}

void STRAIGHT_FEED(int line_number,
                   double x, double y, double z, 
                   double a, double b, double c,
                   double u, double v, double w)
{
    EMC_TRAJ_LINEAR_MOVE linearMoveMsg;
    linearMoveMsg.feed_mode = canon.feed_mode;

    from_prog(x,y,z,a,b,c,u,v,w);
    rotate_and_offset_pos(x,y,z,a,b,c,u,v,w);
    see_segment(line_number, x, y, z, a, b, c, u, v, w);
}


void RIGID_TAP(int line_number, double x, double y, double z)
{
    double ini_maxvel, vel, acc;
    EMC_TRAJ_RIGID_TAP rigidTapMsg;
    double unused=0;

    from_prog(x,y,z,unused,unused,unused,unused,unused,unused);
    rotate_and_offset_pos(x,y,z,unused,unused,unused,unused,unused,unused);

    vel = getStraightVelocity(x, y, z, 
                              canon.endPoint.a, canon.endPoint.b, canon.endPoint.c, 
                              canon.endPoint.u, canon.endPoint.v, canon.endPoint.w);
    ini_maxvel = vel;
    
    acc = getStraightAcceleration(x, y, z, 
                                  canon.endPoint.a, canon.endPoint.b, canon.endPoint.c,
                                  canon.endPoint.u, canon.endPoint.v, canon.endPoint.w);
    
    rigidTapMsg.pos = to_ext_pose(x,y,z,
                                 canon.endPoint.a, canon.endPoint.b, canon.endPoint.c,
                                 canon.endPoint.u, canon.endPoint.v, canon.endPoint.w);

    rigidTapMsg.vel = toExtVel(vel);
    rigidTapMsg.ini_maxvel = toExtVel(ini_maxvel);
    rigidTapMsg.acc = toExtAcc(acc);

    flush_segments();

    if(vel && acc)  {
        interp_list.set_line_number(line_number);
        interp_list.append(rigidTapMsg);
    }

    // don't move the endpoint because after this move, we are back where we started
}


/*
  STRAIGHT_PROBE is exactly the same as STRAIGHT_FEED, except that it
  uses a probe message instead of a linear move message.
*/

void STRAIGHT_PROBE(int line_number,
                    double x, double y, double z, 
                    double a, double b, double c,
                    double u, double v, double w,
                    unsigned char probe_type)
{
    double ini_maxvel, vel, acc;
    EMC_TRAJ_PROBE probeMsg;

    from_prog(x,y,z,a,b,c,u,v,w);
    rotate_and_offset_pos(x,y,z,a,b,c,u,v,w);

    flush_segments();

    ini_maxvel = vel = getStraightVelocity(x, y, z, a, b, c, u, v, w);

    if (canon.cartesian_move && !canon.angular_move) {
	if (vel > canon.linearFeedRate) {
	    vel = canon.linearFeedRate;
	}
    } else if (!canon.cartesian_move && canon.angular_move) {
	if (vel > canon.angularFeedRate) {
	    vel = canon.angularFeedRate;
	}
    } else if (canon.cartesian_move && canon.angular_move) {
	if (vel > canon.linearFeedRate) {
	    vel = canon.linearFeedRate;
	}
    }

    acc = getStraightAcceleration(x, y, z, a, b, c, u, v, w);

    probeMsg.vel = toExtVel(vel);
    probeMsg.ini_maxvel = toExtVel(ini_maxvel);
    probeMsg.acc = toExtAcc(acc);

    probeMsg.type = EMC_MOTION_TYPE_PROBING;
    probeMsg.probe_type = probe_type;

    probeMsg.pos = to_ext_pose(x,y,z,a,b,c,u,v,w);

    if(vel && acc)  {
        interp_list.set_line_number(line_number);
        interp_list.append(probeMsg);
    }
    canonUpdateEndPoint(x, y, z, a, b, c, u, v, w);
}

/* Machining Attributes */

void SET_MOTION_CONTROL_MODE(CANON_MOTION_MODE mode, double tolerance)
{
    EMC_TRAJ_SET_TERM_COND setTermCondMsg;

    flush_segments();

    canon.motionMode = mode;
    canon.motionTolerance =  FROM_PROG_LEN(tolerance);

    switch (mode) {
    case CANON_CONTINUOUS:
        setTermCondMsg.cond = EMC_TRAJ_TERM_COND_BLEND;
        setTermCondMsg.tolerance = TO_EXT_LEN(canon.motionTolerance);
        break;

    default:
        setTermCondMsg.cond = EMC_TRAJ_TERM_COND_STOP;
        break;
    }

    interp_list.append(setTermCondMsg);
}

void SET_NAIVECAM_TOLERANCE(double tolerance)
{
    canon.naivecamTolerance =  FROM_PROG_LEN(tolerance);
}

void SELECT_PLANE(CANON_PLANE in_plane)
{
    canon.activePlane = in_plane;
}

void SET_CUTTER_RADIUS_COMPENSATION(double radius)
{
    // nothing need be done here
}

void START_CUTTER_RADIUS_COMPENSATION(int side)
{
    // nothing need be done here
}

void STOP_CUTTER_RADIUS_COMPENSATION()
{
    // nothing need be done here
}



void START_SPEED_FEED_SYNCH(double feed_per_revolution, bool velocity_mode)
{
    flush_segments();
    EMC_TRAJ_SET_SPINDLESYNC spindlesyncMsg;
    spindlesyncMsg.feed_per_revolution = TO_EXT_LEN(FROM_PROG_LEN(feed_per_revolution));
    spindlesyncMsg.velocity_mode = velocity_mode;
    interp_list.append(spindlesyncMsg);
    canon.synched = 1;
}

void STOP_SPEED_FEED_SYNCH()
{
    flush_segments();
    EMC_TRAJ_SET_SPINDLESYNC spindlesyncMsg;
    spindlesyncMsg.feed_per_revolution = 0.0;
    spindlesyncMsg.velocity_mode = false;
    interp_list.append(spindlesyncMsg);
    canon.synched = 0;
}

/* Machining Functions */

static double chord_deviation(double sx, double sy, double ex, double ey, double cx, double cy, int rotation, double &mx, double &my) {
    double th1 = atan2(sy-cy, sx-cx),
           th2 = atan2(ey-cy, ex-cx),
           r = hypot(sy-cy, sx-cx),
           dth = th2 - th1;

    if(rotation < 0) {
        if(dth >= -1e-5) th2 -= 2*M_PI;
        // in the edge case where atan2 gives you -pi and pi, a second iteration is needed
        // to get these in the right order
        dth = th2 - th1;
        if(dth >= -1e-5) th2 -= 2*M_PI;
    } else {
        if(dth <= 1e-5) th2 += 2*M_PI;
        dth = th2 - th1;
        if(dth <= 1e-5) th2 += 2*M_PI;
    }

    double included = fabs(th2 - th1);
    double mid = (th2 + th1) / 2;
    mx = cx + r * cos(mid);
    my = cy + r * sin(mid);
    double dev = r * (1 - cos(included/2));
    return dev;
}

/* Spline and NURBS additional functions; */

static double max(double a, double b) {
    if(a < b) return b;
    return a;
}
static void unit(double *x, double *y) {
    double h = hypot(*x, *y);
    if(h != 0) { *x/=h; *y/=h; }
}

static void
arc(int lineno, double x0, double y0, double x1, double y1, double dx, double dy) {
    double small = 0.000001;
    double x = x1-x0, y=y1-y0;
    double den = 2 * (y*dx - x*dy);
    CANON_POSITION p = unoffset_and_unrotate_pos(canon.endPoint);
    to_prog(p);
    if (fabs(den) > small) {
        double r = -(x*x+y*y)/den;
        double i = dy*r, j = -dx*r;
        double cx = x1+i, cy=y1+j;
        ARC_FEED(lineno, x1, y1, cx, cy, r<0 ? 1 : -1,
                 p.z, p.a, p.b, p.c, p.u, p.v, p.w);
    } else { 
        STRAIGHT_FEED(lineno, x1, y1, p.z, p.a, p.b, p.c, p.u, p.v, p.w);
    }
}

static int
biarc(int lineno, double p0x, double p0y, double tsx, double tsy,
      double p4x, double p4y, double tex, double tey, double r=1.0) {
    unit(&tsx, &tsy);
    unit(&tex, &tey);

    double vx = p0x - p4x, vy = p0y - p4y;
    double c = vx*vx + vy*vy;
    double b = 2 * (vx * (r*tsx + tex) + vy * (r*tsy + tey));
    double a = 2 * r * (tsx * tex + tsy * tey - 1);

    double discr = b*b - 4*a*c;
    if(discr < 0) return 0;

    double disq = sqrt(discr);
    double beta1 = (-b-disq) / 2 / a;
    double beta2 = (-b+disq) / 2 / a;

    if(beta1 > 0 && beta2 > 0)
      return 0;
    double beta = max(beta1, beta2);
    double alpha = beta * r;
    double ab = alpha + beta;
    double p1x = p0x + alpha * tsx, p1y = p0y + alpha * tsy,
         p3x = p4x - beta * tex, p3y = p4y - beta * tey,
         p2x = (p1x*beta + p3x*alpha) / ab,
         p2y = (p1y*beta + p3y*alpha) / ab;
    double tmx = p3x-p2x, tmy = p3y-p2y;
    unit(&tmx, &tmy);

    arc(lineno, p0x, p0y, p2x, p2y, tsx, tsy);
    arc(lineno, p2x, p2y, p4x, p4y, tmx, tmy);
    return 1;
}


/* Canon calls */

void NURBS_FEED(int lineno, std::vector<CONTROL_POINT> nurbs_control_points, unsigned int k) {
    flush_segments();

    unsigned int n = nurbs_control_points.size() - 1;
    double umax = n - k + 2;
    unsigned int div = nurbs_control_points.size()*4;
    std::vector<unsigned int> knot_vector = knot_vector_creator(n, k);	
    PLANE_POINT P0, P0T, P1, P1T;

    P0 = nurbs_point(0,k,nurbs_control_points,knot_vector);
    P0T = nurbs_tangent(0, k, nurbs_control_points, knot_vector);

    for(unsigned int i=1; i<=div; i++) {
	double u = umax * i / div;
        P1 = nurbs_point(u,k,nurbs_control_points,knot_vector);
	P1T = nurbs_tangent(u,k,nurbs_control_points,knot_vector);
        biarc(lineno, P0.X,P0.Y, P0T.X,P0T.Y, P1.X,P1.Y, P1T.X,P1T.Y);
        P0 = P1;
        P0T = P1T;
    }
    knot_vector.clear();
}


void ARC_FEED(int line_number,
              double first_end, double second_end,
	      double first_axis, double second_axis, int rotation,
	      double axis_end_point, 
              double a, double b, double c,
              double u, double v, double w)
{
    EmcPose end;
    PM_CARTESIAN center, normal;
    EMC_TRAJ_CIRCULAR_MOVE circularMoveMsg;
    EMC_TRAJ_LINEAR_MOVE linearMoveMsg;
    double v1, v2,  a1, a2, vel, ini_maxvel, circ_maxvel, axial_maxvel=0.0, circ_acc, acc=0.0;
    double radius, angle, theta1, theta2, helical_length, axis_len;
    double tcircle, taxial, tmax, thelix, ta, tb, tc, da, db, dc;
    double tu, tv, tw, du, dv, dw;
    double mx, my;
    double axis_max_acc[EMCMOT_MAX_AXIS], axis_max_vel[EMCMOT_MAX_AXIS];
    double lx, ly, lz;
    double unused=0;
    int i;
    
    for (i = 0; i < 3; i++) {
        axis_max_acc[i] = FROM_EXT_LEN(emcAxisGetMaxAcceleration(i));
        axis_max_vel[i] = FROM_EXT_LEN(emcAxisGetMaxVelocity(i));
    }
    for (i = 3; i < 6; i++) {
        axis_max_acc[i] = FROM_EXT_ANG(emcAxisGetMaxAcceleration(i));
        axis_max_vel[i] = FROM_EXT_ANG(emcAxisGetMaxVelocity(i));
    }
    for (i = 6; i < 9; i++) {
        axis_max_acc[i] = FROM_EXT_LEN(emcAxisGetMaxAcceleration(i));
        axis_max_vel[i] = FROM_EXT_LEN(emcAxisGetMaxVelocity(i));
    }

    get_last_pos(lx, ly, lz);

    a = FROM_PROG_ANG(a);
    b = FROM_PROG_ANG(b);
    c = FROM_PROG_ANG(c);
    u = FROM_PROG_LEN(u);
    v = FROM_PROG_LEN(v);
    w = FROM_PROG_LEN(w);

    if( canon.activePlane == CANON_PLANE_XY && canon.motionMode == CANON_CONTINUOUS) {
        double fe=FROM_PROG_LEN(first_end), se=FROM_PROG_LEN(second_end), ae=FROM_PROG_LEN(axis_end_point);
        double fa=FROM_PROG_LEN(first_axis), sa=FROM_PROG_LEN(second_axis);
        rotate_and_offset_pos(fe, se, ae, unused, unused, unused, unused, unused, unused);
        rotate_and_offset_pos(fa, sa, unused, unused, unused, unused, unused, unused, unused);
            
        if (chord_deviation(lx, ly, fe, se, fa, sa, rotation, mx, my) < canon.naivecamTolerance) {
            rotate_and_offset_pos(unused, unused, unused, a, b, c, u, v, w);
            see_segment(line_number, mx, my,
                        (lz + ae)/2, 
                        (canon.endPoint.a + a)/2, 
                        (canon.endPoint.b + b)/2, 
                        (canon.endPoint.c + c)/2, 
                        (canon.endPoint.u + u)/2, 
                        (canon.endPoint.v + v)/2, 
                        (canon.endPoint.w + w)/2);
            see_segment(line_number, fe, se, ae, a, b, c, u, v, w);
            return;
        }
    }
    //ini_maxvel = max vel defined by various ini constraints
    //circ_maxvel = max vel defined by ini constraints in the circle plane (XY, YZ or XZ)
    //axial_maxvel = max vel defined by ini constraints in the axial direction (Z, X or Y)

    linearMoveMsg.feed_mode = canon.feed_mode;
    circularMoveMsg.feed_mode = canon.feed_mode;
    flush_segments();

    rotate_and_offset_pos(unused, unused, unused, a, b, c, u, v, w);

    da = fabs(canon.endPoint.a - a);
    db = fabs(canon.endPoint.b - b);
    dc = fabs(canon.endPoint.c - c);

    du = fabs(canon.endPoint.u - u);
    dv = fabs(canon.endPoint.v - v);
    dw = fabs(canon.endPoint.w - w);

    /* Since there's no default case here,
       we need to initialise vel to something safe! */
    vel = ini_maxvel = canon.linearFeedRate;

    // convert to absolute mm units
    first_axis = FROM_PROG_LEN(first_axis);
    second_axis = FROM_PROG_LEN(second_axis);
    first_end = FROM_PROG_LEN(first_end);
    second_end = FROM_PROG_LEN(second_end);
    axis_end_point = FROM_PROG_LEN(axis_end_point);

    /* associate x with x, etc., offset by program origin, and set normals */
    switch (canon.activePlane) {
    default: // to eliminate "uninitalized" warnings
    case CANON_PLANE_XY:

	// offset and align args properly
	end.tran.x = first_end;
	end.tran.y = second_end;
	end.tran.z = axis_end_point;
        rotate_and_offset_pos(end.tran.x, end.tran.y, end.tran.z, unused, unused, unused, unused, unused, unused);
	center.x = first_axis;
	center.y = second_axis;
	center.z = end.tran.z;
        rotate_and_offset_pos(center.x, center.y, center.z, unused, unused, unused, unused, unused, unused);
	normal.x = 0.0;
	normal.y = 0.0;
	normal.z = 1.0;

        theta1 = atan2(canon.endPoint.y - center.y, canon.endPoint.x - center.x);
        theta2 = atan2(end.tran.y - center.y, end.tran.x - center.x);
        radius = hypot(canon.endPoint.x - center.x, canon.endPoint.y - center.y);
        axis_len = fabs(end.tran.z - canon.endPoint.z);

	v1 = axis_max_vel[0];
	v2 = axis_max_vel[1];
	a1 = axis_max_acc[0];
	a2 = axis_max_acc[1];
        circ_maxvel = ini_maxvel = MIN(v1, v2);
        circ_acc = acc = MIN(a1, a2);
        if(axis_valid(2) && axis_len > 0.001) {
            axial_maxvel = v1 = axis_max_vel[2];
            a1 = axis_max_acc[2];
            ini_maxvel = MIN(ini_maxvel, v1);
            acc = MIN(acc, a1);
        }
	break;

    case CANON_PLANE_YZ:

	// offset and align args properly
	end.tran.y = first_end;
	end.tran.z = second_end;
	end.tran.x = axis_end_point;
        rotate_and_offset_pos(end.tran.x, end.tran.y, end.tran.z, unused, unused, unused, unused, unused, unused);

        center.y = first_axis;
        center.z = second_axis;
	center.x = end.tran.x;
        rotate_and_offset_pos(center.x, center.y, center.z, unused, unused, unused, unused, unused, unused);
	normal.y = 0.0;
	normal.z = 0.0;
	normal.x = 1.0;
        rotate(normal.x, normal.y, canon.xy_rotation);

        theta1 = atan2(canon.endPoint.z - center.z, canon.endPoint.y - center.y);
        theta2 = atan2(end.tran.z - center.z, end.tran.y - center.y);
        radius = hypot(canon.endPoint.y - center.y, canon.endPoint.z - center.z);
        axis_len = fabs(end.tran.x - canon.endPoint.x);

	v1 = axis_max_vel[1];
	v2 = axis_max_vel[2];
	a1 = axis_max_acc[1];
	a2 = axis_max_acc[2];
        circ_maxvel = ini_maxvel = MIN(v1, v2);
        circ_acc = acc = MIN(a1, a2);
        if(axis_valid(0) && axis_len > 0.001) {
            axial_maxvel = v1 = axis_max_vel[0];
            a1 = axis_max_acc[0];
            ini_maxvel = MIN(ini_maxvel, v1);
            acc = MIN(acc, a1);
        }

	break;

    case CANON_PLANE_XZ:

	// offset and align args properly
	end.tran.z = first_end;
	end.tran.x = second_end;
	end.tran.y = axis_end_point;
        rotate_and_offset_pos(end.tran.x, end.tran.y, end.tran.z, unused, unused, unused, unused, unused, unused);

	center.z = first_axis;
	center.x = second_axis;
	center.y = end.tran.y;
        rotate_and_offset_pos(center.x, center.y, center.z, unused, unused, unused, unused, unused, unused);
	normal.z = 0.0;
	normal.x = 0.0;
	normal.y = 1.0;
        rotate(normal.x, normal.y, canon.xy_rotation);

        theta1 = atan2(canon.endPoint.x - center.x, canon.endPoint.z - center.z);
        theta2 = atan2(end.tran.x - center.x, end.tran.z - center.z);
        radius = hypot(canon.endPoint.x - center.x, canon.endPoint.z - center.z);
        axis_len = fabs(end.tran.y - canon.endPoint.y);

	v1 = axis_max_vel[0];
	v2 = axis_max_vel[2];
	a1 = axis_max_acc[0];
	a2 = axis_max_acc[2];
	circ_maxvel = ini_maxvel = MIN(v1, v2);
        circ_acc = acc = MIN(a1, a2);
        if(axis_valid(1) && axis_len > 0.001) {
            axial_maxvel = v1 = axis_max_vel[1];
            a1 = axis_max_acc[1];
            ini_maxvel = MIN(ini_maxvel, v1);
            acc = MIN(acc, a1);
        }
	break;
    }

    if(rotation < 0) {
        if(theta2 >= theta1) theta2 -= M_PI * 2.0;
    } else {
        if(theta2 <= theta1) theta2 += M_PI * 2.0;
    }
    angle = theta2 - theta1;
    helical_length = hypot(angle * radius, axis_len);

// COMPUTE VELOCITIES
    ta = (axis_valid(3) && da)? fabs(da / axis_max_vel[3]):0.0;
    tb = (axis_valid(4) && db)? fabs(db / axis_max_vel[4]):0.0;
    tc = (axis_valid(5) && dc)? fabs(dc / axis_max_vel[5]):0.0;
                           
    tu = (axis_valid(6) && du)? (du / axis_max_vel[6]): 0.0;
    tv = (axis_valid(7) && dv)? (dv / axis_max_vel[7]): 0.0;
    tw = (axis_valid(8) && dw)? (dw / axis_max_vel[8]): 0.0;

    //we have accel, check what the max_vel is that doesn't violate the centripetal accel=accel
    v1 = sqrt(circ_acc * radius);
    circ_maxvel = MIN(v1, circ_maxvel);

    // find out how long the arc takes at ini_maxvel
    tcircle = fabs(angle * radius / circ_maxvel);

    if(axial_maxvel) {
        taxial = fabs(axis_len / axial_maxvel);
        tmax = MAX(taxial, tcircle);
    } else
        tmax = tcircle;

    tmax = MAX4(tmax, ta, tb, tc);
    tmax = MAX4(tmax, tu, tv, tw);

    if (tmax <= 0.0) {
        vel = canon.linearFeedRate;
    } else {
        ini_maxvel = helical_length / tmax; //compute the new maxvel based on all previous constraints
        vel = MIN(vel, ini_maxvel); //the programmed vel is either feedrate or machine_maxvel if lower
    }

    // for arcs we always user linear move since there is no
    // arc possible with only ABC motion

    canon.cartesian_move = 1;

// COMPUTE ACCELS

    // the next calcs are not really times.  the units are time^2, but
    // the division at the end gives the right units for accel.  if you
    // try to think of these in terms of any real-world value (time to
    // do what?), you're probably doomed.  think of them as a parametric
    // expression of the acceleration in the various directions.

    thelix = (helical_length / acc);
    ta = (axis_valid(3) && da)? (da / axis_max_acc[3]): 0.0;
    tb = (axis_valid(4) && db)? (db / axis_max_acc[4]): 0.0;
    tc = (axis_valid(5) && dc)? (dc / axis_max_acc[5]): 0.0;

    tu = (axis_valid(6) && du)? (du / axis_max_acc[6]): 0.0;
    tv = (axis_valid(7) && dv)? (dv / axis_max_acc[7]): 0.0;
    tw = (axis_valid(8) && dw)? (dw / axis_max_acc[8]): 0.0;

    tmax = MAX4(thelix, ta, tb, tc);
    tmax = MAX4(tmax, tu, tv, tw);

    if (tmax > 0.0) {
        acc = helical_length / tmax;
    }

    /* 
       mapping of rotation to turns:

       rotation turns 
       -------- ----- 
              0 none (linear move) 
              1 0 
              2 1 
             -1 -1 
             -2 -2 */

    if (rotation == 0) {
	// linear move

	linearMoveMsg.end.tran.x = TO_EXT_LEN(end.tran.x);
	linearMoveMsg.end.tran.y = TO_EXT_LEN(end.tran.y);
	linearMoveMsg.end.tran.z = TO_EXT_LEN(end.tran.z);

	// fill in the orientation
	linearMoveMsg.end.a = TO_EXT_ANG(a);
	linearMoveMsg.end.b = TO_EXT_ANG(b);
	linearMoveMsg.end.c = TO_EXT_ANG(c);
                                                                     
        linearMoveMsg.end.u = TO_EXT_LEN(u);
	linearMoveMsg.end.v = TO_EXT_LEN(v);
	linearMoveMsg.end.w = TO_EXT_LEN(w);

        linearMoveMsg.type = EMC_MOTION_TYPE_ARC;
        linearMoveMsg.vel = toExtVel(vel);
        linearMoveMsg.ini_maxvel = toExtVel(ini_maxvel);
        linearMoveMsg.acc = toExtAcc(acc);
        linearMoveMsg.indexrotary = -1;
        if(vel && acc){
            interp_list.set_line_number(line_number);
            interp_list.append(linearMoveMsg);
	}
    } else {
	circularMoveMsg.end.tran.x = TO_EXT_LEN(end.tran.x);
	circularMoveMsg.end.tran.y = TO_EXT_LEN(end.tran.y);
	circularMoveMsg.end.tran.z = TO_EXT_LEN(end.tran.z);

	circularMoveMsg.center.x = TO_EXT_LEN(center.x);
	circularMoveMsg.center.y = TO_EXT_LEN(center.y);
	circularMoveMsg.center.z = TO_EXT_LEN(center.z);

	circularMoveMsg.normal = normal;

        if (rotation > 0)
            circularMoveMsg.turn = rotation - 1;
        else
            // reverse turn
            circularMoveMsg.turn = rotation;

	// fill in the orientation
	circularMoveMsg.end.a = TO_EXT_ANG(a);
        circularMoveMsg.end.b = TO_EXT_ANG(b);
        circularMoveMsg.end.c = TO_EXT_ANG(c);
                                                                       
	circularMoveMsg.end.u = TO_EXT_LEN(u);
	circularMoveMsg.end.v = TO_EXT_LEN(v);
	circularMoveMsg.end.w = TO_EXT_LEN(w);

        circularMoveMsg.type = EMC_MOTION_TYPE_ARC;

        // These are suboptimal but safe values.  The actual maximums
        // are hard to calculate but may be somewhat larger than
        // these.  Imagine an arc with very large radius going from
        // 0,0,0 to 1,1,1 on a machine with maxvel=1 and maxaccel=1 on
        // all axes.  The actual maximums will be near sqrt(3) but
        // we'll be using 1 instead.
        circularMoveMsg.vel = toExtVel(vel);
        circularMoveMsg.ini_maxvel = toExtVel(ini_maxvel);
        circularMoveMsg.acc = toExtAcc(acc);
        if(vel && acc) {
            interp_list.set_line_number(line_number);
            interp_list.append(circularMoveMsg);
	}
    }
    // update the end point
    canonUpdateEndPoint(end.tran.x, end.tran.y, end.tran.z, a, b, c, u, v, w);
}


void DWELL(double seconds)
{
    EMC_TRAJ_DELAY delayMsg;

    flush_segments();

    delayMsg.delay = seconds;

    interp_list.append(delayMsg);
}

/* Spindle Functions */
void SPINDLE_RETRACT_TRAVERSE()
{
    /*! \todo FIXME-- unimplemented */
}

void SET_SPINDLE_MODE(double css_max) {
<<<<<<< HEAD
    canon.css_maximum = css_max;
=======
    css_maximum = fabs(css_max);
>>>>>>> c9b2f94d
}

void START_SPINDLE_CLOCKWISE()
{
    EMC_SPINDLE_ON emc_spindle_on_msg;

    flush_segments();
    spindle_dir = 1;

    if(canon.css_maximum) {
	if(canon.lengthUnits == CANON_UNITS_INCHES) 
	    canon.css_numerator = 12 / (2 * M_PI) * canon.spindleSpeed * TO_EXT_LEN(25.4);
	else
<<<<<<< HEAD
	    canon.css_numerator = 1000 / (2 * M_PI) * canon.spindleSpeed * TO_EXT_LEN(1);
	emc_spindle_on_msg.speed = canon.css_maximum;
	emc_spindle_on_msg.factor = canon.css_numerator;
	emc_spindle_on_msg.xoffset = TO_EXT_LEN(canon.g5xOffset.x + canon.g92Offset.x + canon.toolOffset.tran.x);
    } else {
	emc_spindle_on_msg.speed = canon.spindleSpeed;
	canon.css_numerator = 0;
=======
	    css_numerator = 1000 / (2 * M_PI) * spindleSpeed * TO_EXT_LEN(1);
	emc_spindle_on_msg.speed = spindle_dir * css_maximum;
	emc_spindle_on_msg.factor = spindle_dir * css_numerator;
	emc_spindle_on_msg.xoffset = TO_EXT_LEN(g5xOffset.x + g92Offset.x + currentToolOffset.tran.x);
    } else {
	emc_spindle_on_msg.speed = spindle_dir * spindleSpeed;
	css_numerator = 0;
>>>>>>> c9b2f94d
    }
    interp_list.append(emc_spindle_on_msg);
}

void START_SPINDLE_COUNTERCLOCKWISE()
{
    EMC_SPINDLE_ON emc_spindle_on_msg;

    flush_segments();
    spindle_dir = -1;

<<<<<<< HEAD
    if(canon.css_maximum) {
	if(canon.lengthUnits == CANON_UNITS_INCHES) 
	    canon.css_numerator = -12 / (2 * M_PI) * canon.spindleSpeed * TO_EXT_LEN(25.4);
	else
	    canon.css_numerator = -1000 / (2 * M_PI) * canon.spindleSpeed * TO_EXT_LEN(1);
	emc_spindle_on_msg.speed = canon.css_maximum;
	emc_spindle_on_msg.factor = canon.css_numerator;
	emc_spindle_on_msg.xoffset = TO_EXT_LEN(canon.g5xOffset.x + canon.g92Offset.x + canon.toolOffset.tran.x);
    } else {
	emc_spindle_on_msg.speed = -canon.spindleSpeed;
	canon.css_numerator = 0;
=======
    if(css_maximum) {
	if(lengthUnits == CANON_UNITS_INCHES) 
	    css_numerator = 12 / (2 * M_PI) * spindleSpeed * TO_EXT_LEN(25.4);
	else
	    css_numerator = 1000 / (2 * M_PI) * spindleSpeed * TO_EXT_LEN(1);
	emc_spindle_on_msg.speed = spindle_dir * css_maximum;
	emc_spindle_on_msg.factor = spindle_dir * css_numerator;
	emc_spindle_on_msg.xoffset = TO_EXT_LEN(g5xOffset.x + g92Offset.x + currentToolOffset.tran.x);
    } else {
	emc_spindle_on_msg.speed = spindle_dir * spindleSpeed;
	css_numerator = 0;
>>>>>>> c9b2f94d
    }
    interp_list.append(emc_spindle_on_msg);
}

void SET_SPINDLE_SPEED(double r)
{
    // speed is in RPMs everywhere
<<<<<<< HEAD
    canon.spindleSpeed = r;
=======
    spindleSpeed = fabs(r); // interp will never send negative anyway ...
>>>>>>> c9b2f94d

    EMC_SPINDLE_SPEED emc_spindle_speed_msg;

    flush_segments();

    if(canon.css_maximum) {
	if(canon.lengthUnits == CANON_UNITS_INCHES) 
	    canon.css_numerator = 12 / (2 * M_PI) * canon.spindleSpeed * TO_EXT_LEN(25.4);
	else
<<<<<<< HEAD
	    canon.css_numerator = 1000 / (2 * M_PI) * canon.spindleSpeed * TO_EXT_LEN(1);
	emc_spindle_speed_msg.speed = canon.css_maximum;
	emc_spindle_speed_msg.factor = canon.css_numerator;
	emc_spindle_speed_msg.xoffset = TO_EXT_LEN(canon.g5xOffset.x + canon.g92Offset.x + canon.toolOffset.tran.x);
    } else {
	emc_spindle_speed_msg.speed = canon.spindleSpeed;
	canon.css_numerator = 0;
=======
	    css_numerator = 1000 / (2 * M_PI) * spindleSpeed * TO_EXT_LEN(1);
	emc_spindle_speed_msg.speed = spindle_dir * css_maximum;
	emc_spindle_speed_msg.factor = spindle_dir * css_numerator;
	emc_spindle_speed_msg.xoffset = TO_EXT_LEN(g5xOffset.x + g92Offset.x + currentToolOffset.tran.x);
    } else {
	emc_spindle_speed_msg.speed = spindle_dir * spindleSpeed;
	css_numerator = 0;
>>>>>>> c9b2f94d
    }
    interp_list.append(emc_spindle_speed_msg);
    
}

void STOP_SPINDLE_TURNING()
{
    EMC_SPINDLE_OFF emc_spindle_off_msg;

    flush_segments();

    interp_list.append(emc_spindle_off_msg);
}

void SPINDLE_RETRACT()
{
    /*! \todo FIXME-- unimplemented */
}

void ORIENT_SPINDLE(double orientation, int mode)
{
    EMC_SPINDLE_ORIENT o;

    flush_segments();
    o.orientation = orientation;
    o.mode = mode;
    interp_list.append(o);
}

void WAIT_SPINDLE_ORIENT_COMPLETE(double timeout)
{
    EMC_SPINDLE_WAIT_ORIENT_COMPLETE o;

    flush_segments();
    o.timeout = timeout;
    interp_list.append(o);
}

void USE_SPINDLE_FORCE(void)
{
    /*! \todo FIXME-- unimplemented */
}

void LOCK_SPINDLE_Z(void)
{
    /*! \todo FIXME-- unimplemented */
}

void USE_NO_SPINDLE_FORCE(void)
{
    /*! \todo FIXME-- unimplemented */
}

/* Tool Functions */

/* this is called with distances in external (machine) units */
void SET_TOOL_TABLE_ENTRY(int pocket, int toolno, EmcPose offset, double diameter,
                          double frontangle, double backangle, int orientation) {
    EMC_TOOL_SET_OFFSET o;
    flush_segments();
    o.pocket = pocket;
    o.toolno = toolno;
    o.offset = offset;
    o.diameter = diameter;
    o.frontangle = frontangle;
    o.backangle = backangle;
    o.orientation = orientation;
    interp_list.append(o);
}

/*
  EMC has no tool length offset. To implement it, we save it here,
  and apply it when necessary
  */
void USE_TOOL_LENGTH_OFFSET(EmcPose offset)
{
    EMC_TRAJ_SET_OFFSET set_offset_msg;

    flush_segments();

    /* convert to mm units for internal canonical use */
    canon.toolOffset.tran.x = FROM_PROG_LEN(offset.tran.x);
    canon.toolOffset.tran.y = FROM_PROG_LEN(offset.tran.y);
    canon.toolOffset.tran.z = FROM_PROG_LEN(offset.tran.z);
    canon.toolOffset.a = FROM_PROG_ANG(offset.a);
    canon.toolOffset.b = FROM_PROG_ANG(offset.b);
    canon.toolOffset.c = FROM_PROG_ANG(offset.c);
    canon.toolOffset.u = FROM_PROG_LEN(offset.u);
    canon.toolOffset.v = FROM_PROG_LEN(offset.v);
    canon.toolOffset.w = FROM_PROG_LEN(offset.w);

    /* append it to interp list so it gets updated at the right time, not at
       read-ahead time */
<<<<<<< HEAD
    set_offset_msg.offset.tran.x = TO_EXT_LEN(canon.toolOffset.tran.x);
    set_offset_msg.offset.tran.y = TO_EXT_LEN(canon.toolOffset.tran.y);
    set_offset_msg.offset.tran.z = TO_EXT_LEN(canon.toolOffset.tran.z);
    set_offset_msg.offset.a = TO_EXT_ANG(canon.toolOffset.a);
    set_offset_msg.offset.b = TO_EXT_ANG(canon.toolOffset.b);
    set_offset_msg.offset.c = TO_EXT_ANG(canon.toolOffset.c);
    set_offset_msg.offset.u = TO_EXT_LEN(canon.toolOffset.u);
    set_offset_msg.offset.v = TO_EXT_LEN(canon.toolOffset.v);
    set_offset_msg.offset.w = TO_EXT_LEN(canon.toolOffset.w);

    if(canon.css_maximum) {
	EMC_SPINDLE_SPEED emc_spindle_speed_msg;
	emc_spindle_speed_msg.speed = canon.css_maximum;
	emc_spindle_speed_msg.factor = canon.css_numerator;
	emc_spindle_speed_msg.xoffset = TO_EXT_LEN(canon.g5xOffset.x + canon.g92Offset.x + canon.toolOffset.tran.x);
	interp_list.append(emc_spindle_speed_msg);
=======
    set_offset_msg.offset.tran.x = TO_EXT_LEN(currentToolOffset.tran.x);
    set_offset_msg.offset.tran.y = TO_EXT_LEN(currentToolOffset.tran.y);
    set_offset_msg.offset.tran.z = TO_EXT_LEN(currentToolOffset.tran.z);
    set_offset_msg.offset.a = TO_EXT_ANG(currentToolOffset.a);
    set_offset_msg.offset.b = TO_EXT_ANG(currentToolOffset.b);
    set_offset_msg.offset.c = TO_EXT_ANG(currentToolOffset.c);
    set_offset_msg.offset.u = TO_EXT_LEN(currentToolOffset.u);
    set_offset_msg.offset.v = TO_EXT_LEN(currentToolOffset.v);
    set_offset_msg.offset.w = TO_EXT_LEN(currentToolOffset.w);

    if(css_maximum) {
        SET_SPINDLE_SPEED(spindleSpeed);
>>>>>>> c9b2f94d
    }
    interp_list.append(set_offset_msg);
}

/* issued at very start of an M6 command. Notification. */
void START_CHANGE()
{
    EMC_TOOL_START_CHANGE emc_start_change_msg;

    flush_segments();

    interp_list.append(emc_start_change_msg);
}

/* CHANGE_TOOL results from M6, for example */
void CHANGE_TOOL(int slot)
{
    EMC_TRAJ_LINEAR_MOVE linearMoveMsg;
    linearMoveMsg.feed_mode = canon.feed_mode;
    EMC_TOOL_LOAD load_tool_msg;

    flush_segments();

    /* optional move to tool change position.  This
     * is a mess because we really want a configurable chain
     * of events to happen when a tool change is called for.
     * Since they'll probably involve motion, we can't just
     * do it in HAL.  This is basic support for making one
     * move to a particular coordinate before the tool change
     * is called.  */
    
    if (have_tool_change_position) {
        double vel, acc, x, y, z, a, b, c, u, v, w;

        x = FROM_EXT_LEN(tool_change_position.tran.x);
        y = FROM_EXT_LEN(tool_change_position.tran.y);
        z = FROM_EXT_LEN(tool_change_position.tran.z);
        a = FROM_EXT_ANG(tool_change_position.a);
        b = FROM_EXT_ANG(tool_change_position.b);
        c = FROM_EXT_ANG(tool_change_position.c);
        u = FROM_EXT_LEN(tool_change_position.u);
        v = FROM_EXT_LEN(tool_change_position.v);
        w = FROM_EXT_LEN(tool_change_position.w);


        vel = getStraightVelocity(x, y, z, a, b, c, u, v, w);
        acc = getStraightAcceleration(x, y, z, a, b, c, u, v, w);

        linearMoveMsg.end = to_ext_pose(x, y, z, a, b, c, u, v, w);

        linearMoveMsg.vel = linearMoveMsg.ini_maxvel = toExtVel(vel);
        linearMoveMsg.acc = toExtAcc(acc);
        linearMoveMsg.type = EMC_MOTION_TYPE_TOOLCHANGE;
	linearMoveMsg.feed_mode = 0;
        linearMoveMsg.indexrotary = -1;

	int old_feed_mode = canon.feed_mode;
	if(canon.feed_mode)
	    STOP_SPEED_FEED_SYNCH();

        if(vel && acc) 
            interp_list.append(linearMoveMsg);

	if(old_feed_mode)
	    START_SPEED_FEED_SYNCH(canon.linearFeedRate, 1);

        canonUpdateEndPoint(x, y, z, a, b, c, u, v, w);
    }

    /* regardless of optional moves above, we'll always send a load tool
       message */
    interp_list.append(load_tool_msg);
}

/* SELECT_POCKET results from T1, for example */
void SELECT_POCKET(int slot , int tool)
{
    EMC_TOOL_PREPARE prep_for_tool_msg;

    prep_for_tool_msg.pocket = slot;
    prep_for_tool_msg.tool = tool;

    interp_list.append(prep_for_tool_msg);
}

/* CHANGE_TOOL_NUMBER results from M61, for example */
void CHANGE_TOOL_NUMBER(int number)
{
    EMC_TOOL_SET_NUMBER emc_tool_set_number_msg;
    
    emc_tool_set_number_msg.tool = number;

    interp_list.append(emc_tool_set_number_msg);
}


/* Misc Functions */

void CLAMP_AXIS(CANON_AXIS axis)
{
    /*! \todo FIXME-- unimplemented */
}

/*
  setString and addString initializes or adds src to dst, never exceeding
  dst's maxlen chars.
*/

static char *setString(char *dst, const char *src, int maxlen)
{
    dst[0] = 0;
    strncat(dst, src, maxlen - 1);
    dst[maxlen - 1] = 0;
    return dst;
}

static char *addString(char *dst, const char *src, int maxlen)
{
    int dstlen = strlen(dst);
    int srclen = strlen(src);
    int actlen;

    if (srclen >= maxlen - dstlen) {
	actlen = maxlen - dstlen - 1;
	dst[maxlen - 1] = 0;
    } else {
	actlen = srclen;
    }

    strncat(dst, src, actlen);

    return dst;
}

/*
  The probe file is opened with a hot-comment (PROBEOPEN <filename>),
  and the results of each probed point are written to that file.
  The file is closed with a (PROBECLOSE) comment.
*/

static FILE *probefile = NULL;

void COMMENT(const char *comment)
{
    // nothing need be done here, but you can play tricks with hot comments

    char msg[LINELEN];
    char probefilename[LINELEN];
    const char *ptr;

    // set RPY orientation for subsequent moves
    if (!strncmp(comment, "RPY", strlen("RPY"))) {
	PM_RPY rpy;
	// it's RPY <R> <P> <Y>
	if (3 !=
	    sscanf(comment, "%*s %lf %lf %lf", &rpy.r, &rpy.p, &rpy.y)) {
	    // print current orientation
	    printf("rpy = %f %f %f, quat = %f %f %f %f\n",
		   rpy.r, rpy.p, rpy.y, quat.s, quat.x, quat.y, quat.z);
	} else {
	    // set and print orientation
	    quat = rpy;
	    printf("rpy = %f %f %f, quat = %f %f %f %f\n",
		   rpy.r, rpy.p, rpy.y, quat.s, quat.x, quat.y, quat.z);
	}
	return;
    }
    // open probe output file
    if (!strncmp(comment, "PROBEOPEN", strlen("PROBEOPEN"))) {
	// position ptr to first char after PROBEOPEN
	ptr = &comment[strlen("PROBEOPEN")];
	// and step over white space to name, or NULL
	while (isspace(*ptr)) {
	    ptr++;
	}
	setString(probefilename, ptr, LINELEN);
	if (NULL == (probefile = fopen(probefilename, "wt"))) {
	    // pop up a warning message
	    setString(msg, "can't open probe file ", LINELEN);
	    addString(msg, probefilename, LINELEN);
	    MESSAGE(msg);
	    probefile = NULL;
	}
	return;
    }
    // close probe output file
    if (!strncmp(comment, "PROBECLOSE", strlen("PROBECLOSE"))) {
	if (probefile != NULL) {
	    fclose(probefile);
	    probefile = NULL;
	}
	return;
    }

    return;
}

// refers to feed rate
void DISABLE_FEED_OVERRIDE()
{
    EMC_TRAJ_SET_FO_ENABLE set_fo_enable_msg;
    flush_segments();
    
    set_fo_enable_msg.mode = 0;
    interp_list.append(set_fo_enable_msg);
}

void ENABLE_FEED_OVERRIDE()
{
    EMC_TRAJ_SET_FO_ENABLE set_fo_enable_msg;
    flush_segments();
    
    set_fo_enable_msg.mode = 1;
    interp_list.append(set_fo_enable_msg);
}

//refers to adaptive feed override (HAL input, usefull for EDM for example)
void DISABLE_ADAPTIVE_FEED()
{
    EMC_MOTION_ADAPTIVE emcmotAdaptiveMsg;
    flush_segments();

    emcmotAdaptiveMsg.status = 0;
    interp_list.append(emcmotAdaptiveMsg);
}

void ENABLE_ADAPTIVE_FEED()
{
    EMC_MOTION_ADAPTIVE emcmotAdaptiveMsg;
    flush_segments();

    emcmotAdaptiveMsg.status = 1;
    interp_list.append(emcmotAdaptiveMsg);
}

//refers to spindle speed
void DISABLE_SPEED_OVERRIDE()
{
    EMC_TRAJ_SET_SO_ENABLE set_so_enable_msg;
    flush_segments();
    
    set_so_enable_msg.mode = 0;
    interp_list.append(set_so_enable_msg);
}


void ENABLE_SPEED_OVERRIDE()
{
    EMC_TRAJ_SET_SO_ENABLE set_so_enable_msg;
    flush_segments();
    
    set_so_enable_msg.mode = 1;
    interp_list.append(set_so_enable_msg);
}

void ENABLE_FEED_HOLD()
{
    EMC_TRAJ_SET_FH_ENABLE set_feed_hold_msg;
    flush_segments();
    
    set_feed_hold_msg.mode = 1;
    interp_list.append(set_feed_hold_msg);
}

void DISABLE_FEED_HOLD()
{
    EMC_TRAJ_SET_FH_ENABLE set_feed_hold_msg;
    flush_segments();
    
    set_feed_hold_msg.mode = 0;
    interp_list.append(set_feed_hold_msg);
}

void FLOOD_OFF()
{
    EMC_COOLANT_FLOOD_OFF flood_off_msg;

    flush_segments();

    interp_list.append(flood_off_msg);
}

void FLOOD_ON()
{
    EMC_COOLANT_FLOOD_ON flood_on_msg;

    flush_segments();

    interp_list.append(flood_on_msg);
}

void MESSAGE(char *s)
{
    EMC_OPERATOR_DISPLAY operator_display_msg;

    flush_segments();
    operator_display_msg.id = 0;
    strncpy(operator_display_msg.display, s, LINELEN);
    operator_display_msg.display[LINELEN - 1] = 0;
    interp_list.append(operator_display_msg);
}

static FILE *logfile = NULL;

void LOG(char *s) {
    flush_segments();
    if(logfile) { fprintf(logfile, "%s\n", s); fflush(logfile); }
    fprintf(stderr, "LOG(%s)\n", s);

}

void LOGOPEN(char *name) {
    if(logfile) fclose(logfile);
    logfile = fopen(name, "wt");
    fprintf(stderr, "LOGOPEN(%s) -> %p\n", name, logfile);
}

void LOGAPPEND(char *name) {
    if(logfile) fclose(logfile);
    logfile = fopen(name, "at");
    fprintf(stderr, "LOGAPPEND(%s) -> %p\n", name, logfile);
}


void LOGCLOSE() {
    if(logfile) fclose(logfile);
    logfile = NULL;
    fprintf(stderr, "LOGCLOSE()\n");
}

void MIST_OFF()
{
    EMC_COOLANT_MIST_OFF mist_off_msg;

    flush_segments();

    interp_list.append(mist_off_msg);
}

void MIST_ON()
{
    EMC_COOLANT_MIST_ON mist_on_msg;

    flush_segments();

    interp_list.append(mist_on_msg);
}

void PALLET_SHUTTLE()
{
    /*! \todo FIXME-- unimplemented */
}

void TURN_PROBE_OFF()
{
    // don't do anything-- this is called when the probing is done
}

void TURN_PROBE_ON()
{
    EMC_TRAJ_CLEAR_PROBE_TRIPPED_FLAG clearMsg;

    interp_list.append(clearMsg);
}

void UNCLAMP_AXIS(CANON_AXIS axis)
{
    /*! \todo FIXME-- unimplemented */
}

/* Program Functions */

void PROGRAM_STOP()
{
    /* 
       implement this as a pause. A resume will cause motion to proceed. */
    EMC_TASK_PLAN_PAUSE pauseMsg;

    flush_segments();

    interp_list.append(pauseMsg);
}

void SET_BLOCK_DELETE(bool state)
{
    canon.block_delete = state; //state == ON, means we don't interpret lines starting with "/"
}

bool GET_BLOCK_DELETE()
{
    return canon.block_delete; //state == ON, means we  don't interpret lines starting with "/"
}


void SET_OPTIONAL_PROGRAM_STOP(bool state)
{
    canon.optional_program_stop = state; //state == ON, means we stop
}

bool GET_OPTIONAL_PROGRAM_STOP()
{
    return canon.optional_program_stop; //state == ON, means we stop
}

void OPTIONAL_PROGRAM_STOP()
{
    EMC_TASK_PLAN_OPTIONAL_STOP stopMsg;

    flush_segments();

    interp_list.append(stopMsg);
}

void PROGRAM_END()
{
    flush_segments();

    EMC_TASK_PLAN_END endMsg;

    interp_list.append(endMsg);
}

double GET_EXTERNAL_TOOL_LENGTH_XOFFSET()
{
    return TO_PROG_LEN(canon.toolOffset.tran.x);
}

double GET_EXTERNAL_TOOL_LENGTH_YOFFSET()
{
    return TO_PROG_LEN(canon.toolOffset.tran.y);
}

double GET_EXTERNAL_TOOL_LENGTH_ZOFFSET()
{
    return TO_PROG_LEN(canon.toolOffset.tran.z);
}

double GET_EXTERNAL_TOOL_LENGTH_AOFFSET()
{
    return TO_PROG_ANG(canon.toolOffset.a);
}

double GET_EXTERNAL_TOOL_LENGTH_BOFFSET()
{
    return TO_PROG_ANG(canon.toolOffset.b);
}

double GET_EXTERNAL_TOOL_LENGTH_COFFSET()
{
    return TO_PROG_ANG(canon.toolOffset.c);
}

double GET_EXTERNAL_TOOL_LENGTH_UOFFSET()
{
    return TO_PROG_LEN(canon.toolOffset.u);
}

double GET_EXTERNAL_TOOL_LENGTH_VOFFSET()
{
    return TO_PROG_LEN(canon.toolOffset.v);
}

double GET_EXTERNAL_TOOL_LENGTH_WOFFSET()
{
    return TO_PROG_LEN(canon.toolOffset.w);
}

/*
  INIT_CANON()
  Initialize canonical local variables to defaults
  */
void INIT_CANON()
{
    double units;

    chained_points().clear();

    // initialize locals to original values
    canon.xy_rotation = 0.0;
    canon.rotary_unlock_for_traverse = -1;
    canon.css_maximum = 0.0;
    canon.css_numerator = 0.0;
    canon.feed_mode = 0;
    canon.synched = 0;
    canon.g5xOffset.x = 0.0;
    canon.g5xOffset.y = 0.0;
    canon.g5xOffset.z = 0.0;
    canon.g5xOffset.a = 0.0;
    canon.g5xOffset.b = 0.0;
    canon.g5xOffset.c = 0.0;
    canon.g5xOffset.u = 0.0;
    canon.g5xOffset.v = 0.0;
    canon.g5xOffset.w = 0.0;
    canon.g92Offset.x = 0.0;
    canon.g92Offset.y = 0.0;
    canon.g92Offset.z = 0.0;
    canon.g92Offset.a = 0.0;
    canon.g92Offset.b = 0.0;
    canon.g92Offset.c = 0.0;
    canon.g92Offset.u = 0.0;
    canon.g92Offset.v = 0.0;
    canon.g92Offset.w = 0.0;
    SELECT_PLANE(CANON_PLANE_XY);
    canonUpdateEndPoint(0, 0, 0, 0, 0, 0, 0, 0, 0);
    SET_MOTION_CONTROL_MODE(CANON_CONTINUOUS, 0);
    SET_NAIVECAM_TOLERANCE(0);
    canon.spindleSpeed = 0.0;
//    canon.preppedTool = 0;
    canon.optional_program_stop = ON; //set enabled by default (previous EMC behaviour)
    canon.block_delete = ON; //set enabled by default (previous EMC behaviour)
    canon.cartesian_move = 0;
    canon.angular_move = 0;
    canon.linearFeedRate = 0.0;
    canon.angularFeedRate = 0.0;
    ZERO_EMC_POSE(canon.toolOffset);

    /* 
       to set the units, note that GET_EXTERNAL_LENGTH_UNITS() returns
       traj->linearUnits, which is already set from the .ini file in
       iniTraj(). This is a floating point number, in user units per mm. We
       can compare this against known values and set the symbolic values
       accordingly. If it doesn't match, we have an error. */
    units = GET_EXTERNAL_LENGTH_UNITS();
    if (fabs(units - 1.0 / 25.4) < 1.0e-3) {
	canon.lengthUnits = CANON_UNITS_INCHES;
    } else if (fabs(units - 1.0) < 1.0e-3) {
	canon.lengthUnits = CANON_UNITS_MM;
    } else {
	CANON_ERROR
	    ("non-standard length units, setting interpreter to mm");
	canon.lengthUnits = CANON_UNITS_MM;
    }
}

/* Sends error message */
void CANON_ERROR(const char *fmt, ...)
{
    va_list ap;
    EMC_OPERATOR_ERROR operator_error_msg;

    flush_segments();

    operator_error_msg.id = 0;
    if (fmt != NULL) {
	va_start(ap, fmt);
	vsnprintf(operator_error_msg.error,sizeof(operator_error_msg.error), fmt, ap);
	va_end(ap);
    } else {
	operator_error_msg.error[0] = 0;
    }

    interp_list.append(operator_error_msg);
}

/*
  GET_EXTERNAL_TOOL_TABLE(int pocket)

  Returns the tool table structure associated with pocket. Note that
  pocket can run from 0 (by definition, the spindle), to pocket CANON_POCKETS_MAX - 1.

  Tool table is always in machine units.

  */
CANON_TOOL_TABLE GET_EXTERNAL_TOOL_TABLE(int pocket)
{
    CANON_TOOL_TABLE retval;

    if (pocket < 0 || pocket >= CANON_POCKETS_MAX) {
	retval.toolno = -1;
        ZERO_EMC_POSE(retval.offset);
        retval.frontangle = 0.0;
        retval.backangle = 0.0;
	retval.diameter = 0.0;
        retval.orientation = 0;
    } else {
	retval = emcStatus->io.tool.toolTable[pocket];
    }

    return retval;
}

CANON_POSITION GET_EXTERNAL_POSITION()
{
    CANON_POSITION position;
    EmcPose pos;

    chained_points().clear();

    pos = emcStatus->motion.traj.position;

    // first update internal record of last position
    canonUpdateEndPoint(FROM_EXT_LEN(pos.tran.x), FROM_EXT_LEN(pos.tran.y), FROM_EXT_LEN(pos.tran.z),
                        FROM_EXT_ANG(pos.a), FROM_EXT_ANG(pos.b), FROM_EXT_ANG(pos.c),
                        FROM_EXT_LEN(pos.u), FROM_EXT_LEN(pos.v), FROM_EXT_LEN(pos.w));

    // now calculate position in program units, for interpreter
    position = unoffset_and_unrotate_pos(canon.endPoint);
    to_prog(position);

    return position;
}

CANON_POSITION GET_EXTERNAL_PROBE_POSITION()
{
    CANON_POSITION position;
    EmcPose pos;
    static CANON_POSITION last_probed_position;

    flush_segments();

    pos = emcStatus->motion.traj.probedPosition;

    // first update internal record of last position
    pos.tran.x = FROM_EXT_LEN(pos.tran.x);
    pos.tran.y = FROM_EXT_LEN(pos.tran.y);
    pos.tran.z = FROM_EXT_LEN(pos.tran.z);

    pos.a = FROM_EXT_ANG(pos.a);
    pos.b = FROM_EXT_ANG(pos.b);
    pos.c = FROM_EXT_ANG(pos.c);

    pos.u = FROM_EXT_LEN(pos.u);
    pos.v = FROM_EXT_LEN(pos.v);
    pos.w = FROM_EXT_LEN(pos.w);

    // now calculate position in program units, for interpreter
    position = unoffset_and_unrotate_pos(pos);
    to_prog(position);

    if (probefile != NULL) {
	if (last_probed_position != position) {
	    fprintf(probefile, "%f %f %f %f %f %f %f %f %f\n",
                    position.x, position.y, position.z,
                    position.a, position.b, position.c,
                    position.u, position.v, position.w);
	    last_probed_position = position;
	}
    }

    return position;
}

int GET_EXTERNAL_PROBE_TRIPPED_VALUE()
{
    return emcStatus->motion.traj.probe_tripped;
}

double GET_EXTERNAL_PROBE_VALUE()
{
    // only for analog non-contact probe, so force a 0
    return 0.0;
}

// feed rate wanted is in program units per minute
double GET_EXTERNAL_FEED_RATE()
{
    double feed;

    // convert from internal to program units
    // it is wrong to use emcStatus->motion.traj.velocity here, as that is the traj speed regardless of G0 / G1
    feed = TO_PROG_LEN(canon.linearFeedRate);
    // now convert from per-sec to per-minute
    feed *= 60.0;

    return feed;
}

// traverse rate wanted is in program units per minute
double GET_EXTERNAL_TRAVERSE_RATE()
{
    double traverse;

    // convert from external to program units
    traverse =
	TO_PROG_LEN(FROM_EXT_LEN(emcStatus->motion.traj.maxVelocity));

    // now convert from per-sec to per-minute
    traverse *= 60.0;

    return traverse;
}

double GET_EXTERNAL_LENGTH_UNITS(void)
{
    double u;

    u = emcStatus->motion.traj.linearUnits;

    if (u == 0) {
	CANON_ERROR("external length units are zero");
	return 1.0;
    } else {
	return u;
    }
}

double GET_EXTERNAL_ANGLE_UNITS(void)
{
    double u;

    u = emcStatus->motion.traj.angularUnits;

    if (u == 0) {
	CANON_ERROR("external angle units are zero");
	return 1.0;
    } else {
	return u;
    }
}

int GET_EXTERNAL_MIST()
{
    return emcStatus->io.coolant.mist;
}

int GET_EXTERNAL_FLOOD()
{
    return emcStatus->io.coolant.flood;
}

double GET_EXTERNAL_SPEED()
{
    // speed is in RPMs everywhere
    return spindleSpeed;
}

CANON_DIRECTION GET_EXTERNAL_SPINDLE()
{
    if (emcStatus->motion.spindle.speed == 0) {
	return CANON_STOPPED;
    }

    if (emcStatus->motion.spindle.speed >= 0.0) {
	return CANON_CLOCKWISE;
    }

    return CANON_COUNTERCLOCKWISE;
}

int GET_EXTERNAL_POCKETS_MAX()
{
    return CANON_POCKETS_MAX;
}

char _parameter_file_name[LINELEN];	/* Not static.Driver
					   writes */

void GET_EXTERNAL_PARAMETER_FILE_NAME(char *file_name,	/* string: to copy
							   file name into */
				      int max_size)
{				/* maximum number of characters to copy */
    // Paranoid checks
    if (0 == file_name)
	return;

    if (max_size < 0)
	return;

    if (strlen(_parameter_file_name) < ((size_t) max_size))
	strcpy(file_name, _parameter_file_name);
    else
	file_name[0] = 0;
}

double GET_EXTERNAL_POSITION_X(void)
{
    CANON_POSITION position;
    position = GET_EXTERNAL_POSITION();
    return position.x;
}

double GET_EXTERNAL_POSITION_Y(void)
{
    CANON_POSITION position;
    position = GET_EXTERNAL_POSITION();
    return position.y;
}

double GET_EXTERNAL_POSITION_Z(void)
{
    CANON_POSITION position;
    position = GET_EXTERNAL_POSITION();
    return position.z;
}

double GET_EXTERNAL_POSITION_A(void)
{
    CANON_POSITION position;
    position = GET_EXTERNAL_POSITION();
    return position.a;
}

double GET_EXTERNAL_POSITION_B(void)
{
    CANON_POSITION position;
    position = GET_EXTERNAL_POSITION();
    return position.b;
}

double GET_EXTERNAL_POSITION_C(void)
{
    CANON_POSITION position;
    position = GET_EXTERNAL_POSITION();
    return position.c;
}

double GET_EXTERNAL_POSITION_U(void)
{
    CANON_POSITION position;
    position = GET_EXTERNAL_POSITION();
    return position.u;
}

double GET_EXTERNAL_POSITION_V(void)
{
    CANON_POSITION position;
    position = GET_EXTERNAL_POSITION();
    return position.v;
}

double GET_EXTERNAL_POSITION_W(void)
{
    CANON_POSITION position;
    position = GET_EXTERNAL_POSITION();
    return position.w;
}

double GET_EXTERNAL_PROBE_POSITION_X(void)
{
    CANON_POSITION position;
    position = GET_EXTERNAL_PROBE_POSITION();
    return position.x;
}

double GET_EXTERNAL_PROBE_POSITION_Y(void)
{
    CANON_POSITION position;
    position = GET_EXTERNAL_PROBE_POSITION();
    return position.y;
}

double GET_EXTERNAL_PROBE_POSITION_Z(void)
{
    CANON_POSITION position;
    position = GET_EXTERNAL_PROBE_POSITION();
    return position.z;
}

double GET_EXTERNAL_PROBE_POSITION_A(void)
{
    CANON_POSITION position;
    position = GET_EXTERNAL_PROBE_POSITION();
    return position.a;
}

double GET_EXTERNAL_PROBE_POSITION_B(void)
{
    CANON_POSITION position;
    position = GET_EXTERNAL_PROBE_POSITION();
    return position.b;
}

double GET_EXTERNAL_PROBE_POSITION_C(void)
{
    CANON_POSITION position;
    position = GET_EXTERNAL_PROBE_POSITION();
    return position.c;
}

double GET_EXTERNAL_PROBE_POSITION_U(void)
{
    CANON_POSITION position;
    position = GET_EXTERNAL_PROBE_POSITION();
    return position.u;
}

double GET_EXTERNAL_PROBE_POSITION_V(void)
{
    CANON_POSITION position;
    position = GET_EXTERNAL_PROBE_POSITION();
    return position.v;
}

double GET_EXTERNAL_PROBE_POSITION_W(void)
{
    CANON_POSITION position;
    position = GET_EXTERNAL_PROBE_POSITION();
    return position.w;
}

CANON_MOTION_MODE GET_EXTERNAL_MOTION_CONTROL_MODE()
{
    return canon.motionMode;
}

double GET_EXTERNAL_MOTION_CONTROL_TOLERANCE()
{
    return TO_PROG_LEN(canon.motionTolerance);
}


CANON_UNITS GET_EXTERNAL_LENGTH_UNIT_TYPE()
{
    return canon.lengthUnits;
}

int GET_EXTERNAL_QUEUE_EMPTY(void)
{
    flush_segments();

    return emcStatus->motion.traj.queue == 0 ? 1 : 0;
}

// Returns the "home pocket" of the tool currently in the spindle, ie the
// pocket that the current tool was loaded from.  Returns 0 if there is no
// tool in the spindle.
int GET_EXTERNAL_TOOL_SLOT()
{
    int toolno = emcStatus->io.tool.toolInSpindle;
    int pocket;

    for (pocket = 1; pocket < CANON_POCKETS_MAX; pocket++) {
        if (emcStatus->io.tool.toolTable[pocket].toolno == toolno) {
            return pocket;
        }
    }

    return 0;  // no tool in spindle
}

// If the tool changer has prepped a pocket (after a Txxx command) and is
// ready to perform a tool change, return the currently prepped pocket
// number.  If the tool changer is idle (because no Txxx command has been
// run, or because an M6 tool change has completed), return -1.
int GET_EXTERNAL_SELECTED_TOOL_SLOT()
{
    return emcStatus->io.tool.pocketPrepped;
}

int GET_EXTERNAL_TC_FAULT()
{
    return emcStatus->io.fault;
}

int GET_EXTERNAL_TC_REASON()
{
    return emcStatus->io.reason;
}

int GET_EXTERNAL_FEED_OVERRIDE_ENABLE()
{
    return emcStatus->motion.traj.feed_override_enabled;
}

int GET_EXTERNAL_SPINDLE_OVERRIDE_ENABLE()
{
    return emcStatus->motion.traj.spindle_override_enabled;
}

int GET_EXTERNAL_ADAPTIVE_FEED_ENABLE()
{
    return emcStatus->motion.traj.adaptive_feed_enabled;
}

int GET_EXTERNAL_FEED_HOLD_ENABLE()
{
    return emcStatus->motion.traj.feed_hold_enabled;
}

int GET_EXTERNAL_AXIS_MASK() {
    return emcStatus->motion.traj.axis_mask;
}

CANON_PLANE GET_EXTERNAL_PLANE()
{
    return canon.activePlane;
}

/* returns current value of the digital input selected by index.*/
int GET_EXTERNAL_DIGITAL_INPUT(int index, int def)
{
    if ((index < 0) || (index >= EMCMOT_MAX_DIO))
	return -1;

    if (emcStatus->task.input_timeout == 1)
	return -1;

#ifdef INPUT_DEBUG
    printf("GET_EXTERNAL_DIGITAL_INPUT called\n di[%d]=%d \n timeout=%d \n",index,emcStatus->motion.synch_di[index],emcStatus->task.input_timeout);
#endif
    return (emcStatus->motion.synch_di[index] != 0) ? 1 : 0;
}

double GET_EXTERNAL_ANALOG_INPUT(int index, double def)
{
/* returns current value of the analog input selected by index.*/
#ifdef INPUT_DEBUG
    printf("GET_EXTERNAL_ANALOG_INPUT called\n ai[%d]=%g \n timeout=%d \n",index,emcStatus->motion.analog_input[index],emcStatus->task.input_timeout);
#endif
    if ((index < 0) || (index >= EMCMOT_MAX_AIO))
	return -1;

    if (emcStatus->task.input_timeout == 1)
	return -1;

    return emcStatus->motion.analog_input[index];
}


USER_DEFINED_FUNCTION_TYPE USER_DEFINED_FUNCTION[USER_DEFINED_FUNCTION_NUM]
    = { 0 };

int USER_DEFINED_FUNCTION_ADD(USER_DEFINED_FUNCTION_TYPE func, int num)
{
    if (num < 0 || num >= USER_DEFINED_FUNCTION_NUM) {
	return -1;
    }

    USER_DEFINED_FUNCTION[num] = func;

    return 0;
}

/*! \function SET_MOTION_OUTPUT_BIT

  sets a DIO pin
  this message goes to task, then to motion which sets the DIO 
  when the first motion starts.
  The pin gets set with value 1 at the begin of motion, and stays 1 at the end of motion
  (this behaviour can be changed if needed)
  
  warning: setting more then one for a motion segment will clear out the previous ones 
  (the TP doesn't implement a queue of these), 
  use SET_AUX_OUTPUT_BIT instead, that allows to set the value right away
*/
void SET_MOTION_OUTPUT_BIT(int index)
{
  EMC_MOTION_SET_DOUT dout_msg;

  flush_segments();

  dout_msg.index = index;
  dout_msg.start = 1;		// startvalue = 1
  dout_msg.end = 1;		// endvalue = 1, means it doesn't get reset after current motion
  dout_msg.now = 0;		// not immediate, but synched with motion (goes to the TP)

  interp_list.append(dout_msg);

  return;
}

/*! \function CLEAR_MOTION_OUTPUT_BIT

  clears a DIO pin
  this message goes to task, then to motion which clears the DIO 
  when the first motion starts.
  The pin gets set with value 0 at the begin of motion, and stays 0 at the end of motion
  (this behaviour can be changed if needed)
  
  warning: setting more then one for a motion segment will clear out the previous ones 
  (the TP doesn't implement a queue of these), 
  use CLEAR_AUX_OUTPUT_BIT instead, that allows to set the value right away
*/
void CLEAR_MOTION_OUTPUT_BIT(int index)
{
  EMC_MOTION_SET_DOUT dout_msg;

  flush_segments();

  dout_msg.index = index;
  dout_msg.start = 0;           // startvalue = 1
  dout_msg.end = 0;		// endvalue = 0, means it stays 0 after current motion
  dout_msg.now = 0;		// not immediate, but synched with motion (goes to the TP)

  interp_list.append(dout_msg);

  return;
}

/*! \function SET_AUX_OUTPUT_BIT

  sets a DIO pin
  this message goes to task, then to motion which sets the DIO 
  right away.
  The pin gets set with value 1 at the begin of motion, and stays 1 at the end of motion
  (this behaviour can be changed if needed)
  you can use any number of these, as the effect is imediate  
*/
void SET_AUX_OUTPUT_BIT(int index)
{

  EMC_MOTION_SET_DOUT dout_msg;

  flush_segments();

  dout_msg.index = index;
  dout_msg.start = 1;		// startvalue = 1
  dout_msg.end = 1;		// endvalue = 1, means it doesn't get reset after current motion
  dout_msg.now = 1;		// immediate, we don't care about synching for AUX

  interp_list.append(dout_msg);

  return;
}

/*! \function CLEAR_AUX_OUTPUT_BIT

  clears a DIO pin
  this message goes to task, then to motion which clears the DIO 
  right away.
  The pin gets set with value 0 at the begin of motion, and stays 0 at the end of motion
  (this behaviour can be changed if needed)
  you can use any number of these, as the effect is imediate  
*/
void CLEAR_AUX_OUTPUT_BIT(int index)
{
  EMC_MOTION_SET_DOUT dout_msg;

  flush_segments();

  dout_msg.index = index;
  dout_msg.start = 0;           // startvalue = 1
  dout_msg.end = 0;		// endvalue = 0, means it stays 0 after current motion
  dout_msg.now = 1;		// immediate, we don't care about synching for AUX

  interp_list.append(dout_msg);

  return;
}

/*! \function SET_MOTION_OUTPUT_VALUE

  sets a AIO value, not used by the RS274 Interp,
  not fully implemented in the motion controller either
*/
void SET_MOTION_OUTPUT_VALUE(int index, double value)
{
  EMC_MOTION_SET_AOUT aout_msg;

  flush_segments();

  aout_msg.index = index;	// which output
  aout_msg.start = value;	// start value
  aout_msg.end = value;		// end value
  aout_msg.now = 0;		// immediate=1, or synched when motion start=0

  interp_list.append(aout_msg);

  return;
}

/*! \function SET_AUX_OUTPUT_VALUE

  sets a AIO value, not used by the RS274 Interp,
  not fully implemented in the motion controller either
*/
void SET_AUX_OUTPUT_VALUE(int index, double value)
{
  EMC_MOTION_SET_AOUT aout_msg;

  flush_segments();

  aout_msg.index = index;	// which output
  aout_msg.start = value;	// start value
  aout_msg.end = value;		// end value
  aout_msg.now = 1;		// immediate=1, or synched when motion start=0

  interp_list.append(aout_msg);

  return;
}

/*! \function WAIT
   program execution and interpreting is stopped until the input selected by 
   index changed to the needed state (specified by wait_type).
   Return value: either wait_type if timeout didn't occur, or -1 otherwise. */

int WAIT(int index, /* index of the motion exported input */
         int input_type, /*DIGITAL_INPUT or ANALOG_INPUT */
	 int wait_type,  /* 0 - immediate, 1 - rise, 2 - fall, 3 - be high, 4 - be low */
	 double timeout) /* time to wait [in seconds], if the input didn't change the value -1 is returned */
{
  if (input_type == DIGITAL_INPUT) {
    if ((index < 0) || (index >= EMCMOT_MAX_DIO))
	return -1;
  } else if (input_type == ANALOG_INPUT) {
    if ((index < 0) || (index >= EMCMOT_MAX_AIO))
	return -1;
  }

 EMC_AUX_INPUT_WAIT wait_msg;
 
 flush_segments();
 
 wait_msg.index = index;
 wait_msg.input_type = input_type;
 wait_msg.wait_type = wait_type;
 wait_msg.timeout = timeout;
 
 interp_list.append(wait_msg);
 return 0;
}

int UNLOCK_ROTARY(int line_number, int axis) {
    EMC_TRAJ_LINEAR_MOVE m;
    // first, set up a zero length move to interrupt blending and get to final position
    m.type = EMC_MOTION_TYPE_TRAVERSE;
    m.feed_mode = 0;
    m.end = to_ext_pose(canon.endPoint.x, canon.endPoint.y, canon.endPoint.z,
                        canon.endPoint.a, canon.endPoint.b, canon.endPoint.c,
                        canon.endPoint.u, canon.endPoint.v, canon.endPoint.w);
    m.vel = m.acc = 1; // nonzero but otherwise doesn't matter
    m.indexrotary = -1;

    // issue it
    int old_feed_mode = canon.feed_mode;
    if(canon.feed_mode)
	STOP_SPEED_FEED_SYNCH();
    interp_list.set_line_number(line_number);
    interp_list.append(m);
    // no need to update endpoint
    if(old_feed_mode)
	START_SPEED_FEED_SYNCH(canon.linearFeedRate, 1);

    // now, the next move is the real indexing move, so be ready
    canon.rotary_unlock_for_traverse = axis;
    return 0;
}

int LOCK_ROTARY(int line_number, int axis) {
    canon.rotary_unlock_for_traverse = -1;
    return 0;
}

/* PLUGIN_CALL queues a Python tuple for execution by task
 * the tuple is expected to be already pickled
 * The tuple format is: (callable,tupleargs,keywordargs)
 */
void PLUGIN_CALL(int len, const char *call)
{
    EMC_EXEC_PLUGIN_CALL call_msg;
    if (len > (int) sizeof(call_msg.call)) {
	// really should call it quits here, this is going to fail
	printf("PLUGIN_CALL: message size exceeded actual=%d max=%zd\n",len,sizeof(call_msg.call));
    }
    memset(call_msg.call, 0, sizeof(call_msg.call));
    memcpy(call_msg.call, call, len > (int) sizeof(call_msg.call) ? sizeof(call_msg.call) : len);
    call_msg.len = len;

    printf("canon: PLUGIN_CALL(arglen=%zd)\n",strlen(call));

    interp_list.append(call_msg);
}

void IO_PLUGIN_CALL(int len, const char *call)
{
    EMC_IO_PLUGIN_CALL call_msg;
    if (len > (int) sizeof(call_msg.call)) {
	// really should call it quits here, this is going to fail
	printf("IO_PLUGIN_CALL: message size exceeded actual=%d max=%zd\n",len,sizeof(call_msg.call));
    }
    memset(call_msg.call, 0, sizeof(call_msg.call));
    memcpy(call_msg.call, call, len > (int) sizeof(call_msg.call) ? sizeof(call_msg.call) : len);
    call_msg.len = len;

    printf("canon: IO_PLUGIN_CALL(arglen=%d)\n",len);

    interp_list.append(call_msg);
}<|MERGE_RESOLUTION|>--- conflicted
+++ resolved
@@ -42,7 +42,6 @@
 #include "interpl.hh"		// interp_list
 #include "emcglb.h"		// TRAJ_MAX_VELOCITY
 
-<<<<<<< HEAD
 /*
   Origin offsets, length units, and active plane are all maintained
   here in this file. Controller runs in absolute mode, and does not
@@ -57,11 +56,6 @@
   */
 
 static CanonConfig_t canon;
-=======
-static int debug_velacc = 0;
-static double css_maximum, css_numerator; // both always positive
-static int spindle_dir = 0;
->>>>>>> c9b2f94d
 
 static int debug_velacc = 0;
 static const double tiny = 1e-7;
@@ -311,48 +305,6 @@
 			FROM_PROG_LEN(u),FROM_PROG_LEN(v),FROM_PROG_LEN(w));
 }
 
-<<<<<<< HEAD
-=======
-
-/* motion control mode is used to signify blended v. stop-at-end moves.
-   Set to 0 (invalid) at start, so first call will send command out */
-static CANON_MOTION_MODE canonMotionMode = 0;
-
-/* motion path-following tolerance is used to set the max path-following
-   deviation during CANON_CONTINUOUS.
-   If this param is 0, then it will behave as emc always did, allowing
-   almost any deviation trying to keep speed up. */
-static double canonMotionTolerance = 0.0;
-
-static double canonNaivecamTolerance = 0.0;
-
-/* Spindle speed is saved here */
-static double spindleSpeed = 0.0; // always positive
-
-/* Prepped tool is saved here */
-static int preppedTool = 0;
-
-/* optional program stop */
-static bool optional_program_stop = ON; //set enabled by default (previous EMC behaviour)
-
-/* optional block delete */
-static bool block_delete = ON; //set enabled by default (previous EMC behaviour)
-
-/*
-  Feed rate is saved here; values are in mm/sec or deg/sec.
-  It will be initially set in INIT_CANON() below.
-*/
-static double currentLinearFeedRate = 0.0;
-static double currentAngularFeedRate = 0.0;
-
-/* Used to indicate whether the current move is linear, angular, or 
-   a combination of both. */
-   //AJ says: linear means axes XYZ move (lines or even circles)
-   //         angular means axes ABC move
-static int cartesian_move = 0;
-static int angular_move = 0;
-
->>>>>>> c9b2f94d
 static double toExtVel(double vel) {
     if (canon.cartesian_move && !canon.angular_move) {
 	return TO_EXT_LEN(vel);
@@ -388,17 +340,8 @@
     set_g5x_msg.origin.v = TO_EXT_LEN(canon.g5xOffset.v);
     set_g5x_msg.origin.w = TO_EXT_LEN(canon.g5xOffset.w);
 
-<<<<<<< HEAD
     if(canon.css_maximum) {
-	EMC_SPINDLE_SPEED emc_spindle_speed_msg;
-	emc_spindle_speed_msg.speed = canon.css_maximum;
-	emc_spindle_speed_msg.factor = canon.css_numerator;
-	emc_spindle_speed_msg.xoffset = TO_EXT_LEN(canon.g5xOffset.x + canon.g92Offset.x + canon.toolOffset.tran.x);
-	interp_list.append(emc_spindle_speed_msg);
-=======
-    if(css_maximum) {
-        SET_SPINDLE_SPEED(spindleSpeed);
->>>>>>> c9b2f94d
+        SET_SPINDLE_SPEED(canon.spindleSpeed);
     }
     interp_list.append(set_g5x_msg);
 }
@@ -422,17 +365,8 @@
     set_g92_msg.origin.v = TO_EXT_LEN(canon.g92Offset.v);
     set_g92_msg.origin.w = TO_EXT_LEN(canon.g92Offset.w);
 
-<<<<<<< HEAD
     if(canon.css_maximum) {
-	EMC_SPINDLE_SPEED emc_spindle_speed_msg;
-	emc_spindle_speed_msg.speed = canon.css_maximum;
-	emc_spindle_speed_msg.factor = canon.css_numerator;
-	emc_spindle_speed_msg.xoffset = TO_EXT_LEN(canon.g5xOffset.x + canon.g92Offset.x + canon.toolOffset.tran.x);
-	interp_list.append(emc_spindle_speed_msg);
-=======
-    if(css_maximum) {
-        SET_SPINDLE_SPEED(spindleSpeed);
->>>>>>> c9b2f94d
+        SET_SPINDLE_SPEED(canon.spindleSpeed);
     }
     interp_list.append(set_g92_msg);
 }
@@ -1653,11 +1587,7 @@
 }
 
 void SET_SPINDLE_MODE(double css_max) {
-<<<<<<< HEAD
-    canon.css_maximum = css_max;
-=======
-    css_maximum = fabs(css_max);
->>>>>>> c9b2f94d
+    canon.css_maximum = fabs(css_max);
 }
 
 void START_SPINDLE_CLOCKWISE()
@@ -1665,29 +1595,19 @@
     EMC_SPINDLE_ON emc_spindle_on_msg;
 
     flush_segments();
-    spindle_dir = 1;
+    canon.spindle_dir = 1;
 
     if(canon.css_maximum) {
 	if(canon.lengthUnits == CANON_UNITS_INCHES) 
 	    canon.css_numerator = 12 / (2 * M_PI) * canon.spindleSpeed * TO_EXT_LEN(25.4);
 	else
-<<<<<<< HEAD
 	    canon.css_numerator = 1000 / (2 * M_PI) * canon.spindleSpeed * TO_EXT_LEN(1);
-	emc_spindle_on_msg.speed = canon.css_maximum;
-	emc_spindle_on_msg.factor = canon.css_numerator;
+	emc_spindle_on_msg.speed = canon.spindle_dir * canon.css_maximum;
+	emc_spindle_on_msg.factor = canon.spindle_dir * canon.css_numerator;
 	emc_spindle_on_msg.xoffset = TO_EXT_LEN(canon.g5xOffset.x + canon.g92Offset.x + canon.toolOffset.tran.x);
     } else {
-	emc_spindle_on_msg.speed = canon.spindleSpeed;
+	emc_spindle_on_msg.speed = canon.spindle_dir * canon.spindleSpeed;
 	canon.css_numerator = 0;
-=======
-	    css_numerator = 1000 / (2 * M_PI) * spindleSpeed * TO_EXT_LEN(1);
-	emc_spindle_on_msg.speed = spindle_dir * css_maximum;
-	emc_spindle_on_msg.factor = spindle_dir * css_numerator;
-	emc_spindle_on_msg.xoffset = TO_EXT_LEN(g5xOffset.x + g92Offset.x + currentToolOffset.tran.x);
-    } else {
-	emc_spindle_on_msg.speed = spindle_dir * spindleSpeed;
-	css_numerator = 0;
->>>>>>> c9b2f94d
     }
     interp_list.append(emc_spindle_on_msg);
 }
@@ -1697,71 +1617,43 @@
     EMC_SPINDLE_ON emc_spindle_on_msg;
 
     flush_segments();
-    spindle_dir = -1;
-
-<<<<<<< HEAD
-    if(canon.css_maximum) {
-	if(canon.lengthUnits == CANON_UNITS_INCHES) 
-	    canon.css_numerator = -12 / (2 * M_PI) * canon.spindleSpeed * TO_EXT_LEN(25.4);
-	else
-	    canon.css_numerator = -1000 / (2 * M_PI) * canon.spindleSpeed * TO_EXT_LEN(1);
-	emc_spindle_on_msg.speed = canon.css_maximum;
-	emc_spindle_on_msg.factor = canon.css_numerator;
-	emc_spindle_on_msg.xoffset = TO_EXT_LEN(canon.g5xOffset.x + canon.g92Offset.x + canon.toolOffset.tran.x);
-    } else {
-	emc_spindle_on_msg.speed = -canon.spindleSpeed;
-	canon.css_numerator = 0;
-=======
-    if(css_maximum) {
-	if(lengthUnits == CANON_UNITS_INCHES) 
-	    css_numerator = 12 / (2 * M_PI) * spindleSpeed * TO_EXT_LEN(25.4);
-	else
-	    css_numerator = 1000 / (2 * M_PI) * spindleSpeed * TO_EXT_LEN(1);
-	emc_spindle_on_msg.speed = spindle_dir * css_maximum;
-	emc_spindle_on_msg.factor = spindle_dir * css_numerator;
-	emc_spindle_on_msg.xoffset = TO_EXT_LEN(g5xOffset.x + g92Offset.x + currentToolOffset.tran.x);
-    } else {
-	emc_spindle_on_msg.speed = spindle_dir * spindleSpeed;
-	css_numerator = 0;
->>>>>>> c9b2f94d
-    }
-    interp_list.append(emc_spindle_on_msg);
-}
-
-void SET_SPINDLE_SPEED(double r)
-{
-    // speed is in RPMs everywhere
-<<<<<<< HEAD
-    canon.spindleSpeed = r;
-=======
-    spindleSpeed = fabs(r); // interp will never send negative anyway ...
->>>>>>> c9b2f94d
-
-    EMC_SPINDLE_SPEED emc_spindle_speed_msg;
-
-    flush_segments();
+    canon.spindle_dir = -1;
 
     if(canon.css_maximum) {
 	if(canon.lengthUnits == CANON_UNITS_INCHES) 
 	    canon.css_numerator = 12 / (2 * M_PI) * canon.spindleSpeed * TO_EXT_LEN(25.4);
 	else
-<<<<<<< HEAD
 	    canon.css_numerator = 1000 / (2 * M_PI) * canon.spindleSpeed * TO_EXT_LEN(1);
-	emc_spindle_speed_msg.speed = canon.css_maximum;
-	emc_spindle_speed_msg.factor = canon.css_numerator;
+	emc_spindle_on_msg.speed = canon.spindle_dir * canon.css_maximum;
+	emc_spindle_on_msg.factor = canon.spindle_dir * canon.css_numerator;
+	emc_spindle_on_msg.xoffset = TO_EXT_LEN(canon.g5xOffset.x + canon.g92Offset.x + canon.toolOffset.tran.x);
+    } else {
+	emc_spindle_on_msg.speed = canon.spindle_dir * canon.spindleSpeed;
+	canon.css_numerator = 0;
+    }
+    interp_list.append(emc_spindle_on_msg);
+}
+
+void SET_SPINDLE_SPEED(double r)
+{
+    // speed is in RPMs everywhere
+    canon.spindleSpeed = fabs(r); // interp will never send negative anyway ...
+
+    EMC_SPINDLE_SPEED emc_spindle_speed_msg;
+
+    flush_segments();
+
+    if(canon.css_maximum) {
+	if(canon.lengthUnits == CANON_UNITS_INCHES) 
+	    canon.css_numerator = 12 / (2 * M_PI) * canon.spindleSpeed * TO_EXT_LEN(25.4);
+	else
+	    canon.css_numerator = 1000 / (2 * M_PI) * canon.spindleSpeed * TO_EXT_LEN(1);
+	emc_spindle_speed_msg.speed = canon.spindle_dir * canon.css_maximum;
+	emc_spindle_speed_msg.factor = canon.spindle_dir * canon.css_numerator;
 	emc_spindle_speed_msg.xoffset = TO_EXT_LEN(canon.g5xOffset.x + canon.g92Offset.x + canon.toolOffset.tran.x);
     } else {
-	emc_spindle_speed_msg.speed = canon.spindleSpeed;
+	emc_spindle_speed_msg.speed = canon.spindle_dir * canon.spindleSpeed;
 	canon.css_numerator = 0;
-=======
-	    css_numerator = 1000 / (2 * M_PI) * spindleSpeed * TO_EXT_LEN(1);
-	emc_spindle_speed_msg.speed = spindle_dir * css_maximum;
-	emc_spindle_speed_msg.factor = spindle_dir * css_numerator;
-	emc_spindle_speed_msg.xoffset = TO_EXT_LEN(g5xOffset.x + g92Offset.x + currentToolOffset.tran.x);
-    } else {
-	emc_spindle_speed_msg.speed = spindle_dir * spindleSpeed;
-	css_numerator = 0;
->>>>>>> c9b2f94d
     }
     interp_list.append(emc_spindle_speed_msg);
     
@@ -1855,7 +1747,6 @@
 
     /* append it to interp list so it gets updated at the right time, not at
        read-ahead time */
-<<<<<<< HEAD
     set_offset_msg.offset.tran.x = TO_EXT_LEN(canon.toolOffset.tran.x);
     set_offset_msg.offset.tran.y = TO_EXT_LEN(canon.toolOffset.tran.y);
     set_offset_msg.offset.tran.z = TO_EXT_LEN(canon.toolOffset.tran.z);
@@ -1867,25 +1758,7 @@
     set_offset_msg.offset.w = TO_EXT_LEN(canon.toolOffset.w);
 
     if(canon.css_maximum) {
-	EMC_SPINDLE_SPEED emc_spindle_speed_msg;
-	emc_spindle_speed_msg.speed = canon.css_maximum;
-	emc_spindle_speed_msg.factor = canon.css_numerator;
-	emc_spindle_speed_msg.xoffset = TO_EXT_LEN(canon.g5xOffset.x + canon.g92Offset.x + canon.toolOffset.tran.x);
-	interp_list.append(emc_spindle_speed_msg);
-=======
-    set_offset_msg.offset.tran.x = TO_EXT_LEN(currentToolOffset.tran.x);
-    set_offset_msg.offset.tran.y = TO_EXT_LEN(currentToolOffset.tran.y);
-    set_offset_msg.offset.tran.z = TO_EXT_LEN(currentToolOffset.tran.z);
-    set_offset_msg.offset.a = TO_EXT_ANG(currentToolOffset.a);
-    set_offset_msg.offset.b = TO_EXT_ANG(currentToolOffset.b);
-    set_offset_msg.offset.c = TO_EXT_ANG(currentToolOffset.c);
-    set_offset_msg.offset.u = TO_EXT_LEN(currentToolOffset.u);
-    set_offset_msg.offset.v = TO_EXT_LEN(currentToolOffset.v);
-    set_offset_msg.offset.w = TO_EXT_LEN(currentToolOffset.w);
-
-    if(css_maximum) {
-        SET_SPINDLE_SPEED(spindleSpeed);
->>>>>>> c9b2f94d
+        SET_SPINDLE_SPEED(canon.spindleSpeed);
     }
     interp_list.append(set_offset_msg);
 }
@@ -2609,7 +2482,7 @@
 double GET_EXTERNAL_SPEED()
 {
     // speed is in RPMs everywhere
-    return spindleSpeed;
+    return canon.spindleSpeed;
 }
 
 CANON_DIRECTION GET_EXTERNAL_SPINDLE()
