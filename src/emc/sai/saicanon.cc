/********************************************************************
* Description: saicanon.cc
*
* This file contains two sets of functions:
* 1. functions for the interpreter to call to tell the rest of the world to
* do something. These all return nothing.
* 2. functions for the interpreter to call to get information from the rest
* of the world. These all return some type of information.
* These functions implement the interface between the RS274NGC interpreter
* and some external environment.
*
* This version of canon.cc also includes a third set of stuff: a dummy
* model of the external world. The dummy model is used by the second set
* of interface functions.
*
* Modification history:
*
* 22-Mar-2004  FMP added USER_DEFINED_FUNCTION(), SET_MOTION_OUTPUT_BIT()
* and related
* 16-Mar-2004  FMP added SYSTEM()
* Early March 2007 MGS adapted this to emc2
*
*   Derived from a work by Tom Kramer
*
* Author:
* License: GPL Version 2
* System: Linux
*
* Copyright (c) 2007 All rights reserved.
*
* Last change:
********************************************************************/

#include <saicanon.hh>

#include "rs274ngc.hh"
#include "rs274ngc_interp.hh"
#include <math.h>
#include <string.h>
#include <stdarg.h>
#include <stdlib.h>
#include <errno.h>

StandaloneInterpInternals _sai = StandaloneInterpInternals();

char               _parameter_file_name[PARAMETER_FILE_NAME_LENGTH];

/* where to print */
FILE * _outfile=nullptr;      /* where to print, set in main */
static bool fo_enable=true, so_enable=true;

/************************************************************************/

/* Canonical "Do it" functions

This is a set of dummy definitions for the canonical machining functions
given in canon.hh. These functions just print themselves and, if necessary,
update the dummy world model. On each output line is printed:
1. an output line number (sequential, starting with 1).
2. an input line number read from the input (or ... if not provided).
3. a printed representation of the function call which was made.

If an interpreter which makes these calls is compiled with this set of
definitions, it can be used as a translator by redirecting output from
stdout to a file.

*/

//extern void rs274ngc_line_text(char * line_text, int max_size);
extern InterpBase *pinterp;

void print_nc_line_number()
{
  char text[256];
  int k;
  int m;

  if(!_outfile)
    {
      _outfile = stdout;
    }

  pinterp->line_text(text, 256);
  for (k = 0;
       ((k < 256) &&
        ((text[k] == '\t') || (text[k] == ' ') || (text[k] == '/')));
       k++);
  if ((k < 256) && ((text[k] == 'n') || (text[k] == 'N')))
    {
      fputc('N', _outfile);
      for (k++, m = 0;
           ((k < 256) && (text[k] >= '0') && (text[k] <= '9'));
           k++, m++)
        fputc(text[k], _outfile);
      for (; m < 6; m++)
        fputc(' ', _outfile);
    }
  else if (k < 256)
    fprintf(_outfile, "N..... ");
}

#define ECHO_WITH_ARGS(fmt, ...) PRINT("%s(" fmt ")\n", __FUNCTION__, ##__VA_ARGS__)

#define PRINT(control, ...) do \
{ \
    _outfile = _outfile ?: stdout; \
    fprintf(_outfile,  "%5d ", _sai._line_number++); \
    print_nc_line_number(); \
    fprintf(_outfile, control, ##__VA_ARGS__); \
} while (false)

/* Representation */

void SET_XY_ROTATION(double t) {
  ECHO_WITH_ARGS("%.4f", t);
}

void SET_G5X_OFFSET(int index,
                    double x, double y, double z,
                    double a, double b, double c,
                    double u, double v, double w) {

  ECHO_WITH_ARGS("%d, %.4f, %.4f, %.4f, %.4f, %.4f, %.4f",
          index, x, y, z, a, b, c);
  _sai._program_position_x = _sai._program_position_x + _sai._g5x_x - x;
  _sai._program_position_y = _sai._program_position_y + _sai._g5x_y - y;
  _sai._program_position_z = _sai._program_position_z + _sai._g5x_z - z;
  _sai._program_position_a = _sai._program_position_a + _sai._g5x_a - a;/*AA*/
  _sai._program_position_b = _sai._program_position_b + _sai._g5x_b - b;/*BB*/
  _sai._program_position_c = _sai._program_position_c + _sai._g5x_c - c;/*CC*/

  _sai._g5x_x = x;
  _sai._g5x_y = y;
  _sai._g5x_z = z;
  _sai._g5x_a = a;  /*AA*/
  _sai._g5x_b = b;  /*BB*/
  _sai._g5x_c = c;  /*CC*/
}

void SET_G92_OFFSET(double x, double y, double z,
                    double a, double b, double c,
                    double u, double v, double w) {
  ECHO_WITH_ARGS("%.4f, %.4f, %.4f, %.4f, %.4f, %.4f",
                      x, y, z, a, b, c);
  _sai._program_position_x = _sai._program_position_x + _sai._g92_x - x;
  _sai._program_position_y = _sai._program_position_y + _sai._g92_y - y;
  _sai._program_position_z = _sai._program_position_z + _sai._g92_z - z;
  _sai._program_position_a = _sai._program_position_a + _sai._g92_a - a;/*AA*/
  _sai._program_position_b = _sai._program_position_b + _sai._g92_b - b;/*BB*/
  _sai._program_position_c = _sai._program_position_c + _sai._g92_c - c;/*CC*/

  _sai._g92_x = x;
  _sai._g92_y = y;
  _sai._g92_z = z;
  _sai._g92_a = a;  /*AA*/
  _sai._g92_b = b;  /*BB*/
  _sai._g92_c = c;  /*CC*/
}

void USE_LENGTH_UNITS(CANON_UNITS in_unit)
{
  if (in_unit == CANON_UNITS_INCHES)
    {
      PRINT("USE_LENGTH_UNITS(CANON_UNITS_INCHES)\n");
      if (_sai._length_unit_type == CANON_UNITS_MM)
        {
          _sai._length_unit_type = CANON_UNITS_INCHES;
          _sai._length_unit_factor = 25.4;

          _sai._program_position_x /= 25.4;
          _sai._program_position_y /= 25.4;
          _sai._program_position_z /= 25.4;

          _sai._g5x_x /= 25.4;
          _sai._g5x_y /= 25.4;
          _sai._g5x_z /= 25.4;

          _sai._g92_x /= 25.4;
          _sai._g92_y /= 25.4;
          _sai._g92_z /= 25.4;
        }
    }
  else if (in_unit == CANON_UNITS_MM)
    {
      PRINT("USE_LENGTH_UNITS(CANON_UNITS_MM)\n");
      if (_sai._length_unit_type == CANON_UNITS_INCHES)
        {
          _sai._length_unit_type = CANON_UNITS_MM;
          _sai._length_unit_factor = 1.0;

          _sai._program_position_x *= 25.4;
          _sai._program_position_y *= 25.4;
          _sai._program_position_z *= 25.4;

          _sai._g5x_x *= 25.4;
          _sai._g5x_y *= 25.4;
          _sai._g5x_z *= 25.4;

          _sai._g92_x *= 25.4;
          _sai._g92_y *= 25.4;
          _sai._g92_z *= 25.4;
        }
    }
  else
    PRINT("USE_LENGTH_UNITS(UNKNOWN)\n");
}

/* Free Space Motion */
void SET_TRAVERSE_RATE(double rate)
{
  PRINT("SET_TRAVERSE_RATE(%.4f)\n", rate);
  _sai._traverse_rate = rate;
}

void STRAIGHT_TRAVERSE( int line_number,
 double x, double y, double z
 , double a /*AA*/
 , double b /*BB*/
 , double c /*CC*/
 , double u, double v, double w
)
{
  ECHO_WITH_ARGS("%.4f, %.4f, %.4f"
         ", %.4f" /*AA*/
         ", %.4f" /*BB*/
         ", %.4f" /*CC*/
         , x, y, z
         , a /*AA*/
         , b /*BB*/
         , c /*CC*/
         );
  _sai._program_position_x = x;
  _sai._program_position_y = y;
  _sai._program_position_z = z;
  _sai._program_position_a = a; /*AA*/
  _sai._program_position_b = b; /*BB*/
  _sai._program_position_c = c; /*CC*/
}

/* Machining Attributes */
void SET_FEED_MODE(int spindle, int mode)
{
  PRINT("SET_FEED_MODE(%d, %d)\n", spindle, mode);
  _sai._feed_mode = mode;
}
void SET_FEED_RATE(double rate)
{
  PRINT("SET_FEED_RATE(%.4f)\n", rate);
  _sai._feed_rate = rate;
}

void SET_FEED_REFERENCE(CANON_FEED_REFERENCE reference)
{
  PRINT("SET_FEED_REFERENCE(%s)\n",
         (reference == CANON_WORKPIECE) ? "CANON_WORKPIECE" : "CANON_XYZ");
}

extern void SET_MOTION_CONTROL_MODE(CANON_MOTION_MODE mode, double tolerance)
{
  _sai.motion_tolerance = 0;
  if (mode == CANON_EXACT_STOP)
    {
      PRINT("SET_MOTION_CONTROL_MODE(CANON_EXACT_STOP)\n");
      _sai._motion_mode = CANON_EXACT_STOP;
    }
  else if (mode == CANON_EXACT_PATH)
    {
      PRINT("SET_MOTION_CONTROL_MODE(CANON_EXACT_PATH)\n");
      _sai._motion_mode = CANON_EXACT_PATH;
    }
  else if (mode == CANON_CONTINUOUS)
    {
      _sai.motion_tolerance = tolerance;
      PRINT("SET_MOTION_CONTROL_MODE(CANON_CONTINUOUS, %f)\n", tolerance);
      _sai._motion_mode = CANON_CONTINUOUS;
    }
  else
    PRINT("SET_MOTION_CONTROL_MODE(UNKNOWN)\n");
}

extern void SET_NAIVECAM_TOLERANCE(double tolerance)
{
  _sai.naivecam_tolerance = tolerance;
  PRINT("SET_NAIVECAM_TOLERANCE(%.4f)\n", tolerance);
}

void SELECT_PLANE(CANON_PLANE in_plane)
{
  PRINT("SELECT_PLANE(CANON_PLANE_%s)\n",
         ((in_plane == CANON_PLANE_XY) ? "XY" :
          (in_plane == CANON_PLANE_YZ) ? "YZ" :
          (in_plane == CANON_PLANE_XZ) ? "XZ" : "UNKNOWN"));
  _sai._active_plane = in_plane;
}

void SET_CUTTER_RADIUS_COMPENSATION(double radius)
{PRINT("SET_CUTTER_RADIUS_COMPENSATION(%.4f)\n", radius);}

void START_CUTTER_RADIUS_COMPENSATION(int side)
{PRINT("START_CUTTER_RADIUS_COMPENSATION(%s)\n",
        (side == CANON_SIDE_LEFT)  ? "LEFT"  :
        (side == CANON_SIDE_RIGHT) ? "RIGHT" : "UNKNOWN");
}

void STOP_CUTTER_RADIUS_COMPENSATION()
{PRINT ("STOP_CUTTER_RADIUS_COMPENSATION()\n");}

void START_SPEED_FEED_SYNCH()
{PRINT ("START_SPEED_FEED_SYNCH()\n");}

void STOP_SPEED_FEED_SYNCH()
{PRINT ("STOP_SPEED_FEED_SYNCH()\n");}

/* Machining Functions */

void NURBS_FEED(int lineno,
std::vector<CONTROL_POINT> nurbs_control_points, unsigned int k)
{
  ECHO_WITH_ARGS("%lu, ...", (unsigned long)nurbs_control_points.size());

  _sai._program_position_x = nurbs_control_points[nurbs_control_points.size()].X;
  _sai._program_position_y = nurbs_control_points[nurbs_control_points.size()].Y;
}

void ARC_FEED(int line_number,
 double first_end, double second_end,
 double first_axis, double second_axis, int rotation, double axis_end_point
 , double a /*AA*/
 , double b /*BB*/
 , double c /*CC*/
 , double u, double v, double w
)
{
  ECHO_WITH_ARGS("%.4f, %.4f, %.4f, %.4f, %d, %.4f"
         ", %.4f" /*AA*/
         ", %.4f" /*BB*/
         ", %.4f" /*CC*/
         , first_end, second_end, first_axis, second_axis,
         rotation, axis_end_point
         , a /*AA*/
         , b /*BB*/
         , c /*CC*/
         );
  if (_sai._active_plane == CANON_PLANE_XY)
    {
      _sai._program_position_x = first_end;
      _sai._program_position_y = second_end;
      _sai._program_position_z = axis_end_point;
    }
  else if (_sai._active_plane == CANON_PLANE_YZ)
    {
      _sai._program_position_x = axis_end_point;
      _sai._program_position_y = first_end;
      _sai._program_position_z = second_end;
    }
  else /* if (_active_plane == CANON_PLANE_XZ) */
    {
      _sai._program_position_x = second_end;
      _sai._program_position_y = axis_end_point;
      _sai._program_position_z = first_end;
    }
  _sai._program_position_a = a; /*AA*/
  _sai._program_position_b = b; /*BB*/
  _sai._program_position_c = c; /*CC*/
}

void STRAIGHT_FEED(int line_number,
 double x, double y, double z
 , double a /*AA*/
 , double b /*BB*/
 , double c /*CC*/
 , double u, double v, double w
)
{
  ECHO_WITH_ARGS("%.4f, %.4f, %.4f"
         ", %.4f" /*AA*/
         ", %.4f" /*BB*/
         ", %.4f" /*CC*/
         , x, y, z
         , a /*AA*/
         , b /*BB*/
         , c /*CC*/
         );
  _sai._program_position_x = x;
  _sai._program_position_y = y;
  _sai._program_position_z = z;
  _sai._program_position_a = a; /*AA*/
  _sai._program_position_b = b; /*BB*/
  _sai._program_position_c = c; /*CC*/
}


/* This models backing the probe off 0.01 inch or 0.254 mm from the probe
point towards the previous location after the probing, if the probe
point is not the same as the previous point -- which it should not be. */

void STRAIGHT_PROBE(int line_number,
 double x, double y, double z
 , double a /*AA*/
 , double b /*BB*/
 , double c /*CC*/
 , double u, double v, double w, unsigned char probe_type
)
{
  double distance;
  double dx, dy, dz;
  double backoff;

  dx = (_sai._program_position_x - x);
  dy = (_sai._program_position_y - y);
  dz = (_sai._program_position_z - z);
  distance = sqrt((dx * dx) + (dy * dy) + (dz * dz));

  ECHO_WITH_ARGS("%.4f, %.4f, %.4f"
         ", %.4f" /*AA*/
         ", %.4f" /*BB*/
         ", %.4f" /*CC*/
         , x, y, z
         , a /*AA*/
         , b /*BB*/
         , c /*CC*/
         );
  _sai._probe_position_x = x;
  _sai._probe_position_y = y;
  _sai._probe_position_z = z;
  _sai._probe_position_a = a; /*AA*/
  _sai._probe_position_b = b; /*BB*/
  _sai._probe_position_c = c; /*CC*/
  if (distance != 0)
    {
      backoff = ((_sai._length_unit_type == CANON_UNITS_MM) ? 0.254 : 0.01);
      _sai._program_position_x = (x + (backoff * (dx / distance)));
      _sai._program_position_y = (y + (backoff * (dy / distance)));
      _sai._program_position_z = (z + (backoff * (dz / distance)));
    }
  _sai._program_position_a = a; /*AA*/
  _sai._program_position_b = b; /*BB*/
  _sai._program_position_c = c; /*CC*/
}


void RIGID_TAP(int line_number, double x, double y, double z, double scale)
{
    ECHO_WITH_ARGS("%.4f, %.4f, %.4f", x, y, z);
}


void DWELL(double seconds)
{
  ECHO_WITH_ARGS("%.4f", seconds);
}

/* Spindle Functions */
void SPINDLE_RETRACT_TRAVERSE()
{PRINT("SPINDLE_RETRACT_TRAVERSE()\n");}

void SET_SPINDLE_MODE(int spindle, double arg) {
  PRINT("SET_SPINDLE_MODE(%d %.4f)\n", spindle, arg);
}

void START_SPINDLE_CLOCKWISE(int spindle, int wait_for_atspeed)
{
  PRINT("START_SPINDLE_CLOCKWISE(%i)\n", spindle);
  _sai._spindle_turning[spindle] = ((_sai._spindle_speed[spindle] == 0) ? CANON_STOPPED :
                                                   CANON_CLOCKWISE);
}

void START_SPINDLE_COUNTERCLOCKWISE(int spindle, int wait_for_atspeed)
{
  PRINT("START_SPINDLE_COUNTERCLOCKWISE(%i)\n", spindle);
  _sai._spindle_turning[spindle] = ((_sai._spindle_speed[spindle] == 0) ? CANON_STOPPED :
                                                   CANON_COUNTERCLOCKWISE);
}

void SET_SPINDLE_SPEED(int spindle, double rpm)
{
  PRINT("SET_SPINDLE_SPEED(%i, %.4f)\n", spindle, rpm);
  _sai._spindle_speed[spindle] = rpm;
}

void STOP_SPINDLE_TURNING(int spindle)
{
  PRINT("STOP_SPINDLE_TURNING(%i)\n", spindle);
  _sai._spindle_turning[spindle] = CANON_STOPPED;
}

void SPINDLE_RETRACT()
{PRINT("SPINDLE_RETRACT()\n");}

void ORIENT_SPINDLE(int spindle, double orientation, int mode)
{PRINT("ORIENT_SPINDLE(%d, %.4f, %d)\n", spindle, orientation, mode);
}

void WAIT_SPINDLE_ORIENT_COMPLETE(int spindle, double timeout)
{
  PRINT("SPINDLE.%i.WAIT_ORIENT_COMPLETE(%.4f)\n", spindle, timeout);
}

void USE_NO_SPINDLE_FORCE()
{PRINT("USE_NO_SPINDLE_FORCE()\n");}

/* Tool Functions */
void SET_TOOL_TABLE_ENTRY(int pocket, int toolno, EmcPose offset, double diameter,
                          double frontangle, double backangle, int orientation) {
    _sai._tools[pocket].toolno = toolno;
    _sai._tools[pocket].offset = offset;
    _sai._tools[pocket].diameter = diameter;
    _sai._tools[pocket].frontangle = frontangle;
    _sai._tools[pocket].backangle = backangle;
    _sai._tools[pocket].orientation = orientation;
    ECHO_WITH_ARGS("%d, %d, %.4f %.4f %.4f %.4f %.4f %.4f %.4f %.4f %.4f, %.4f, %.4f, %d",
            pocket, toolno,
            offset.tran.x, offset.tran.y, offset.tran.z, offset.a, offset.b, offset.c, offset.u, offset.v, offset.w,
            frontangle, backangle, orientation);
}

void USE_TOOL_LENGTH_OFFSET(EmcPose offset)
{
    _sai._tool_offset = offset;
    ECHO_WITH_ARGS("%.4f %.4f %.4f, %.4f %.4f %.4f, %.4f %.4f %.4f",
         offset.tran.x, offset.tran.y, offset.tran.z, offset.a, offset.b, offset.c, offset.u, offset.v, offset.w);
}

void CHANGE_TOOL(int slot)
{
  PRINT("CHANGE_TOOL(%d)\n", slot);
  _sai._active_slot = slot;
  _sai._tools[0] = _sai._tools[slot];
}

void SELECT_POCKET(int slot, int tool)
{PRINT("SELECT_POCKET(%d)\n", slot);}

void CHANGE_TOOL_NUMBER(int slot)
{
  PRINT("CHANGE_TOOL_NUMBER(%d)\n", slot);
  _sai._active_slot = slot;
}


/* Misc Functions */

void CLAMP_AXIS(CANON_AXIS axis)
{PRINT("CLAMP_AXIS(%s)\n",
        (axis == CANON_AXIS_X) ? "CANON_AXIS_X" :
        (axis == CANON_AXIS_Y) ? "CANON_AXIS_Y" :
        (axis == CANON_AXIS_Z) ? "CANON_AXIS_Z" :
        (axis == CANON_AXIS_A) ? "CANON_AXIS_A" :
        (axis == CANON_AXIS_B) ? "CANON_AXIS_B" :
        (axis == CANON_AXIS_C) ? "CANON_AXIS_C" : "UNKNOWN");}

void COMMENT(const char *s)
{PRINT("COMMENT(\"%s\")\n", s);}

void DISABLE_ADAPTIVE_FEED()
{PRINT("DISABLE_ADAPTIVE_FEED()\n");}

void DISABLE_FEED_HOLD()
{PRINT("DISABLE_FEED_HOLD()\n");}

void DISABLE_FEED_OVERRIDE()
{PRINT("DISABLE_FEED_OVERRIDE()\n"); fo_enable = false; }

void DISABLE_SPEED_OVERRIDE(int spindle)
{PRINT("DISABLE_SPEED_OVERRIDE(%i)\n", spindle); so_enable = false; }

void ENABLE_ADAPTIVE_FEED()
{PRINT("ENABLE_ADAPTIVE_FEED()\n");}

void ENABLE_FEED_HOLD()
{PRINT("ENABLE_FEED_HOLD()\n");}

void ENABLE_FEED_OVERRIDE()
{PRINT("ENABLE_FEED_OVERRIDE()\n"); fo_enable = true; }

void ENABLE_SPEED_OVERRIDE(int spindle)
{PRINT("ENABLE_SPEED_OVERRIDE(%i)\n", spindle); so_enable = true; }

void FLOOD_OFF()
{
  PRINT("FLOOD_OFF()\n");
  _sai._flood = 0;
}

void FLOOD_ON()
{
  PRINT("FLOOD_ON()\n");
  _sai._flood = 1;
}

void INIT_CANON()
{
}

void MESSAGE(char *s)
{PRINT("MESSAGE(\"%s\")\n", s);}

void LOG(char *s)
{PRINT("LOG(\"%s\")\n", s);}
void LOGOPEN(char *s)
{PRINT("LOGOPEN(\"%s\")\n", s);}
void LOGAPPEND(char *s)
{PRINT("LOGAPPEND(\"%s\")\n", s);}
void LOGCLOSE()
{PRINT("LOGCLOSE()\n");}

void MIST_OFF()
{
  PRINT("MIST_OFF()\n");
  _sai._mist = 0;
}

void MIST_ON()
{
  PRINT("MIST_ON()\n");
  _sai._mist = 1;
}

void PALLET_SHUTTLE()
{PRINT("PALLET_SHUTTLE()\n");}

void TURN_PROBE_OFF()
{PRINT("TURN_PROBE_OFF()\n");}

void TURN_PROBE_ON()
{PRINT("TURN_PROBE_ON()\n");}

void UNCLAMP_AXIS(CANON_AXIS axis)
{PRINT("UNCLAMP_AXIS(%s)\n",
        (axis == CANON_AXIS_X) ? "CANON_AXIS_X" :
        (axis == CANON_AXIS_Y) ? "CANON_AXIS_Y" :
        (axis == CANON_AXIS_Z) ? "CANON_AXIS_Z" :
        (axis == CANON_AXIS_A) ? "CANON_AXIS_A" :
        (axis == CANON_AXIS_B) ? "CANON_AXIS_B" :
        (axis == CANON_AXIS_C) ? "CANON_AXIS_C" : "UNKNOWN");}

/* Program Functions */

void PROGRAM_STOP()
{PRINT("PROGRAM_STOP()\n");}

void SET_BLOCK_DELETE(bool state)
{_sai.block_delete = state;} //state == ON, means we don't interpret lines starting with "/"

bool GET_BLOCK_DELETE()
{return _sai.block_delete;} //state == ON, means we  don't interpret lines starting with "/"

void SET_OPTIONAL_PROGRAM_STOP(bool state)
{_sai.optional_program_stop = state;} //state == ON, means we stop

bool GET_OPTIONAL_PROGRAM_STOP()
{return _sai.optional_program_stop;} //state == ON, means we stop

void OPTIONAL_PROGRAM_STOP()
{PRINT("OPTIONAL_PROGRAM_STOP()\n");}

void PROGRAM_END()
{PRINT("PROGRAM_END()\n");}


/*************************************************************************/

/* Canonical "Give me information" functions

In general, returned values are valid only if any canonical do it commands
that may have been called for have been executed to completion. If a function
returns a valid value regardless of execution, that is noted in the comments
below.

*/

/* The interpreter is not using this function
// Returns the system angular unit factor, in units / degree
extern double GET_EXTERNAL_ANGLE_UNIT_FACTOR()
{
  return 1;
}
*/

/* MGS - FIXME - These functions should not be stubbed out to return constants.
They should return variable values... */
int GET_EXTERNAL_ADAPTIVE_FEED_ENABLE() {return 0;}
int GET_EXTERNAL_FEED_OVERRIDE_ENABLE() {return fo_enable;}
double GET_EXTERNAL_MOTION_CONTROL_TOLERANCE() { return _sai.motion_tolerance;}
double GET_EXTERNAL_LENGTH_UNITS() {return 0.03937007874016;}
int GET_EXTERNAL_FEED_HOLD_ENABLE() {return 1;}
int GET_EXTERNAL_AXIS_MASK() {return 0x3f;} // XYZABC machine
double GET_EXTERNAL_ANGLE_UNITS() {return 1.0;}
int GET_EXTERNAL_SELECTED_TOOL_SLOT() { return 0; }
int GET_EXTERNAL_SPINDLE_OVERRIDE_ENABLE(int spindle) {return so_enable;}
void START_SPEED_FEED_SYNCH(int spindle, double sync, bool vel)
{PRINT("START_SPEED_FEED_SYNC(%f,%d)\n", sync, vel);}
CANON_MOTION_MODE motion_mode;

int GET_EXTERNAL_DIGITAL_INPUT(int index, int def) { return def; }
double GET_EXTERNAL_ANALOG_INPUT(int index, double def) { return def; }
int WAIT(int index, int input_type, int wait_type, double timeout) { return 0; }
int UNLOCK_ROTARY(int line_no, int joint_num) {return 0;}
int LOCK_ROTARY(int line_no, int joint_num) {return 0;}

/* Returns the system feed rate */
double GET_EXTERNAL_FEED_RATE()
{
  return _sai._feed_rate;
}

/* Returns the system flood coolant setting zero = off, non-zero = on */
int GET_EXTERNAL_FLOOD()
{
  return _sai._flood;
}

/* Returns the system length unit type */
CANON_UNITS GET_EXTERNAL_LENGTH_UNIT_TYPE()
{
  return _sai._length_unit_type;
}

/* Returns the system mist coolant setting zero = off, non-zero = on */
extern int GET_EXTERNAL_MIST()
{
  return _sai._mist;
}

// Returns the current motion control mode
extern CANON_MOTION_MODE GET_EXTERNAL_MOTION_CONTROL_MODE()
{
  return _sai._motion_mode;
}

extern void SET_PARAMETER_FILE_NAME(const char *name)
{
  strncpy(_parameter_file_name, name, PARAMETER_FILE_NAME_LENGTH);
}

void GET_EXTERNAL_PARAMETER_FILE_NAME(
 char * file_name,       /* string: to copy file name into       */
 int max_size)           /* maximum number of characters to copy */
{
    // Paranoid checks
    if (0 == file_name)
	return;

    if (max_size < 0)
	return;

  if (strlen(_parameter_file_name) < (size_t)max_size)
    strcpy(file_name, _parameter_file_name);
  else
    file_name[0] = 0;
}

CANON_PLANE GET_EXTERNAL_PLANE()
{
  return _sai._active_plane;
}

/* returns the current a-axis position */
double GET_EXTERNAL_POSITION_A()
{
  return _sai._program_position_a;
}

/* returns the current b-axis position */
double GET_EXTERNAL_POSITION_B()
{
  return _sai._program_position_b;
}

/* returns the current c-axis position */
double GET_EXTERNAL_POSITION_C()
{
  return _sai._program_position_c;
}

/* returns the current x-axis position */
double GET_EXTERNAL_POSITION_X()
{
  return _sai._program_position_x;
}

/* returns the current y-axis position */
double GET_EXTERNAL_POSITION_Y()
{
  return _sai._program_position_y;
}

/* returns the current z-axis position */
double GET_EXTERNAL_POSITION_Z()
{
  return _sai._program_position_z;
}

// XXX fix sai for uvw
double GET_EXTERNAL_POSITION_U()
{
    return 0.;
}

double GET_EXTERNAL_POSITION_V()
{
    return 0.;
}

double GET_EXTERNAL_POSITION_W()
{
    return 0.;
}

double GET_EXTERNAL_PROBE_POSITION_U()
{
    return 0.;
}

double GET_EXTERNAL_PROBE_POSITION_V()
{
    return 0.;
}

double GET_EXTERNAL_PROBE_POSITION_W()
{
    return 0.;
}

/* returns the a-axis position at the last probe trip. This is only valid
   once the probe command has executed to completion. */
double GET_EXTERNAL_PROBE_POSITION_A()
{
  return _sai._probe_position_a;
}

/* returns the b-axis position at the last probe trip. This is only valid
   once the probe command has executed to completion. */
double GET_EXTERNAL_PROBE_POSITION_B()
{
  return _sai._probe_position_b;
}

/* returns the c-axis position at the last probe trip. This is only valid
   once the probe command has executed to completion. */
double GET_EXTERNAL_PROBE_POSITION_C()
{
  return _sai._probe_position_c;
}

/* returns the x-axis position at the last probe trip. This is only valid
   once the probe command has executed to completion. */
double GET_EXTERNAL_PROBE_POSITION_X()
{
  return _sai._probe_position_x;
}

/* returns the y-axis position at the last probe trip. This is only valid
   once the probe command has executed to completion. */
double GET_EXTERNAL_PROBE_POSITION_Y()
{
  return _sai._probe_position_y;
}

/* returns the z-axis position at the last probe trip. This is only valid
   once the probe command has executed to completion. */
double GET_EXTERNAL_PROBE_POSITION_Z()
{
  return _sai._probe_position_z;
}

/* Returns the value for any analog non-contact probing. */
/* This is a dummy of a dummy, returning a useless value. */
/* It is not expected this will ever be called. */
extern double GET_EXTERNAL_PROBE_VALUE()
{
  return 1.0;
}

extern int GET_EXTERNAL_PROBE_TRIPPED_VALUE()
{
    return 0;
}

/* Returns zero if queue is not empty, non-zero if the queue is empty */
/* In the stand-alone interpreter, there is no queue, so it is always empty */
extern int GET_EXTERNAL_QUEUE_EMPTY()
{
  return 1;
}

/* Returns the system value for spindle speed in rpm */
double GET_EXTERNAL_SPEED(int spindle)
{
  return _sai._spindle_speed[spindle];
}

/* Returns the system value for direction of spindle turning */
extern CANON_DIRECTION GET_EXTERNAL_SPINDLE(int spindle)
{
  return _sai._spindle_turning[spindle];
}

/* Returns the system value for the carousel slot in which the tool
currently in the spindle belongs. Return value zero means there is no
tool in the spindle. */
extern int GET_EXTERNAL_TOOL_SLOT()
{
  return _sai._active_slot;
}

/* Returns maximum number of pockets */
int GET_EXTERNAL_POCKETS_MAX()
{
  return _sai._pockets_max;
}

/* Returns the CANON_TOOL_TABLE structure associated with the tool
   in the given pocket */
extern CANON_TOOL_TABLE GET_EXTERNAL_TOOL_TABLE(int pocket)
{
  return _sai._tools[pocket];
}

/* Returns the system traverse rate */
double GET_EXTERNAL_TRAVERSE_RATE()
{
  return _sai._traverse_rate;
}

USER_DEFINED_FUNCTION_TYPE USER_DEFINED_FUNCTION[USER_DEFINED_FUNCTION_NUM] = {0};

int USER_DEFINED_FUNCTION_ADD(USER_DEFINED_FUNCTION_TYPE func, int num)
{
  if (num < 0 || num >= USER_DEFINED_FUNCTION_NUM) {
    return -1;
  }

  USER_DEFINED_FUNCTION[num] = func;

  return 0;
}

void SET_MOTION_OUTPUT_BIT(int index)
{
    PRINT("SET_MOTION_OUTPUT_BIT(%d)\n", index);
    return;
}

void CLEAR_MOTION_OUTPUT_BIT(int index)
{
    PRINT("CLEAR_MOTION_OUTPUT_BIT(%d)\n", index);
    return;
}

void SET_MOTION_OUTPUT_VALUE(int index, double value)
{
    PRINT("SET_MOTION_OUTPUT_VALUE(%d,%f)\n", index, value);
    return;
}

void SET_AUX_OUTPUT_BIT(int index)
{
    PRINT("SET_AUX_OUTPUT_BIT(%d)\n", index);
    return;
}

void CLEAR_AUX_OUTPUT_BIT(int index)
{
    PRINT("CLEAR_AUX_OUTPUT_BIT(%d)\n", index);
    return;
}

void SET_AUX_OUTPUT_VALUE(int index, double value)
{
    PRINT("SET_AUX_OUTPUT_VALUE(%d,%f)\n", index, value);
    return;
}

double GET_EXTERNAL_TOOL_LENGTH_XOFFSET()
{
    return _sai._tool_offset.tran.x;
}

double GET_EXTERNAL_TOOL_LENGTH_YOFFSET()
{
    return _sai._tool_offset.tran.y;
}

double GET_EXTERNAL_TOOL_LENGTH_ZOFFSET()
{
    return _sai._tool_offset.tran.z;
}

double GET_EXTERNAL_TOOL_LENGTH_AOFFSET()
{
    return _sai._tool_offset.a;
}

double GET_EXTERNAL_TOOL_LENGTH_BOFFSET()
{
    return _sai._tool_offset.b;
}

double GET_EXTERNAL_TOOL_LENGTH_COFFSET()
{
    return _sai._tool_offset.c;
}

double GET_EXTERNAL_TOOL_LENGTH_UOFFSET()
{
    return _sai._tool_offset.u;
}

double GET_EXTERNAL_TOOL_LENGTH_VOFFSET()
{
    return _sai._tool_offset.v;
}

double GET_EXTERNAL_TOOL_LENGTH_WOFFSET()
{
    return _sai._tool_offset.w;
}

void FINISH(void) {
    PRINT("FINISH()\n");
}

void ON_RESET(void)
{
<<<<<<< HEAD
    PRINT("ON_RESET\n");
=======
    PRINT0("ON_RESET()\n");
>>>>>>> bcee1fc4
}

void START_CHANGE(void) {
    PRINT("START_CHANGE()\n");
}


int GET_EXTERNAL_TC_FAULT()
{
    return _sai._toolchanger_fault;
}

int GET_EXTERNAL_TC_REASON()
{
    return _sai._toolchanger_reason;
}

int GET_EXTERNAL_OFFSET_APPLIED() {
    return 0;
};

EmcPose GET_EXTERNAL_OFFSETS() {
    EmcPose e;
    e.tran.x = 0;
    e.tran.y = 0;
    e.tran.z = 0;
    e.a      = 0;
    e.b      = 0;
    e.c      = 0;
    e.u      = 0;
    e.v      = 0;
    e.w      = 0;
    return e;
};

/* Sends error message */
void CANON_ERROR(const char *fmt, ...)
{
    va_list ap;

    if (fmt != NULL) {
	va_start(ap, fmt);
	char *err;
	int res = vasprintf(&err, fmt, ap);
	if(res < 0) err = 0;
	va_end(ap);
	if(err)
	{
        PRINT("CANON_ERROR(%s)\n", err);
	    free(err);
	}
	else
	{
        PRINT("CANON_ERROR(vasprintf failed: %s)\n", strerror(errno));
	}
    }
}
void PLUGIN_CALL(int len, const char *call)
{
    printf("PLUGIN_CALL(%d)\n",len);
}

void IO_PLUGIN_CALL(int len, const char *call)
{
    printf("IO_PLUGIN_CALL(%d)\n",len);
}

void reset_internals()
{
  _sai = StandaloneInterpInternals();
}

StandaloneInterpInternals::StandaloneInterpInternals() :
  _active_plane(CANON_PLANE_XY),
  _active_slot(1),
  _feed_mode(0),
  _feed_rate(0.0),
  _flood(0),
  _length_unit_factor(1), /* 1 for MM 25.4 for inch */
  _length_unit_type(CANON_UNITS_MM),
  _line_number(1),
  _mist(0),
  _motion_mode(CANON_CONTINUOUS),
  _probe_position_a(0), /*AA*/
  _probe_position_b(0), /*BB*/
  _probe_position_c(0), /*CC*/
  _probe_position_x(0),
  _probe_position_y(0),
  _probe_position_z(0),
  _g5x_x(0),
  _g5x_y(0.0),
  _g5x_z(0.0),
  _g5x_a(0.0),
  _g5x_b(0.0),
  _g5x_c(0.0),
  _g92_x(0.0),
  _g92_y(0.0),
  _g92_z(0.0),
  _g92_a(0.0),
  _g92_b(0.0),
  _g92_c(0.0),
  _program_position_a(0), /*AA*/
  _program_position_b(0), /*BB*/
  _program_position_c(0), /*CC*/
  _program_position_x(0),
  _program_position_y(0),
  _program_position_z(0),
  _spindle_speed{0},
  _spindle_turning{CANON_STOPPED},
  _pockets_max(CANON_POCKETS_MAX),
  _tools{},
  /* optional program stop */
  optional_program_stop(ON), //set enabled by default (previous EMC behaviour)
  /* optional block delete */
  block_delete(ON), //set enabled by default (previous EMC behaviour)
  motion_tolerance(0.),
  naivecam_tolerance(0.),
  /* Dummy status variables */
  _traverse_rate(0.0),

  _tool_offset({}),
  _toolchanger_fault(false),
  _toolchanger_reason(0)
{
}<|MERGE_RESOLUTION|>--- conflicted
+++ resolved
@@ -1023,11 +1023,7 @@
 
 void ON_RESET(void)
 {
-<<<<<<< HEAD
-    PRINT("ON_RESET\n");
-=======
-    PRINT0("ON_RESET()\n");
->>>>>>> bcee1fc4
+    PRINT("ON_RESET()\n");
 }
 
 void START_CHANGE(void) {
