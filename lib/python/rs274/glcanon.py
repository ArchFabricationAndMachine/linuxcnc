--- conflicted
+++ resolved
@@ -1087,19 +1087,11 @@
         self.show_icon_home_list  = []
         self.show_icon_limit_list = []
 
-<<<<<<< HEAD
-    def show_icon(self,idx,width,height,xorig,yorig,xmove,ymove,iconname):
-        # only show icon once for idx
-        # accomodate hal_gremlin override format_dro()
-        # and prevent display for both Rad and Dia
-        if iconname is "home":
-=======
     def show_icon(self,idx,icon):
         # only show icon once for idx for home,limit icons
         #   accommodates hal_gremlin override format_dro()
         #   and prevents display for both Rad and Dia
         if icon is homeicon:
->>>>>>> b07bf12f
             if idx in self.show_icon_home_list: return
             self.show_icon_home_list.append(idx)
             glBitmap(width,height,xorig,yorig,xmove,ymove,homeicon.tostring())
