--- conflicted
+++ resolved
@@ -18,12 +18,11 @@
     __gtype_name__ = 'HAL_LED'
     __gsignals__ = dict([hal_pin_changed_signal])
     __gproperties__ = {
-<<<<<<< HEAD
         'is_on' : ( GObject.TYPE_BOOLEAN, 'Is on', 'How to display LED in editor',
                     False, GObject.ParamFlags.READWRITE | GObject.ParamFlags.CONSTRUCT),
         'has_hal_pin' : ( GObject.TYPE_BOOLEAN, 'Create HAL pin', 'Whether to create a HAL pin',
                     True, GObject.ParamFlags.READWRITE | GObject.ParamFlags.CONSTRUCT),
-        'led_shape' : ( GObject.TYPE_INT, 'Shape', '0: round 1:oval 2:square 3:horizonal 4: vertical',
+        'led_shape' : ( GObject.TYPE_INT, 'Shape', '0: round 1:oval 2:square 3:horizontal 4: vertical',
                     0, 4, 0, GObject.ParamFlags.READWRITE | GObject.ParamFlags.CONSTRUCT),
         'led_size'  : ( GObject.TYPE_INT, 'Size', 'size of LED',
                     5, 30, 10, GObject.ParamFlags.READWRITE | GObject.ParamFlags.CONSTRUCT),
@@ -47,36 +46,6 @@
                         "red", GObject.ParamFlags.READWRITE | GObject.ParamFlags.CONSTRUCT),
         'blink_color' : ( GObject.TYPE_STRING, 'LED blink color', 'Use any valid Gdk color or "dark"',
                         "black", GObject.ParamFlags.READWRITE | GObject.ParamFlags.CONSTRUCT)
-=======
-        'is_on' : ( gobject.TYPE_BOOLEAN, 'Is on', 'How to display LED in editor',
-                    False, gobject.PARAM_READWRITE | gobject.PARAM_CONSTRUCT),
-        'has_hal_pin' : ( gobject.TYPE_BOOLEAN, 'Create HAL pin', 'Whether to create a HAL pin',
-                    True, gobject.PARAM_READWRITE | gobject.PARAM_CONSTRUCT),
-        'led_shape' : ( gobject.TYPE_INT, 'Shape', '0: round 1:oval 2:square 3:horizontal 4: vertical',
-                    0, 4, 0, gobject.PARAM_READWRITE | gobject.PARAM_CONSTRUCT),
-        'led_size'  : ( gobject.TYPE_INT, 'Size', 'size of LED',
-                    5, 30, 10, gobject.PARAM_READWRITE | gobject.PARAM_CONSTRUCT),
-        'led_blink_rate' : ( gobject.TYPE_INT, 'Blink rate',  'Led blink rate (ms)',
-                    0, 1000, 0, gobject.PARAM_READWRITE),
-        'led_shiny' : ( gobject.TYPE_BOOLEAN, 'Shiny', 'Makes the Led shiny',
-                    False, gobject.PARAM_READWRITE | gobject.PARAM_CONSTRUCT),
-        'led_bicolor' : ( gobject.TYPE_BOOLEAN, 'Bi-Color', 'If the Led is shiny, true tells it that the (off) state is actually (on) and should be shiny too',
-                    False, gobject.PARAM_READWRITE | gobject.PARAM_CONSTRUCT),
-        'blink_when_off' : ( gobject.TYPE_BOOLEAN, 'Blink when off', 'Choose to blink while in on state (No) or off state (Yes)',
-                    False, gobject.PARAM_READWRITE | gobject.PARAM_CONSTRUCT),
-        'pick_color_on'  : ( gtk.gdk.Color.__gtype__, 'Pick on color',  "",
-                    gobject.PARAM_READWRITE),
-        'pick_color_off' : ( gtk.gdk.Color.__gtype__, 'Pick off color', "",
-                        gobject.PARAM_READWRITE),
-        'pick_color_blink' : ( gtk.gdk.Color.__gtype__, 'Pick blink color', "",
-                        gobject.PARAM_READWRITE),
-        'on_color'  : ( gobject.TYPE_STRING, 'LED On color', 'Use any valid Gdk color',
-                        "green", gobject.PARAM_READWRITE | gobject.PARAM_CONSTRUCT),
-        'off_color' : ( gobject.TYPE_STRING, 'LED OFF color', 'Use any valid Gdk color or "dark"',
-                        "red", gobject.PARAM_READWRITE | gobject.PARAM_CONSTRUCT),
-        'blink_color' : ( gobject.TYPE_STRING, 'LED blink color', 'Use any valid Gdk color or "dark"',
-                        "black", gobject.PARAM_READWRITE | gobject.PARAM_CONSTRUCT)
->>>>>>> b07bf12f
     }
     __gproperties = __gproperties__
 
