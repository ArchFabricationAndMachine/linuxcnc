--- conflicted
+++ resolved
@@ -230,13 +230,6 @@
   set ddt_ct 0
   for {set jno 0} {$jno < $number_of_joints} {incr jno} {
     incr ddt_ct 2
-<<<<<<< HEAD
-    if {$ddt_ct > $ddt_limit} {
-      puts stderr "make_ddts: number of ddts limited to $ddt_limit"
-      break
-    }
-=======
->>>>>>> ac431bfd
     set ddt_names "${ddt_names},J${jno}_vel,J${jno}_accel"
   }
   set ddt_names [string trimleft $ddt_names ,]
