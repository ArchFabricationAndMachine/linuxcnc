#!/bin/bash
# dpkg configuration script for linuxcnc
# Copyright (C) 2006 Jeff Epler
#
# This program is free software; you can redistribute it and/or modify
# it under the terms of the GNU General Public License as published by
# the Free Software Foundation; either version 2 of the License, or
# (at your option) any later version.
#
# When used to produce a debian package, this file is a script "used to
# control compilation and installation of the executable"

usage () {
    P=${0##*/}
    cat <<EOF
$P: Set up debian/ files to build for a particular kernel

Usage:
    $P uspace [noauto | rtai | rtai=packagename | xenomai] ...
        Build for a userspace realtime systems or simulator

    $P sim
        Deprecated synonym for '$P uspace'

    $P [kernel-version]
        Build for the installed RTAI realtime kernel specified by
        [kernel-version], for example "3.4.9-rtai-686-pae"

    $P -r
        Build for the currently running kernel for RTAI realtime only

    $P -a
        If the currently running kernel has realtime extensions, use it.
        Otherwise use any available realtime kernel it can find.

  Extra options:
    no-docs
        Skip building documentation
EOF
}

cd "${0%/*}"

if [ $# -eq 0 -o "$1" == "-h" -o "$1" == "-help" -o "$1" == "--help" ]; then
    usage
    if [ $# -ne 1 ]; then
        exit 1
    fi
    exit 0
fi

if [ $1 = "-r" ]; then
    set -- `uname -r`
elif [ $1 = "-a" ]; then
    KERNEL="$(uname -r)"
    if [ ! -d "/usr/realtime-$KERNEL" ]; then
        KERNEL=$(ls -1d /usr/realtime-* 2> /dev/null | cut -d - -f 2- | head -1)
        if [ -z "$KERNEL" ]; then
            echo "no realtime kernels found!"
            exit 1
        fi
    fi
    set -- $KERNEL
fi

TARGET=$1; shift

# for example: "3.16.0-9"
KERNEL_VERSION_ABI=${TARGET%-rtai-*}

MODULE_PATH=usr/realtime-$TARGET/modules/linuxcnc
MODULE_EXT=.ko
KERNEL_DEPENDS="linux-image-$TARGET,rtai-modules-$TARGET|rtai-modules-$KERNEL_VERSION_ABI"
KERNEL_HEADERS=linux-headers-$TARGET
EXTRA_FILES=
EXTRA_BUILD=
KERNEL_VERSION=$TARGET
DRIVERS=drivers.files.in
PYTHON_VERSION=$(python -c 'import sys; print sys.version[:3]')
PYTHON_VERSION_NEXT=$(python -c 'import sys; print sys.version[:2] + str(1+int(sys.version[2]))')
LIBREADLINE_DEV=libreadline-gplv2-dev

BUILD_RTAI=false
BUILD_XENOMAI=false
BUILD_AUTO=true

ENABLE_BUILD_DOCUMENTATION=--enable-build-documentation=pdf

# Specialize these based on DISTRIB_NAME as needed
# These do not run-time depend on a specific package because
# the whole point is to allow a range of kernels to work, and we don't know
# of any common thing that all such kernels would provide.

# rtai-modules typically doesn't properly declare the architectures where
# it works, so hardcode it...
RTAI_DEV="$(apt-cache search -n rtai-modules | head -1 | awk '{print $1}')"
RTAI_ARCHITECTURE="i386 amd64"
if [ ! -z "$RTAI_DEV" ]; then
    RTAI_DEV="$RTAI_DEV [i386], $RTAI_DEV [amd64]"
fi
# libxenomai-dev does encode the architectures, but we have to resort to awful
# shell juju to transform it into a proper dependency list
XENOMAI_DEV="$(apt-cache search -n libxenomai-dev | head -1 | awk '{print $1}')"
if [ ! -z "$XENOMAI_DEV" ]; then
    if [ `apt-cache showsrc libxenomai-dev 2>/dev/null | wc -l` -eq 0 ]; then
        cat 1>&2 <<-EOF
	Package libxenomai-dev exists, but information about its source package
	is not available.  This most likely means that you do not have the
	right deb-src lines in /etc/apt, or that you need to "apt-get update".
	EOF
	exit 99
    fi
    XENOMAI_ARCHITECTURE="$(apt-cache showsrc libxenomai-dev \
        | grep ^Architecture: \
        | head -1 \
        | tr '[:space:]' '\n' \
        | tail -n +2 \
        | grep -vw all \
        | tr '\n' ' ')"
    XENOMAI_DEV="$(apt-cache showsrc libxenomai-dev \
        | grep ^Architecture: \
        | head -1 \
        | tr '[:space:]' '\n' \
        | tail -n +2 \
        | grep -vw all \
        | sed "s/.*/$XENOMAI_DEV [&],/" \
        | tr '\n' ' ')"
fi

while test $# -ne 0; do
    case "$1" in
    noauto) BUILD_AUTO=false ;;
    rtai) BUILD_RTAI=true ;;
    rtai=*) BUILD_RTAI=true; RTAI_DEV=${1#rtai=} ;;
    xenomai) BUILD_XENOMAI=true ;;
    no-docs) unset ENABLE_BUILD_DOCUMENTATION ;;
    *) echo 1>&2 "Unknown feature: $1"; exit 99 ;;
    esac
    shift
done

DISTRIB_NAME=
if [ "$(which lsb_release)" != "" ]; then
    DISTRIB_NAME="$(lsb_release -s -i)-$(lsb_release -s -r)"
elif [ -f /etc/lsb-release ]; then
    source /etc/lsb-release
    DISTRIB_NAME=$DISTRIB_ID-$DISTRIB_RELEASE
fi

if [ -d extras-$DISTRIB_NAME/linuxcnc.files ]; then
	EXTRAS=extras-$DISTRIB_NAME/linuxcnc.files
else
	EXTRAS=extras
fi

if [ -n "$ENABLE_BUILD_DOCUMENTATION" ]; then
    DOC_DEPENDS='asciidoc (>= 8.5), dblatex (>= 0.2.12), docbook-xsl, \
        dvipng, ghostscript, graphviz, groff, imagemagick, inkscape, \
<<<<<<< HEAD
        python3-lxml, source-highlight, w3c-linkchecker, xsltproc, \
=======
        python-lxml, source-highlight, w3c-linkchecker, xsltproc, \
>>>>>>> b07bf12f
        texlive-extra-utils, texlive-font-utils, texlive-fonts-recommended, \
        texlive-lang-cyrillic, texlive-lang-french, texlive-lang-german, \
        texlive-lang-polish, texlive-lang-spanish, texlive-latex-recommended'
else
    DOC_DEPENDS=''
fi

MODUTILS_DEPENDS=kmod
PYTHON_PACKAGING_DEPENDS=dh-python
PYTHON_PACKAGING=dh_python2
PYTHON_GST=python-gst0.10,gstreamer0.10-plugins-base
TCLTK_VERSION=8.6
PYTHON_IMAGING="python${PYTHON_VERSION}-imaging | python-imaging | python-pil"
PYTHON_IMAGING_TK="python${PYTHON_VERSION}-imaging-tk | python-imaging-tk | python-pil.imagetk"
YAPPS_RUNTIME="yapps2-runtime"
STANDARDS_VERSION="3.9.3"

case $DISTRIB_NAME in
    Debian-10|Debian-10.*|Raspbian-10|Raspbian-10.*)
        DOC_DEPENDS="$DOC_DEPENDS, asciidoc-dblatex"
        PYTHON_GST=python-gst-1.0,gstreamer1.0-plugins-base
        EXTRA_BUILD=python-yapps
        YAPPS_RUNTIME="python-yapps"
        STANDARDS_VERSION="3.9.8"
        ;;
    Debian-9.*|Raspbian-9.*|LinuxMint-19.*|Ubuntu-18.*)
        DOC_DEPENDS="$DOC_DEPENDS, asciidoc-dblatex"
        PYTHON_GST=python-gst-1.0,gstreamer1.0-plugins-base
        STANDARDS_VERSION="3.9.8"
        ;;
    Debian-8.*|Raspbian-8.*) # Jessie
        STANDARDS_VERSION="3.9.6"
        ;;
    Debian-7.*|Raspbian-7) # Wheezy
        EXTRA_BUILD=libgnomeprintui2.2-dev
        PYTHON_PACKAGING_DEPENDS=python-support
        PYTHON_PACKAGING=dh_pysupport
        TCLTK_VERSION=8.5
        STANDARDS_VERSION="3.9.4"
        ;;
    Ubuntu-1[456].*|LinuxMint-1[78]*) # Trusty through Xenial, LinuxMint 17 and 18
        ;;
    Ubuntu-1[12].*) # Natty Narwhal, Precise Pangolin (LTS), Quantal Quetzal
        EXTRA_BUILD=libgnomeprintui2.2-dev
        MODUTILS_DEPENDS=module-init-tools
        PYTHON_PACKAGING_DEPENDS=python-support
        PYTHON_PACKAGING=dh_pysupport
        TCLTK_VERSION=8.5
        ;;
    *)
        echo "unknown distribution: $DISTRIB_NAME"
        echo "detected dependencies may be incomplete or wrong"
        echo "please consider fixing it and submitting a pull request"
        ;;
esac

TARGET_EXTRA=
MAIN_PACKAGE_NAME=linuxcnc
OTHER_MAIN_PACKAGE_NAME=linuxcnc-uspace
EXTRA_RECOMMENDS=hostmot2-firmware-all
case $TARGET in
    uspace|sim)
        if $BUILD_AUTO; then
            if test ! -z "$XENOMAI_DEV" > /dev/null; then
                BUILD_XENOMAI=true
            fi
            if test ! -z "$RTAI_DEV"; then
                BUILD_RTAI=true
            fi
        fi

        if $BUILD_RTAI; then
            EXTRA_BUILD="$EXTRA_BUILD,$RTAI_DEV"
            TARGET_EXTRA="$TARGET_EXTRA+rtai"
        fi

        if $BUILD_XENOMAI; then
            EXTRA_BUILD="$EXTRA_BUILD,$XENOMAI_DEV"
            TARGET_EXTRA="$TARGET_EXTRA+xenomai"
        fi

	TARGET=uspace
        MODULE_PATH=usr/lib/linuxcnc/modules
	MODULE_EXT=.so
	KERNEL_DEPENDS=libudev-dev,iptables
	KERNEL_HEADERS=
	KERNEL_VERSION=uspace
        MODUTILS_DEPENDS=
	DRIVERS=
        EXTRA_FILES="usr/bin/rtapi_app"
	DISTRIB_NAME=uspace-$DISTRIB_NAME
	MAIN_PACKAGE_NAME=linuxcnc-uspace
        OTHER_MAIN_PACKAGE_NAME=linuxcnc

        EXTRA_RECOMMENDS="$EXTRA_RECOMMENDS, linux-image-rt-amd64 [linux-amd64], linux-image-rt-686-pae [linux-i386]"
        CONFIGURE_REALTIME_ARG=--with-realtime=uspace
    ;;
    2.6.32-122-rtai|3.4-9-rtai-686-pae|3.16.0-9-rtai-*)
        CONFIGURE_REALTIME_ARG=--with-realtime=/usr/realtime-$KERNEL_VERSION
    ;;
    *)
	echo "your kernel '$TARGET' is not known. There might be needed dependencies which won't get set automatically."
esac

subst () {
sed \
    -e "s#@DISTRIB_NAME@#$DISTRIB_NAME#g" \
    -e "s#@DOC_DEPENDS@#$DOC_DEPENDS#g" \
    -e "s#@EXTRA_BUILD@#$EXTRA_BUILD#g" \
    -e "s#@EXTRA_FILES@#$EXTRA_FILES#g" \
    -e "s#@EXTRA_RECOMMENDS@#$EXTRA_RECOMMENDS#g" \
    -e "s#@EXTRAS@#$EXTRAS#g" \
    -e "s#@KERNEL_DEPENDS@#$KERNEL_DEPENDS#g" \
    -e "s#@KERNEL_HEADERS@#$KERNEL_HEADERS#g" \
    -e "s#@KERNEL_VERSION@#$KERNEL_VERSION#g" \
    -e "s#@LIBREADLINE_DEV@#$LIBREADLINE_DEV#g" \
    -e "s#@MAIN_PACKAGE_NAME@#$MAIN_PACKAGE_NAME#g" \
    -e "s#@MODULE_EXT@#$MODULE_EXT#g" \
    -e "s#@MODULE_PATH@#$MODULE_PATH#g" \
    -e "s#@MODUTILS_DEPENDS@#$MODUTILS_DEPENDS#g" \
    -e "s#@OTHER_MAIN_PACKAGE_NAME@#$OTHER_MAIN_PACKAGE_NAME#g" \
    -e "s#@PYTHON_GST@#$PYTHON_GST#g" \
    -e "s#@PYTHON_IMAGING@#$PYTHON_IMAGING#g" \
    -e "s#@PYTHON_IMAGING_TK@#$PYTHON_IMAGING_TK#g" \
    -e "s#@PYTHON_PACKAGING_DEPENDS@#$PYTHON_PACKAGING_DEPENDS#g" \
    -e "s#@PYTHON_PACKAGING@#$PYTHON_PACKAGING#g" \
    -e "s#@PYTHON_VERSION_NEXT@#$PYTHON_VERSION_NEXT#g" \
    -e "s#@PYTHON_VERSION@#$PYTHON_VERSION#g" \
    -e "s#@RTAI_ARCHITECTURE@#$RTAI_ARCHITECTURE#g" \
    -e "s#@TARGET@#$TARGET#g" \
    -e "s#@CONFIGURE_REALTIME_ARG@#$CONFIGURE_REALTIME_ARG#g" \
    -e "s#@TCLTK_VERSION@#$TCLTK_VERSION#g" \
    -e "s#@XENOMAI_ARCHITECTURE@#$XENOMAI_ARCHITECTURE#g" \
    -e "s|@YAPPS_RUNTIME@|$YAPPS_RUNTIME|g" \
    -e "s#@ENABLE_BUILD_DOCUMENTATION@#$ENABLE_BUILD_DOCUMENTATION#g" \
    -e "s#@STANDARDS_VERSION@#$STANDARDS_VERSION#g" \
    $*
}

subst control.top.in > control

if [ "$TARGET" == "uspace" ]; then
    if $BUILD_RTAI; then
        echo >> control
        subst control.uspace-rtai.in >> control
        subst linuxcnc-uspace-rtai.files.in > linuxcnc-uspace-rtai.files
    fi
    if $BUILD_XENOMAI; then
        echo >> control
        subst control.uspace-xenomai.in >> control
        subst linuxcnc-uspace-xenomai.files.in > linuxcnc-uspace-xenomai.files
    fi
fi

echo >> control
subst control.main-pkg.in >> control

if [ "$TARGET" == "uspace" ]; then
    cp linuxcnc-dev.files.in linuxcnc-uspace-dev.files
else
    cp linuxcnc-dev.files.in linuxcnc-dev.files
    echo "$MODULE_PATH/Module.symvers" >> linuxcnc-dev.files
fi

subst rules.in > rules; chmod +x rules

if [ -f $EXTRAS/linuxcnc.files ]; then
    subst linuxcnc.files.in $DRIVERS $EXTRAS/linuxcnc.files > $MAIN_PACKAGE_NAME.files
else
    subst linuxcnc.files.in $DRIVERS > $MAIN_PACKAGE_NAME.files
fi

if [ -n "$ENABLE_BUILD_DOCUMENTATION" ]; then
    DOCS_PACKAGES=$(echo linuxcnc-doc-{en,fr,es,cn})
    for P in $DOCS_PACKAGES; do
        if [ -f $EXTRAS/$P.files ]; then
            cat $P.files.in $EXTRAS/$P.files > $P.files
        else
            cat $P.files.in > $P.files
        fi
    done
    subst control.docs.in >> control
fi


rm -f ../build-stamp
echo "successfully configured for '$DISTRIB_NAME'-'$TARGET$TARGET_EXTRA'.."<|MERGE_RESOLUTION|>--- conflicted
+++ resolved
@@ -156,11 +156,7 @@
 if [ -n "$ENABLE_BUILD_DOCUMENTATION" ]; then
     DOC_DEPENDS='asciidoc (>= 8.5), dblatex (>= 0.2.12), docbook-xsl, \
         dvipng, ghostscript, graphviz, groff, imagemagick, inkscape, \
-<<<<<<< HEAD
         python3-lxml, source-highlight, w3c-linkchecker, xsltproc, \
-=======
-        python-lxml, source-highlight, w3c-linkchecker, xsltproc, \
->>>>>>> b07bf12f
         texlive-extra-utils, texlive-font-utils, texlive-fonts-recommended, \
         texlive-lang-cyrillic, texlive-lang-french, texlive-lang-german, \
         texlive-lang-polish, texlive-lang-spanish, texlive-latex-recommended'
