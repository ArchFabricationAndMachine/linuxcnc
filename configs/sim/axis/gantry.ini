--- conflicted
+++ resolved
@@ -101,14 +101,9 @@
 
 # list of hal config files to run through halcmd
 # files are executed in the order in which they appear
-<<<<<<< HEAD
-HALFILE =                    ../gantrysim.hal
-HALFILE =                    ../sim_spindle_encoder.hal
-HALFILE =                    ../simulated-gantry-home.hal
-=======
 HALFILE = gantrysim.hal
+HALFILE = sim_spindle_encoder.hal
 HALFILE = simulated-gantry-home.hal
->>>>>>> 988ec69c
 
 # list of halcmd commands to execute
 # commands are executed in the order in which they appear
