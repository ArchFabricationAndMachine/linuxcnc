--- conflicted
+++ resolved
@@ -32,16 +32,6 @@
         self.i = linuxcnc.ini(os.environ['INI_FILE_NAME'])
         self.configFile = '{}_wizards.cfg'.format(self.i.find('EMC', 'MACHINE').lower())
 
-<<<<<<< HEAD
-    def dialog_error(self, error):
-        md = gtk.MessageDialog(self.W, 
-            gtk.DialogFlags.DESTROY_WITH_PARENT, gtk.MESSAGE_ERROR, 
-            gtk.BUTTONS_CLOSE, error)
-        md.run()
-        md.destroy()
-
-=======
->>>>>>> b07bf12f
     def save_settings(self, widget):
         if self.parent.scale == 1:
          unitCode = ['21', '0.25', '32']
@@ -135,25 +125,12 @@
             if widget.get_text()[len(widget.get_text()) - 1] not in '.0123456789':
                 widget.set_text(widget.get_text()[:len(widget.get_text()) - 1])
 
-<<<<<<< HEAD
-    def do_settings(self):
-        self.W = gtk.Dialog('Settings',
-                       None,
-                       gtk.DIALOG_MODAL | gtk.DialogFlags.DESTROY_WITH_PARENT,
-                       buttons = None)
-        self.W.set_keep_above(True)
-        self.W.set_position(gtk.WIN_POS_CENTER_ALWAYS)
-        self.W.set_default_size(250, 200)
-        t = gtk.Table(1, 1, True)
-        self.W.vbox.add(t)
-=======
     def settings_show(self, parent):
         self.parent = parent
         self.parent.entries.set_row_spacings(self.parent.rowSpace)
         self.parent = parent
         for child in self.parent.entries.get_children():
             self.parent.entries.remove(child)
->>>>>>> b07bf12f
         preLabel = gtk.Label('Preamble')
         preLabel.set_alignment(0.95, 0.5)
         preLabel.set_width_chars(8)
